--- conflicted
+++ resolved
@@ -1,10 +1,5 @@
 # Deploying Q to Red Hat Enterprise Linux 7 / CentOS 7 / Amazon Linux 2
 
-<<<<<<< HEAD
-**DEPRECATED APRIL 2018 - SEE READ THE DOCS VERSION**
-
-=======
->>>>>>> d0b2558a
 ## Preparing System Packages
 
 Q calls out to `git` to fetch apps from git repositories, but that requires git version 2 or later because of the use of the GIT_SSH_COMMAND environment variable. RHEL stock git is version 1. Switch it to version 2+ by using the IUS package:
