--- conflicted
+++ resolved
@@ -1,11 +1,7 @@
 id: app
 title: General IT System ATO
 type: project
-<<<<<<< HEAD
-version: 1.1.2.1
-=======
-version: 1.1.1
->>>>>>> f884e739
+version: 1.1.3
 icon: app.png
 introduction:
   format: markdown
@@ -23,14 +19,6 @@
       Information Types: {{fisma_level.information_types.text}}
 
       Impact Level based on Information Types: {{fisma_level.information_types_level.text}}
-
-      PII Types: {{fisma_level.pii_types_collected.text}}
-
-      PII Impact Level: {{fisma_level.pii_impact_level.text}}
-
-      PHI? {{fisma_level.phi_has_any_phi.text}}
-
-    PHI Impact Level: {{fisma_level.phi_impact_level.text}}
     {% endif %}
 
 catalog:
@@ -42,20 +30,16 @@
 
       Edit this Markdown file to provide a long description of your compliance app. The contents of this file will be displayed in the GovReady-Q Compliance Apps Catalog.
     short: IT System Questionnaires
-  source_url: https://github.com/GovReady/apps
-  status: stub
+  source_url: https://github.com/GovReady/govready-q/tree/master/q-files/vendors/govready/govready-q-files-startpack/q-files/lightweight-ato
+  status: production
   vendor: GovReady®
   vendor_url: ~
-<<<<<<< HEAD
-  version: 1.1.2.1
-  params:
-    - id: default_catalog_key
+  version: 1.1.3
+  parameters:
+    - id: catalog_key
       value: NIST_SP-800-53_rev4
-    - id: default_baseline
+    - id: baseline
       value: low
-=======
-  version: 1.1.1
->>>>>>> f884e739
 questions:
 
 #System Info
