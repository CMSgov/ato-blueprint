--- conflicted
+++ resolved
@@ -136,18 +136,6 @@
 
 echo $SPACER
 
-<<<<<<< HEAD
-# TODO - Need a test to see if jq is installed on system; commented out code in meantime
-#
-# Use jq and cut to extract hostname from govready-url param in local/environment.json
-# environment_json=$(<local/environment.json)
-# govready_url=`cat local/environment.json | jq .\"govready-url\"`
-# # echo "govready_url is $govready_url"
-# govready_host_and_port=$(echo $govready_url | cut -f2 -d\" | cut -f3 -d/)
-# echo "govready_host_and_port is $govready_host_and_port"
-
-=======
->>>>>>> 014e46aa
 echo ""
 echo "***********************************"
 echo "* GovReady-Q Server configured... *"
@@ -156,30 +144,4 @@
 echo "To start GovReady-Q, run: "
 echo "  python3 manage.py runserver"
 echo "or"
-echo "  python manage.py runserver"
-
-<<<<<<< HEAD
-
-# TODO - Need a better way to start GovReady because of different use cases
-#        Commenting out code in meantime
-#
-# if [ $NONINTERACTIVE ];
-# then
-# 	echo "Starting GovReady-Q Server..."
-# 	python3 manage.py runserver "$govready_host_and_port"
-# else
-# 	# prompt the user if they want to run the webserver now
-# 	# this currently runs synchronously, in the foreground, so it needs to be the last
-# 	# functional line of the script
-# 	while true;
-# 	do
-# 		read -p "Do you want to run the GovReady-Q now, in the foreground? [y/n] " answer
-# 		case $answer in
-# 			[Yy]* ) python3 manage.py runserver "$govready_host_and_port"; break;;
-# 			[Nn]* ) break;;
-# 			* ) echo "Please answer 'yes' or 'no'";;
-# 		esac
-# 	done
-# fi
-=======
->>>>>>> 014e46aa
+echo "  python manage.py runserver"