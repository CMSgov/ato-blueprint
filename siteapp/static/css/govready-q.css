body {
  padding-top: 50px !important; /* the !important is to fix a bug with the dashboard integration, remove it eventually */
  padding-left: 20px;
  padding-right: 20px;
  padding-bottom: 20px;
  overflow-y: scroll;
  overflow-wrap: break-word;
  word-wrap: break-word;
  font-family: 'Hind', sans-serif;
}

body, blockquote {
  font-size: 16px;
}

.navbar .notification.unread a span {
  font-weight: bold;
}

#context-bar {
  padding: 25px 0 8px 0;
  margin-bottom: 8px;
}

#context-bar .breadcrumb {
  margin: 0;
  background-color: rgba(255,255,255,1);
  padding: 8px;
  cursor: default;
}

#context-bar .breadcrumb a {
  color: black;
}



.glyphicon-globe { color: #888; }





h1, h2 {
  font-family: 'Lato', sans-serif;
  font-weight: bold;
}

h1 { font-size: 44px; color: #444; }
h2 { font-size: 20px; }
h3 { font-size: 18px; }

.btn { white-space: normal; font-size: inherit; }
.btn.btn-sm { font-size: 12px; }
.btn.btn-xs { font-size: 12px; }




footer { margin-top:60px;
  font-size: .75em;
  color: #888;
}

footer .container-fluid {
  background-color: rgba(255,255,255,0.1);
  padding:8px;
}

.ql-editor {
  min-height: 6em;
}

.question-answer[data-answer-type="skipped"] {
  background-color: #eeee99;
  padding: 1px 1px;
}

span.question-answer[data-reviewed] {
  background-repeat: repeat-x;
  background-origin: content-box;
  background-clip: content-box;
  background-position-y: 1.15em;
  background-size: .5em .35em;
}

div.question-answer[data-reviewed] {
  margin-bottom: 1em;
  padding-right: .66em;
  background-repeat: repeat-y;
  background-position-x: 100%;
  background-size: .5em .4em;
}

div.question-answer[data-reviewed] p { margin: 0; }
div.question-answer[data-reviewed] a { text-decoration: underline; }

.question-answer[data-reviewed="0"] {
  background-image: url(data:image/png;base64,iVBORw0KGgoAAAANSUhEUgAAAAwAAAAMCAIAAADZF8uwAAAA4UlEQVQY063PywqCQBTG8WMNXegyI+0CG9z0ALUpjKBlj9d7tPAhFNskbSI3EipMEEKadiWjxYh0cdny/Djw8ReezwQAACC5n/br+dm3CB23ulMu/ka1tZnAnx7XIHC0mJn1do/QEaqQVHarqigj/hE6+tFbNKWBKE+KpdqXoOR+Chzt6C2wNMRUKZZqv4L26/ktcJrSAFMlW4nYMhMAQGffwh0ldyUV10CEjnFnmLvCJXT1j7qILRvt/kcdM8uE/rHO36iXw/arLmbme13B1mZVURblCb9D1whdvUxoJgDwAuRFz6Fquj96AAAAAElFTkSuQmCC);
}

.question-answer[data-reviewed="1"] {
  background-image: url(data:image/png;base64,iVBORw0KGgoAAAANSUhEUgAAAAwAAAAMCAIAAADZF8uwAAAA30lEQVQY02P89fMPAwMDAwPDj++/92y4cf/WG2MbOStnZYjIgW23Vi7czQhR9PnTj4snnly/8ELTQELfQoaXjwMicuPSCxlFQRa4ikunn+qZSpvYynNwsqKJMP34/hvO17eQ4eBkxRRh2bPhxvPHHyF8uC1Xzz+HizAwMLDcv/XG0FIWqy0Qkcunn7IY28jpmkpjtQUicv74YxTfXT3/XNtQEtne6xdeSMryU9F3B7bdenL/PZrvrl94gew7ZqYvKlYO2lYuytw87AwMDGePPDx37LGskpCNuwpEhIGBAQDIZc55AMSNhQAAAABJRU5ErkJggg==);
}

.label[data-reviewed="0"] {
  background-color: #bda27e;
}

.label[data-reviewed="1"] {
  background-color: #907ebd;
}

.label[data-reviewed="2"] {
  background-color: #5cb85c;
}

.textcomplete-item {
  cursor: pointer;
}

.truncate {
  white-space: nowrap;
  overflow: hidden;
  text-overflow: ellipsis;
}

.not-provided {color: #888; font-style: italic;}

/* New CSS based on removing inline CSS */
.btn-sm { width:95%; max-width:200px;  } /* this makes the action buttons all the same width.

/* misc templates */
.task-progress-project-truncate { margin: 12px auto 12px auto; text-align: center; }
.task-progress-project-url { color:#444; }
.task-progress-project-group { margin: 0 0 6px 0; padding: 2px; font-size: 1.0em;text-align:left; }
.task-progress-project-question { font-size: 10px; line-height: 120%; padding-left: 2em; color: #222; }
.task-progress-project-title { color: black; font-size: 1.0em; text-align: left; }
.task-progress-project-truncate-link { color: black; }

.task-question-debug-links { color: #999; font-size: 80%; margin-top: 20px; border:1px; solid black;}

.question-source-invitation { margin-bottom: 2em; }
.question-source-invitation-show { text-align: right; margin-bottom: -1.5em; }
.question-source-invitation-link { color: #448; font-size: 85%; }
.question-example-answer { margin: 35px 0; font-size: 80%; border-left: 2px solid #CCC; padding-left: 8px; }
.question-example-answer-expand { max-height: 4.25em; overflow: hidden; }
.question-example-small { color: #666; }
.question-toggle { text-align: left; font-style: italic; font-size: 90%; }
.question-reference-text { font-size: 80%; color: #666; }
.question-reference-well { display: none; font-size: 80%; }
.question-form-style { width: auto; display: inline-block; }
.question-choice { margin: 1em 0 1.5em 0; }
.question-yesno { margin: 1em 0 1.5em 0; }
.question-multiple-choice { margin: 1em 0 1.5em 0; }
.question-datagrid { margin: 1em 0 1.5em 0; }
.question-file { margin: 1em 0; }
.question-current-answer { color: #666; }
.question-absolute-url { color: #999; margin-left: 3px; font-size: 90%;}

.question-radio { margin-bottom: 1.5em; }
.question-button { color: #999; font-size: 0.9em; }
.question-can-review { margin-top: -10px; }
.question-select-review { display: block; margin: 1em 0; font-size: 80%; background-color: white; padding: .2em .2em .15em .2em; }
.question-review-status { margin-top: 1em; font-size: 85%; color: #666; }
.question-progress-project { background-color: rgba(247,247,247,1); border-radius: 3px; border: 1px solid rgb(204, 204, 204); }
.question-form-group { width: auto; border:  none; padding: 0; display: inline-block; }
.question-input-font { font-size: 14px; }
.question-glyphicon-comment { color: #56A; }

/* within navbar and base.html */
.navbar-brand img { margin: -1px 20px; width:160px; }
.dropdown-menu { width: 300px; }
.nav-dropdown-item-text { margin: 0px 12px 8px 20px; }
.nav-profile { margin: -5px 5px; }
.message-margin { margin-top: 1em; }
.footer-row { width: 768px; margin: auto; border-top: 1px solid #eee; padding-top: 24px; }

.invite-message-size { width: 100%; height: 4em; }
.invite-message-container { margin-top: 1em; }

.center-text { text-align: center; }
.right-text { text-align: right;}
.left-text { text-align: left; }

.form-by-email { margin-right: 1em; display: none; }
.form-group-margin { margin-right: 1em; }
.form-checkbox { margin-top: 1em; }
.modal-text { margin: 1em 0 2em 0; }
.form-email-width { width: 25em; }

.no-display { display: none; }

/* within app-store */
a.glyphicon-home-icon { color: black; margin-right: .25em; text-decoration:none; }
.create-nav { margin-bottom: 1em; }
.create-new-project { margin: 0 0.5em 0em 0; }
.app-icon-appstore { padding-top: 1px; padding-right: 12px; }

.app-category { }/* TBD */
.app-bottom-margin { margin-bottom: 30px; }
.app-quick-start-form { margin-top: .5em;}

.control-label { font-size:.8em;} /* within modal, the word description was breaking */


/* app-store-item */
.breadcrumb-link { color: black; }
.app-header { max-width:968px; margin: auto; padding-top: 30px;}
.btn-start-project { width:100%;}
.back-to-link { color: #888; }
.app-max-width-row { max-width:968px; margin: auto; }
.app-information-row { border-top: 1px solid #eee; padding-top: 0px; }
.app-form-margin { margin: 1em; }
.app-margin-bottom { margin-bottom: 1em; }
.app-add-to-label { font-weight: normal; margin: 0; font-size: 90%; }
.app-button-width { width: 100%; }
.app-description { margin-top:20px; }
.app-info-height { height: 24px; }
.app-bottom-spacer { height:40px; }

/* search */
#searchbox { padding-left:28px; }
#searchclear { position: absolute; right: 5px; top: 0; bottom: 0; height: 14px; margin: auto; font-size: 14px; cursor: pointer; color: #ccc; text-decoration: none; }
#searchicon { position: absolute; left: 8px; top: 0; bottom: 0; height: 14px; margin: auto; font-size: 14px; cursor: default; color: #999; text-decoration: none; }

/* project */
/* leaving display tags within the html to prevent issues */

.authoring-tool-style { margin: 0 1em; }
.action-button-box { margin-top: 1em; }
.action-button { background: white; }
.authoring-tool-box { font-size: 90%; }
.action-button-app-title {text-align: center; font-size: 0.8em; max-width:200px; font-weight: bold; margin-bottom: 8px;}

.project-row-style { margin-bottom:1em; }
.action-row { margin-bottom: 1em; }
.project-body-block {}

.project-text { margin: 1em 0; }
.project-glyphicon-ok { color: #96B; } /* this is not good */
.project-new-task { position: absolute; left: -1px; top: -1px; }
.project-progress { width:80%; height: 5px;margin: 8px 0 0 0; }
.project-question-comment { line-height: 122%; font-size: italic; font-size: 95%; }
.project-question-icon { position: relative;}
.project-button-finished { color: rgb(57, 139, 37); }

.smidge-right { margin-right: .25em } /* spaces words from glyphicon */
.smidge-left { margin-left: .25em }

.project-settings-glyphicons { margin: 0 1em; }
.project-settings-header { border-bottom:1px solid #ccc; }
.project-settings-row { margin: 8px 0 20px 0;}
.project-settings-description { margin-bottom:8px; }
.project-settings-rows { margin-top:12px;  }
.project-settings-all-participants { margin-bottom: 2px; }
.project-settings-user-details { width: 28px; height: 24px; border: 1px solid #444; margin-right: .5em; float: left; margin-top: -2px; border-radius: 2px; }
.project-settings-invite { margin: 1em 0; }
.project-settings-table-head { width:200px; }

.project-api-sample { max-height: 20em; overflow: auto; border: 1px solid #555; margin: 1.5em 0; }
.project-api-text { font-size: 90%; font-weight: 400; }
.project-api-title { font-weight: bold; }

.project-main { float: right; margin: 0 0.5em 0em 5em; }
.project-top { margin-top: 15px; }
.project-image { width: 20px; float: left; margin: 4px 0 5px 8px; }

.project-list-text { font-size: 90%; font-weight: 400; margin: 2em 0 .5em -2px; }
.project-list-text-item { color: #666; }
.project-list-section-task-link { color: #224; }
.project-list-app-icon {  height: 1em; }
.project-list-section-task { margin: 0 0 .5em 0; }
.project-list-section-task-text { margin: 0 0 .25em 0}
.project-list-section-task-id { margin-top: 0; }

.interstitial-success { text-align: center; margin: 1.5em 0 .5em 0; }
.interstitial-link { margin-right: 3em; }

/* projects */
.projects-top { margin-top: 30px; }
.projects-row { border-top: 1px solid #aaa;padding: 8px 0px 8px 0px; }
.projects-link { color: black; }

/* TASK */
.task-authortools { font-size: 80%; margin-right: 8px; }
.task-glyphicons { color: #aaa; }
.task-invitation { margin-bottom: 1em; }
.task-imputed { float: right; margin: 0 0 .5em .25em; }
.task-answers { margin: 2em 0; }
.task-panel-heading-height { height: 50px; }
.task-bottom-margin { margin-bottom: 30px; }
.task-done { margin:0.5em 0 1em 0; }
.task-project-progress { background-color: rgb(230, 230, 230); border-radius: 6px; }

/* controls */
.index-catalog-top { margin-top: 30px; }

/* Component Library */
#component-new, #component-import-oscal { margin-top: 0em; }
#component_import_form #import_loading_spinner { width: 10em; }
a#delete-import.btn {float: right; margin-top: 1em;}

form #id_json_content { width: 100%; overflow: auto !important; } /* The !important is to fix a bug with textareas not allowing scrolling. */

.component-tag { font-size: 0.7em; color: #999; padding: 0px 6px 0px 6px; border: 1px solid #bbb; border-radius: 24px; }
.component-tag a { color: #999; }

<<<<<<< HEAD
.component-form {
 float: left;
}

=======
>>>>>>> 297b3fe8
details summary { cursor: pointer; }
details summary > * { display: inline; }

#common-tab-count, #component-tab-count { display: inline-block; color: #666; background-color: #dedede; border-radius: 20px; line-height: 1; padding: 2px 6px; font-size: 0.8em; font-weight: 600; }
.component-control-description { white-space: pre-wrap; max-height: 200px !important;overflow-y: scroll; }
#component-detail-content { border-left:1px solid #ccc; border-right:1px solid #ccc; border-bottom:1px solid #ccc; border-radius: 0; padding: 0 0 8px 12px; }
/*details > summary::before { content: '▶'; }*/
/*details[open] > summary::before { content: '▼'; }*/

/* Import Form fields */
form #id_appsource_version_id { width: 100%; overflow: auto !important; }
form #id_appsource_compapp { width: 100%; overflow: auto !important; }

/* org groups */

.new-org-col { margin: 40px 0px 30px 0px; }
.org-main { float: right; margin: 0 0.5em 0em 5em; }
.org-top { margin-top: 30px; }
.org-row { border-top: 1px solid #aaa;padding: 8px 0px 8px 0px; }
.org-project-link { color: black; }
.org-small { color: #888;}
.org-group { color: black; }

.org-glyphicons { font-size: 8em; color: rgb(160, 210, 160); }

/* portfolios */
.portfolio-top { margin-top: 30px; }
.portfolio-main { float: right; margin: 0 0.5em 0em 5em; }
.portfolio-small { color: #888; }
.portfolio-row { border-top: 1px solid #aaa;padding: 8px 0px 8px 0px; }
.portfolio-project-link { color: black; }
.portfolio-project-top { margin-top: 60px; }
.portfolio-glyphicons { font-size: 8em; color: rgb(160, 210, 160); }
.portfolio-org-col { margin: 40px 0px 30px 0px; }

/* Support */
.support-top { margin-top: 30px; }
.support-row { margin: auto; padding-top: 24px; margin: auto; }


/* MISC */
.love-assessments { max-width: 650px; }
.pagination a { color: rgb(88, 144, 191); }

/* systems */
.systems-top { margin-top: 30px; }
.systems-title { float: left;}
.systems-link { color: black; }
.systems-control-lookup { float: right; }
.systems-selected-items { font-size: 14pt; font-weight: bold;}
.systems-control-heading { float: left; padding: 0 0 0 0em; }
.systems-smt-list { width: 90%; }

.systems-element-form-status { width:180px; }
.systems-element-statement { min-height:130px; overflow-y: scroll; }
.systems-element-form-remarks { min-height:70px; overflow-y: scroll; }
.systems-element-modal-footer { display: inline; margin-right: 20px; color: gray; }
.systems-element-button { color: white; }
.systems-element-oscal { font-family: monospace; font-size:12px; white-space: pre; }
.systems-element-opencontrol { font-family: monospace; font-size:12px; white-space: pre; }

.systems-element-name { font-size: 14pt; font-weight: bold;}
.systems-poam { margin-top: 4px; }
.systems-poam-glyphicon { margin-top: 6px; }
.systems-control-catalog { font-size: 0.65em; color:#aaa; border:1px solid #aaa; border-radius: 12px; padding:0px 8px 0px 8px; }

.pagination {
  white-space: nowrap;
}

.statement-column-headings {
    background-color: #ddd;
    margin: 0px 12px 12px 2px;
    padding: 4px 4px 4px 0px;
    font-weight: bold;
  }

.statement-text-block {
    border-left: 1px solid #ccc;
    white-space: pre-line;
  }

.remark-text-block {
    white-space: pre-line;
  }

.statement-edit-text-block {
    border-left: 1px solid #ccc;
    background-color: rgb(253, 253, 253);
    padding-bottom: 8px;
    margin-top: -20px;
  }

/* displays OSCAL in a scrolling div */
  .display-oscal {
    overflow: scroll;
    height:500px;
    word-wrap: break-word;
    display:block;
    margin: 2em;
    padding: 1em;
    border:1px solid #D9D9D9;
    overflow-wrap: break-word;
    width: 95%;
    -webkit-user-select: all;  /* Chrome all / Safari all */
      -moz-user-select: all;     /* Firefox all */
      -ms-user-select: all;      /* IE 10+ */
      user-select: all;          /* Likely future */
  }


  /* this keeps buttons from being too big */
  .btn { font-size: 12px;}
  .btn-app-sm { font-size:12px;}
  .btn { white-space: normal; }
  .btn.btn-sm { font-size: 12px; }
  .btn.btn-xs { font-size: .8em; }
  .project-button-finished { color: #1A1A1A; }

  /* misc tweaks */
.navbar .notification.unread a span { font-weight: bold; }
.glyphicon-globe { color: #888; }
.portfolio-glyphicons { font-size: 8em; color: #D9D9D9; }
.modal-body select  { padding:3px; }

#component-detail-content { background:#ffffff; }

.row-control { background:#ffffff;}

/* this is a temporary solution for the navbar being too wide before collapsing to a hamburger. Now it will collapse at 1102px instead of 768px. */
@media (max-width: 1102px) {
    .navbar-header {
        float: none;
    }
    .navbar-toggle {
        display: block;
    }
    .navbar-collapse {
        border-top: 1px solid transparent;
        box-shadow: inset 0 1px 0 rgba(255,255,255,0.1);
    }
    .navbar-collapse.collapse {
        display: none!important;
    }
    .navbar-nav {
        float: none!important;
        margin: 7.5px -15px;
    }
    .navbar-nav>li {
        float: none;
    }
    .navbar-nav>li>a {
        padding-top: 10px;
        padding-bottom: 10px;
    }
    .navbar-text {
        float: none;
        margin: 15px 0;
    }
    /* since 3.1.0 */
    .navbar-collapse.collapse.in {
        display: block!important;
    }
    .collapsing {
        overflow: hidden!important;
    }
}<|MERGE_RESOLUTION|>--- conflicted
+++ resolved
@@ -33,13 +33,7 @@
   color: black;
 }
 
-
-
 .glyphicon-globe { color: #888; }
-
-
-
-
 
 h1, h2 {
   font-family: 'Lato', sans-serif;
@@ -53,9 +47,6 @@
 .btn { white-space: normal; font-size: inherit; }
 .btn.btn-sm { font-size: 12px; }
 .btn.btn-xs { font-size: 12px; }
-
-
-
 
 footer { margin-top:60px;
   font-size: .75em;
@@ -203,7 +194,6 @@
 
 .control-label { font-size:.8em;} /* within modal, the word description was breaking */
 
-
 /* app-store-item */
 .breadcrumb-link { color: black; }
 .app-header { max-width:968px; margin: auto; padding-top: 30px;}
@@ -306,13 +296,10 @@
 .component-tag { font-size: 0.7em; color: #999; padding: 0px 6px 0px 6px; border: 1px solid #bbb; border-radius: 24px; }
 .component-tag a { color: #999; }
 
-<<<<<<< HEAD
 .component-form {
  float: left;
 }
 
-=======
->>>>>>> 297b3fe8
 details summary { cursor: pointer; }
 details summary > * { display: inline; }
 
