--- conflicted
+++ resolved
@@ -309,10 +309,7 @@
 details summary { cursor: pointer; }
 details summary > * { display: inline; }
 
-<<<<<<< HEAD
-=======
 #common-tab-count, #component-tab-count { display: inline-block; color: #666; background-color: #dedede; border-radius: 20px; line-height: 1; padding: 2px 6px; font-size: 0.8em; font-weight: 600; }
->>>>>>> 5c114cd5
 .component-control-description { white-space: pre-wrap; max-height: 200px !important;overflow-y: scroll; }
 #component-detail-content { border-left:1px solid #ccc; border-right:1px solid #ccc; border-bottom:1px solid #ccc; border-radius: 0; padding: 0 0 8px 12px; }
 /*details > summary::before { content: '▶'; }*/
