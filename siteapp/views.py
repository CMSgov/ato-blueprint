--- conflicted
+++ resolved
@@ -1104,7 +1104,6 @@
     return viewfunc(request, *args)
 
 
-<<<<<<< HEAD
 @project_read_required
 def project_upgrade_app(request, project):
     # Upgrade the AppVersion that the project is linked to. The
@@ -1198,8 +1197,6 @@
       "users_with_perms": portfolio.users_with_perms()
       })
 
-=======
->>>>>>> 529e8786
 # INVITATIONS
 
 @login_required
