--- conflicted
+++ resolved
@@ -1429,24 +1429,7 @@
             from_portfolio={"portfolio_title": cur_portfolio.title, "id": cur_portfolio.id},
             to_portfolio={"portfolio_title": new_portfolio.title, "id": new_portfolio.id}
         )
-        # message = "Project {} successfully moved to portfolio {}".format(project, new_portfolio.title)
-        # messages.add_message(request, messages.INFO, message)
-<<<<<<< HEAD
-        return JsonResponse({"status": "ok"})
-    except:
-        # Log unsuccessful project move to a different portfolio
-        logger.info(
-            event="move_project_different_portfolio successful",
-            object={"project_id": project.id, "new_portfolio_id": new_portfolio.id},
-            from_portfolio={"portfolio_title": cur_portfolio.title, "id": cur_portfolio.id},
-            to_portfolio={"portfolio_title": new_portfolio.title, "id": new_portfolio.id}
-        )
-        # message = "Project {} failed moved to portfolio {}".format(project, new_portfolio.title)
-        # messages.add_message(request, messages.ERROR, message)
-        return JsonResponse({"status": "error", "message": sys.exc_info()})
-
-
-=======
+
         return JsonResponse({ "status": "ok" })
     else:
         logger.info(
@@ -1456,8 +1439,7 @@
             to_portfolio={"portfolio_title": new_portfolio.title, "id": new_portfolio.id}
         )
         return JsonResponse({ "status": "error", "message": "User does not have permission to move this project." })
-      
->>>>>>> f2878e7d
+
 @project_admin_login_post_required
 def upgrade_project(request, project):
     """Upgrade root task of project to newer version"""
