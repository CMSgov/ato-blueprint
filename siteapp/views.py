--- conflicted
+++ resolved
@@ -133,7 +133,9 @@
     for app in catalog:
         app["organizations"] = sorted(app["organizations"], key = lambda org : org.name)
 
-<<<<<<< HEAD
+    return catalog
+
+
 def get_compliance_apps_catalog(organization):
     # Load the compliance apps available to the given organization.
 
@@ -148,25 +150,6 @@
     for av in appvers:
         apps[(av.source, av.appname)].append(av)
 
-=======
-    return catalog
-
-
-def get_compliance_apps_catalog(organization):
-    # Load the compliance apps available to the given organization.
-
-    from guidedmodules.models import AppVersion
-    from collections import defaultdict
-
-    appvers = AppVersion.get_startable_apps(organization)
-
-    # Group the AppVersions into apps. An app is a unique source+appname pair.
-    # For each app, one or more versions may be available.
-    apps = defaultdict(lambda : [])
-    for av in appvers:
-        apps[(av.source, av.appname)].append(av)
-
->>>>>>> e6cfda40
     # Replace each app entry with a list of AppVersions sorted by reverse database
     # row created date (since we don't necessarily have sortable version numbers).
     apps = [
@@ -177,18 +160,13 @@
     # Collect catalog display metadata for each app from the most recent version
     # of each app.
     apps = [
-<<<<<<< HEAD
-        render_app_catalog_entry(appvers[0], appvers)
-=======
         render_app_catalog_entry(appvers[0], appvers, organization)
->>>>>>> e6cfda40
         for appvers in apps
     ]
 
     return apps
 
-<<<<<<< HEAD
-def render_app_catalog_entry(appversion, appversions):
+def render_app_catalog_entry(appversion, appversions, organization):
     from guidedmodules.module_logic import render_content
     from guidedmodules.models import image_to_dataurl
 
@@ -204,24 +182,6 @@
         "appsource_id": appversion.source.id,
         "key": key,
 
-=======
-def render_app_catalog_entry(appversion, appversions, organization):
-    from guidedmodules.module_logic import render_content
-    from guidedmodules.models import image_to_dataurl
-
-    key = "{source}/{name}".format(source=appversion.source.slug, name=appversion.appname)
-
-    catalog = appversion.catalog_metadata
-    if not isinstance(catalog, dict): catalog = { }
-
-    app_module = appversion.modules.filter(module_name="app").first()
-
-    return {
-        # app identification
-        "appsource_id": appversion.source.id,
-        "key": key,
-
->>>>>>> e6cfda40
         # main display fields
         "title": catalog.get('title') or appversion.appname,
         "description": { # rendered as markdown
@@ -271,12 +231,9 @@
         # versions that can be started
         "versions": appversions,
 
-<<<<<<< HEAD
-=======
         # organizations that can launch this app
         "organizations": { organization },
 
->>>>>>> e6cfda40
         # placeholder for future logic
         "authz": "none",
     }
@@ -341,11 +298,7 @@
 
     # Get the app catalog. If the user is answering a question, then filter to
     # just the apps that can answer that question.
-<<<<<<< HEAD
-    catalog, filter_description = filter_app_catalog(get_compliance_apps_catalog(request.organization), request)
-=======
     catalog, filter_description = filter_app_catalog(get_compliance_apps_catalog_for_user(request.user), request)
->>>>>>> e6cfda40
 
     # Group by category from catalog metadata.
     from collections import defaultdict
@@ -435,11 +388,7 @@
         # Start the app.
         from guidedmodules.app_loading import ModuleDefinitionError
         try:
-<<<<<<< HEAD
-            project = start_app(appver, request.organization, request.user, folder, task, q)
-=======
             project = start_app(appver, organization, request.user, folder, task, q)
->>>>>>> e6cfda40
         except ModuleDefinitionError as e:
             error = str(e)
         else:
@@ -1136,11 +1085,7 @@
     # We're not using the catalog to fetch newer app info - just to
     # show the page title etc.
     error = False
-<<<<<<< HEAD
-    for app in get_compliance_apps_catalog(request.organization):
-=======
     for app in get_compliance_apps_catalog_for_user(request.user):
->>>>>>> e6cfda40
         if app['appsource_id'] == project.root_task.module.app.source.id:
             if app['key'].endswith("/" + project.root_task.module.app.appname):
                 break
