--- conflicted
+++ resolved
@@ -35,12 +35,8 @@
 from .forms import PortfolioForm, ProjectForm
 from .good_settings_helpers import \
     AllauthAccountAdapter  # ensure monkey-patch is loaded
-<<<<<<< HEAD
 from .models import Folder, Invitation, Portfolio, Project, User, Organization, Support, Tag, ProjectAsset
-=======
-from .models import Folder, Invitation, Portfolio, Project, User, Organization, Support, ProjectAsset
 from .forms import PortfolioSignupForm
->>>>>>> 2b50883c
 from .notifications_helpers import *
 
 import sys
