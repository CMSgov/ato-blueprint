import json
import random

from django.core import serializers
from django.db import IntegrityError
from datetime import datetime
from django.conf import settings
from django.contrib import messages
from django.contrib.auth.decorators import login_required
from django.contrib.auth.models import Permission
from django.db import transaction
from django.db.models import Q
from django.forms import ModelForm, model_to_dict
from django.http import (Http404, HttpResponse, HttpResponseForbidden,
                         HttpResponseNotAllowed, HttpResponseRedirect,
                         JsonResponse)
from django.shortcuts import get_object_or_404, redirect, render
from django.urls import reverse
from django.utils import timezone
from django.views.decorators.http import require_http_methods
from django.views.generic import ListView
from guardian.decorators import permission_required_or_403
from guardian.shortcuts import get_perms_for_model, get_perms, assign_perm

from controls.enums.statements import StatementTypeEnum
from controls.forms import ImportProjectForm
from controls.views import add_selected_components
from discussion.models import Discussion
from guidedmodules.models import (Module, ModuleQuestion, ProjectMembership,
                                  Task)

from controls.models import Element, System, Statement, Poam, Deployment
from system_settings.models import SystemSettings, Classification, Sitename

from .forms import PortfolioForm, EditProjectForm
from .good_settings_helpers import \
    AllauthAccountAdapter  # ensure monkey-patch is loaded
from .models import Folder, Invitation, Portfolio, Project, User, Organization, Support, Tag, ProjectAsset
from .notifications_helpers import *

import sys
import logging

from siteapp.serializers import UserSerializer, ProjectSerializer
from rest_framework import serializers
from rest_framework import viewsets
from rest_framework.decorators import api_view
from rest_framework.response import Response

logging.basicConfig()
import structlog
from structlog import get_logger
from structlog.stdlib import LoggerFactory

structlog.configure(logger_factory=LoggerFactory())
structlog.configure(processors=[structlog.processors.JSONRenderer()])
logger = get_logger()
# logger = logging.getLogger(__name__)

LOGIN = "login"
SIGNUP = "signup"


def home_user(request):
    # If the user is logged in, then redirect them to the projects page.
    if not request.user.is_authenticated:
        if settings.OKTA_CONFIG:
            return HttpResponseRedirect("/oidc/authenticate")
        return HttpResponseRedirect("/login")

    return render(request, "home-user.html", {
        "sitename": Sitename.objects.last(),
        "users": User.objects.all(),
        "projects_access": Project.get_projects_with_read_priv(request.user, excludes={"contained_in_folders": None}),
        "import_project_form": ImportProjectForm(),
        "portfolios": request.user.portfolio_list(),
    })


def logged_out(request):
    from django.contrib.auth import logout
    logout(request)
    return render(request, "account/logged-out.html", {})


def homepage(request):
    if request.user.is_authenticated:
        return HttpResponseRedirect("/projects")
    from allauth.account.forms import SignupForm, LoginForm

    signup_form = SignupForm()
    login_form = LoginForm()

    # The allauth forms have 'autofocus' set on their widgets that draw the
    # focus in a way that doesn't make sense here.
    signup_form.fields['username'].widget.attrs.pop("autofocus", None)
    login_form.fields['login'].widget.attrs.pop("autofocus", None)

    # Sign / Register new user here and create account
    # NOTE: When GovReady-Q is in SSO trusting mode, new users accounts are created in siteapp/middelware.py ProxyHeaderUserAuthenticationBackend
    if SIGNUP in request.path or request.POST.get("action") == SIGNUP:
        signup_form = SignupForm(request.POST)
        if (request.user.is_authenticated or signup_form.is_valid()):
            # Perform signup and new org creation, then redirect to main page
            with transaction.atomic():
                if not request.user.is_authenticated:
                    # Create account.
                    new_user = signup_form.save(request)
                    # Add default permission, view AppSource
                    new_user.user_permissions.add(Permission.objects.get(codename='view_appsource'))
                    new_user.save()

                    # Log them in.
                    from django.contrib.auth import authenticate, login
                    user = authenticate(request, username=signup_form.cleaned_data['username'],
                                        password=signup_form.cleaned_data['password1'])
                    if user is not None:
                        login(request, user, 'django.contrib.auth.backends.ModelBackend')
                    else:
                        print("[ERROR] new_user '{}' did not authenticate after during account creation.".format(
                            new_user.username))
                        messages.error(request,
                                       "[ERROR] new_user '{}' did not authenticate during account creation. Account not created. Report error to System Administrator. {}".format(
                                           new_user.username, vars(new_user)))
                        return HttpResponseRedirect("/")
                else:
                    user = request.user
                # Create user's default portfolio
                portfolio = user.create_default_portfolio_if_missing()
                # Send a message to site administrators.
                from django.core.mail import mail_admins
                def subvars(s):
                    return s.format(
                        portfolio=portfolio.title,
                        username=user.username,
                        email=user.email,
                    )

                mail_admins(
                    subvars("New portfolio: {portfolio} (created by {email})"),
                    subvars(
                        "A new portfolio has been registered!\n\nPortfolio\n------------\nName: {portfolio}\nRegistering User\n----------------\nUsername: {username}\nEmail: {email}"))

                return HttpResponseRedirect("/")

    elif LOGIN in request.path or request.POST.get("action") == LOGIN:
        login_form = LoginForm(request.POST, request=request)
        if login_form.is_valid():
            login_form.login(request)
            return HttpResponseRedirect('/')  # reload

    elif request.POST.get("action") == "logout" and request.user.is_authenticated:
        from django.contrib.auth import logout
        logout(request)
        return HttpResponseRedirect('/')  # reload
    if settings.OKTA_CONFIG:
        return HttpResponseRedirect("/oidc/authenticate")
    return render(request, "index.html", {
        "hide_registration": SystemSettings.hide_registration,
        "sitename": Sitename.objects.last(),
        "signup_form": signup_form,
        "login_form": login_form,
        "member_of_orgs": Organization.get_all_readable_by(request.user) if request.user.is_authenticated else None,
    })


class UserViewSet(viewsets.ModelViewSet):
    queryset = User.objects.all()
    serializer_class = UserSerializer


class ProjectViewSet(viewsets.ModelViewSet):
    url = serializers.HyperlinkedIdentityField(view_name="siteapp:task-detail")

    queryset = Project.objects.all()
    serializer_class = ProjectSerializer


def debug(request):
    # Raise Exception to see session information
    raise Exception()
    if request.user.is_authenticated:
        return HttpResponseRedirect("/projects")

    from siteapp.views_landing import homepage
    return homepage(request)


def assign_project_lifecycle_stage(projects):
    # Define lifecycle stages.
    # Because we alter this data structure in project_list,
    # we need a new instance of it on every page load.
    lifecycle_stages = [
        {
            "id": "none",
            "label": "Projects",
            "stage_col_width": {"xs-12"},  # "col_" + this => Bootstrap 3 column class
            "stages": [
                {"id": "none", "label": "", "subhead": ""},
            ]
        },
        {
            "id": "us_nist_rmf",
            "label": "NIST Risk Management Framework",
            "stage_col_width": {"md-2"},  # "col_" + this => Bootstrap 3 column class
            "stages": [
                {"id": "1_categorize", "label": "1. Categorize", "subhead": "Information System"},
                {"id": "2_select", "label": "2. Select", "subhead": "Security Controls"},
                {"id": "3_implement", "label": "3. Implement", "subhead": "Security Controls"},
                {"id": "4_assess", "label": "4. Assess", "subhead": "Security Controls"},
                {"id": "5_authorize", "label": "5. Authorize", "subhead": "Information System"},
                {"id": "6_monitor", "label": "6. Monitor", "subhead": "Security Controls"},
            ]
        }
    ]

    # Create a mapping from concatenated lifecycle+stage IDs
    # to tuples of (lifecycle object, stage object).
    lifecycle_stage_code_mapping = {}
    for lifecycle in lifecycle_stages:
        for stage in lifecycle["stages"]:
            lifecycle_stage_code_mapping[lifecycle["id"] + "_" + stage["id"]] = (
                lifecycle,
                stage
            )

    # Load each project's lifecycle stage, which is computed by each project's
    # root task's app's output document named govready_lifecycle_stage_code.
    # That output document yields a string identifying a lifecycle stage.
    for project in projects:
        outputs = project.root_task.render_output_documents()
        for doc in outputs:
            if doc.get("id") == "govready_lifecycle_stage_code":
                value = doc["text"].strip()
                if value in lifecycle_stage_code_mapping:
                    project.lifecycle_stage = lifecycle_stage_code_mapping[value]
                    break
        else:
            # No matching output document with a non-empty value.
            project.lifecycle_stage = lifecycle_stage_code_mapping["none_none"]


class ProjectList(ListView):
    """
    Get all of the projects that the user can see *and* that are in a folder, which indicates it is top-level.
    """
    model = Project
    template_name = 'projects.html'
    context_object_name = 'projects'
    # Sort the projects by their creation date. The projects
    # won't always appear in that order, but it will determine
    # the overall order of the page in a stable way.
    ordering = ['created']
    paginate_by = 10

    def get_queryset(self):
        """
        Return the projects after assigning lifecycles
        """
        projects = Project.get_projects_with_read_priv(
            self.request.user,
            excludes={"contained_in_folders": None})

        # Log listing
        logger.info(
            event="project_list",
            user={"id": self.request.user.id, "username": self.request.user.username}
        )
        return list(projects)

    def get_context_data(self, **kwargs):
        context = super().get_context_data(**kwargs)
        context['projects_access'] = Project.get_projects_with_read_priv(
            self.request.user,
            excludes={"contained_in_folders": None})
        return context


def project_list_lifecycle(request):
    # Get all of the projects that the user can see *and* that are in a folder,
    # which indicates it is top-level.
    projects = Project.get_projects_with_read_priv(
        request.user,
        excludes={"contained_in_folders": None})

    # Sort the projects by their creation date. The projects
    # won't always appear in that order, but it will determine
    # the overall order of the page in a stable way.
    projects = sorted(projects, key=lambda project: project.created)

    # Load each project's lifecycle stage, which is computed by each project's
    # root task's app's output document named govready_lifecycle_stage_code.
    # That output document yields a string identifying a lifecycle stage.
    assign_project_lifecycle_stage(projects)

    # Group projects into lifecyle types, and then lifecycle stages. The lifecycle
    # types are arranged in the order they first appear across the projects.
    lifecycles = []
    for project in projects:
        # On the first occurrence of this lifecycle type, add it to the output.
        if project.lifecycle_stage[0] not in lifecycles:
            lifecycles.append(project.lifecycle_stage[0])

        # Put the project into the lifecycle's appropriate stage.
        project.lifecycle_stage[1].setdefault("projects", []).append(project)

    return render(request, "projects_lifecycle_original.html", {
        "lifecycles": lifecycles,
        "projects": projects,
    })


def get_compliance_apps_catalog_for_user(user):
    # Each organization that the user is in sees a different set of compliance
    # apps. Since a user may be a member of multiple organizations, merge the
    # catalogs across all of the organizations they are a member of, but
    # remember which organizations generated which apps.
    from siteapp.models import Organization
    catalog = {}
    for org in Organization.get_all_readable_by(user):
        apps = get_compliance_apps_catalog(org, user.id)
        for app in apps:
            # Add to merged catalog.
            catalog.setdefault(app['key'], app)

            # Merge organization list.
            catalog[app["key"]]["organizations"].add(org)

    # Turn the organization sets into a list because the templates use |first.
    catalog = catalog.values()
    for app in catalog:
        app["organizations"] = sorted(app["organizations"], key=lambda org: org.name)

    return catalog


def get_compliance_apps_catalog(organization, userid):
    # Load the compliance apps available to the given organization.

    from guidedmodules.models import AppVersion
    from collections import defaultdict

    appvers = AppVersion.get_startable_apps(organization, userid)

    # Group the AppVersions into apps. An app is a unique source+appname pair.
    # For each app, one or more versions may be available.
    apps = defaultdict(lambda: [])
    for av in appvers:
        apps[(av.source, av.appname)].append(av)

    # Replace each app entry with a list of AppVersions sorted by reverse database
    # row created date (since we don't necessarily have sortable version numbers).
    apps = [
        sorted(appvers, key=lambda av: av.created, reverse=True)
        for appvers in apps.values()
    ]

    # Collect catalog display metadata for each app from the most recent version
    # of each app.
    apps = [
        render_app_catalog_entry(appvers[0], appvers, organization)
        for appvers in apps
    ]

    return apps


def render_app_catalog_entry(appversion, appversions, organization):
    from guidedmodules.module_logic import render_content
    from guidedmodules.models import image_to_dataurl

    key = "{source}/{name}".format(source=appversion.source.slug, name=appversion.appname)

    catalog = appversion.catalog_metadata
    if not isinstance(catalog, dict): catalog = {}

    app_module = appversion.modules.filter(module_name="app").first()

    return {
        # app identification
        "appsource_id": appversion.source.id,
        "key": key,

        # main display fields
        "title": catalog.get('title') or appversion.appname,
        "description": {  # rendered as markdown
            "short": render_content(
                {
                    "template": catalog.get("description", {}).get("short") or "",
                    "format": "markdown",
                },
                None,
                "html",
                "%s %s" % (key, "short description")
            ),
            "long": render_content(
                {
                    "template": catalog.get("description", {}).get("long")
                                or catalog.get("description", {}).get("short")
                                or "",
                    "format": "markdown",
                },
                None,
                "html",
                "%s %s" % (key, "short description")
            )
        },

        # catalog page metadata
        "categories": catalog.get("categories", [catalog.get("category")]),
        "search_haystak": "".join([  # free text search uses this
            appversion.appname,
            catalog.get('title', ""),
            catalog.get("vendor", ""),
            catalog.get("description", {}).get("short", ""),
            catalog.get("description", {}).get("long", ""),
        ]),
        "icon": None if "icon" not in catalog
        else image_to_dataurl(appversion.get_asset(catalog["icon"]), 128),
        "protocol": app_module.spec.get("protocol", []) if app_module else [],

        # catalog detail page metadata
        "vendor": catalog.get("vendor"),
        "vendor_url": catalog.get("vendor_url"),
        "source_url": catalog.get("source_url"),
        "status": catalog.get("status"),
        "version": appversion.version_number,
        "recommended_for": catalog.get("recommended_for", []),

        # versions that can be started
        "versions": appversions,

        # organizations that can launch this app
        "organizations": {organization},

        # placeholder for future logic
        "authz": "none",
    }


def get_task_question(request):
    # Filter catalog by apps that satisfy the right protocol.
    # Get the task and question referred to by the filter.
    try:
        task_id, question_key = request.GET["q"].split("/", 1)
        task = get_object_or_404(Task, id=task_id)
        q = task.module.questions.get(key=question_key)
    except (IndexError, ValueError):
        raise Http404()
    return (task, q)


def app_satifies_interface(app, filter_protocols):
    if isinstance(filter_protocols, ModuleQuestion):
        # Does this question specify a protocol? It must specify a list of protocols.
        question = filter_protocols
        if not isinstance(question.spec.get("protocol"), list):
            raise ValueError("Question {} does not expect a protocol.".format(question))
        filter_protocols = set(question.spec["protocol"])
    elif isinstance(filter_protocols, (list, set)):
        # A list or set of protocol IDs is passed. Turn it into a set if it isn't already.
        filter_protocols = set(filter_protocols)
    else:
        raise ValueError(filter_protocols)

    # Check that every protocol required by the question is implemented by the
    # app.
    return filter_protocols <= set(app["protocol"])


def filter_app_catalog(catalog, request):
    filter_description = None

    if request.GET.get("q"):
        # Check if the app satisfies the interface required by a paricular question.
        # The "q" query string argument is a Task ID plus a ModuleQuestion key.
        # It must be a module-type question with a protocol filter. Only apps that
        # satisfy that protocol are shown.
        task, q = get_task_question(request)
        catalog = filter(lambda app: app_satifies_interface(app, q), catalog)
        filter_description = q.spec["title"]

    if request.GET.get("protocol"):
        # Check if the app satisfies the app protocol interface given.
        catalog = filter(lambda app: app_satifies_interface(app, request.GET["protocol"].split(",")), catalog)
        filter_description = None  # can't generate nice description of this filter

    return catalog, filter_description


@login_required
def apps_catalog(request):
    # We use the querystring to remember which question the user is selecting
    # an app to answer, when starting an app from within a project.
    from urllib.parse import urlencode
    forward_qsargs = {}
    if "q" in request.GET: forward_qsargs["q"] = request.GET["q"]

    # Add the portfolio id the user is creating the project from to the args
    if "portfolio" in request.GET:
        forward_qsargs["portfolio"] = request.GET["portfolio"]

    # Get the app catalog. If the user is answering a question, then filter to
    # just the apps that can answer that question.
    catalog, filter_description = filter_app_catalog(get_compliance_apps_catalog_for_user(request.user), request)

    # Group by category from catalog metadata.
    from collections import defaultdict
    catalog_by_category = defaultdict(lambda: {"title": None, "apps": []})
    for app in catalog:
        source_slug, _ = app["key"].split('/')
        app['source_slug'] = source_slug
        for category in app["categories"]:
            catalog_by_category[category]["title"] = (category or "Uncategorized")
            catalog_by_category[category]["apps"].append(app)

    # Sort categories by title and discard keys.
    catalog_by_category = sorted(catalog_by_category.values(), key=lambda category: (
        category["title"] != "Great starter apps",  # this category goes first
        category["title"].lower(),  # sort case insensitively
        category["title"],  # except if two categories differ only in case, sort case-sensitively
    ))

    # Sort the apps within each category.
    for category in catalog_by_category:
        category["apps"].sort(key=lambda app: (
            app["title"].lower(),  # sort case-insensitively
            app["title"],  # except if two apps differ only in case, sort case-sensitively
        ))

    # If user is superuser, enable creating new apps
    authoring_tool_enabled = request.user.has_perm('guidedmodules.change_module')

    return render(request, "app-store.html", {
        "apps": catalog_by_category,
        "filter_description": filter_description,
        "forward_qsargs": ("?" + urlencode(forward_qsargs)) if forward_qsargs else "",
        "authoring_tool_enabled": authoring_tool_enabled,
    })


@login_required
def apps_catalog_item(request, source_slug, app_name):
    # Is this a module the user has access to? The app store
    # does some authz based on the organization.
    from guidedmodules.models import AppSource
    catalog, _ = filter_app_catalog(get_compliance_apps_catalog_for_user(request.user), request)
    for app_catalog_info in catalog:
        if app_catalog_info["key"] == source_slug + "/" + app_name:
            # We found it.
            break
    else:
        raise Http404()

    # Get portfolio project should be included in.
    if request.GET.get("portfolio"):
        portfolio = Portfolio.objects.get(id=request.GET.get("portfolio"))
    else:
        if not request.user.default_portfolio:
            request.user.create_default_portfolio_if_missing()
        portfolio = request.user.default_portfolio

    error = None

    if request.method == "POST":
        # Start the app.

        # Get the organization context to start it within.
        for organization in app_catalog_info["organizations"]:
            if organization.slug == request.POST.get("organization"):
                break  # found it
        else:
            # Did not find a match.
            raise ValueError("Organization does not permit starting this app.")

        if not request.GET.get("q"):
            # Since we no longer ask what folder to put the new Project into,
            # create a default Folder instance for all started apps that aren't
            # answers to questions. All top-level apps must be in a folder. That's
            # how we know to display it in the project_list view.
            default_folder_name = "Started Apps"
            folder = Folder.objects.filter(
                organization=organization,
                admin_users=request.user,
                title=default_folder_name,
            ).first()
            if not folder:
                folder = Folder.objects.create(organization=organization, title=default_folder_name)
                folder.admin_users.add(request.user)

            # This app is going into a folder. It does not answer a task question.
            task, q = (None, None)
        else:
            # This app is going to answer a question.
            # Don't put it into a folder.
            folder = None

            # It will answer a task. Validate that we're starting an app that
            # can answer that question.
            task, q = get_task_question(request)
            if not app_satifies_interface(app_catalog_info, q):
                raise ValueError("Invalid protocol.")

        # Get portfolio project should be included in.
        if not request.user.default_portfolio:
            request.user.create_default_portfolio_if_missing()

        if request.GET.get("portfolio") is not None:
            portfolio = Portfolio.objects.get(id=request.GET.get("portfolio"))
        else:
            portfolio = request.user.default_portfolio

        # Start the most recent version of the app.
        appver = app_catalog_info["versions"][0]

        # Start the app.
        from guidedmodules.app_loading import ModuleDefinitionError
        try:
            project = start_app(appver, organization, request.user, folder, task, q, portfolio)
        except ModuleDefinitionError as e:
            error = str(e)
        else:
            if task and q:
                # Redirect to the task containing the question that was just answered.
                from urllib.parse import urlencode
                return HttpResponseRedirect(
                    task.get_absolute_url() + "#" + urlencode({"q": q.key, "t": project.root_task.id}))

            # Redirect to the new project.
            return HttpResponseRedirect(project.get_absolute_url())

    # Show the "app" page.
    return render(request, "app-store-item.html", {
        "app": app_catalog_info,
        "error": error,
        "source_slug": source_slug,
        "portfolio": portfolio
    })


def start_app(appver, organization, user, folder, task, q, portfolio):
    from guidedmodules.app_loading import load_app_into_database

    # Begin a transaction to create the Module and Task instances for the app.
    with transaction.atomic():
        # Create project.
        project = Project()
        project.organization = organization
        project.portfolio = portfolio

        # Save and add to folder
        project.save()
        project.set_root_task(appver.modules.get(module_name="app"), user)
        # Update default name to be unique by using project.id
        project.root_task.title_override = project.title + " " + str(project.id)
        project.root_task.save()
        if folder:
            folder.projects.add(project)

        # Log start app / new project
        logger.info(
            event="start_app",
            object={"task": "project", "id": project.root_task.id, "title": project.root_task.title_override},
            user={"id": user.id, "username": user.username}
        )
        logger.info(
            event="new_project",
            object={"object": "project", "id": project.id, "title": project.title},
            user={"id": user.id, "username": user.username}
        )

        # Create a new System element and link to project?
        # Top level apps should be linked to a system
        # Create element to serve as system's root_element
        # Element names must be unique. Use unique project title set above.
        element = Element()
        element.name = project.title
        element.element_type = "system"
        element.save()
        # Create system
        system = System(root_element=element)
        system.save()
        # Link system to project
        project.system = system
        project.save()
        # Log start app / new project
        logger.info(
            event="new_element new_system",
            object={"object": "element", "id": element.id, "name": element.name},
            user={"id": user.id, "username": user.username}
        )

        # Add user as the first admin of project.
        ProjectMembership.objects.create(
            project=project,
            user=user,
            is_admin=True)
        # Grant owner permissions on root_element to user
        element.assign_owner_permissions(user)
        # Log ownership assignment
        logger.info(
            event="new_element new_system assign_owner_permissions",
            object={"object": "element", "id": element.id, "name": element.name},
            user={"id": user.id, "username": user.username}
        )
        system.assign_owner_permissions(user)
        # Log ownership assignment
        logger.info(
            event="new_system assign_owner_permissions",
            object={"object": "system", "id": system.root_element.id, "name": system.root_element.name},
            user={"id": user.id, "username": user.username}
        )

        # Add default deployments to system
        deployment = Deployment(name="Blueprint", description="Reference system archictecture design", system=system)
        deployment.save()
        deployment = Deployment(name="Dev", description="Development environment deployment", system=system)
        deployment.save()
        deployment = Deployment(name="Stage", description="Stage/Test environment deployment", system=system)
        deployment.save()
        deployment = Deployment(name="Prod", description="Production environment deployment", system=system)
        deployment.save()

        # Assign default control catalog and control profile
        # Use from App catalog settings
        try:
            # Get default catalog key
            parameters = project.root_task.module.app.catalog_metadata['parameters']
            catalog_key = [p for p in parameters if p['id'] == 'catalog_key'][0]['value']
            # Get default profile/baseline
            baseline_name = [p for p in parameters if p['id'] == 'baseline'][0]['value']
            # Assign profile/baseline
            assign_results = system.root_element.assign_baseline_controls(user, catalog_key, baseline_name)
            # Log result if successful
            if assign_results:
                # Log start app / new project
                logger.info(
                    event="assign_baseline",
                    object={"object": "system", "id": system.root_element.id, "title": system.root_element.name},
                    baseline={"catalog_key": catalog_key, "baseline_name": baseline_name},
                    user={"id": user.id, "username": user.username}
                )
        except:
            # TODO catch error and return error message
            print("[INFO] App could not assign catalog_key or profile/baseline.\n")

        # Assign default organization components for a system
        if user.has_perm('change_system', system):
            # Get the components from the import records of the app version
            import_records = appver.input_artifacts.all()
            for import_record in import_records:
                add_selected_components(system, import_record)

        else:
            # User does not have write permissions
            logger.info(
                event="change_system permission_denied",
                user={"id": user.id, "username": user.username}
            )

        # TODO: Assign default org parameters

        if task and q:
            # It will also answer a task's question.
            ans, is_new = task.answers.get_or_create(question=q)
            ansh = ans.get_current_answer()
            if q.spec["type"] == "module" and ansh and ansh.answered_by_task.count():
                raise ValueError('The question %s already has an app associated with it.'
                                 % q.spec["title"])
            ans.save_answer(
                None,  # not used for module-type questions
                list([] if not ansh else ansh.answered_by_task.all()) + [project.root_task],
                None,
                user,
                "web")

        return project


def project_read_required(f):
    @login_required
    def g(request, project_id, project_url_suffix):
        project = get_object_or_404(Project.objects.
                                    prefetch_related('root_task__module__questions',
                                                     'root_task__module__questions__answer_type_module'), id=project_id)
        # Check authorization.
        has_project_portfolio_permissions = request.user.has_perm('view_portfolio', project.portfolio)
        if not project.has_read_priv(request.user) and not has_project_portfolio_permissions:
            return HttpResponseForbidden()

        # Redirect if slug is not canonical. We do this after checking for
        # read privs so that we don't reveal the task's slug to unpriv'd users.
        if request.path != project.get_absolute_url() + project_url_suffix:
            return HttpResponseRedirect(project.get_absolute_url())

        return f(request, project)

    return g


@project_read_required
def project(request, project):
    # TODO: Lifecycles is part of the kanban style version of presenting projects that hasn't been optimized & fully implemented
    # Get this project's lifecycle stage, which is shown below the project title.
    # assign_project_lifecycle_stage([project])
    # if project.lifecycle_stage[0]["id"] == "none":
    #     # Kill it if it's the default lifecycle.
    #     project.lifecycle_stage = None
    # else:
    #     # Mark the stages up to the active one as completed.
    #     for stage in project.lifecycle_stage[0]["stages"]:
    #         stage["complete"] = True
    #         if stage == project.lifecycle_stage[1]:
    #             break

    # Pre-load the answers to project root task questions and impute answers so
    # that we know which questions are suppressed by imputed values.
    root_task_answers = project.root_task.get_answers().with_extended_info()

    # Check if this user has authorization to start tasks in this Project.
    can_start_task = project.can_start_task(request.user)

    # Collect all of the questions and answers, i.e. the sub-tasks, that we'll display.
    # Create a "question" record for each question that is displayed by the template.
    # For module-set questions, create one record to start new entries and separate
    # records for each answered module.
    from collections import OrderedDict
    questions = OrderedDict()
    can_start_any_apps = False
    for (mq, is_answered, answer_obj, answer_value) in root_task_answers.answertuples.values():
        # Display module/module-set questions only. Other question types in a project
        # module are not valid.
        if mq.spec.get("type") not in ("module", "module-set"):
            continue

        # Skip questions that are imputed.
        if is_answered and not answer_obj:
            continue

        # Create a "question" record for all Task answers to this question.
        if answer_value is None:
            # Question is unanswered - there are no sub-tasks.
            answer_value = []
        elif mq.spec["type"] == "module":
            # The answer is a ModuleAnswers instance. Wrap it in an array containing
            # just itself so we create as single question entry.
            answer_value = [answer_value]
        elif mq.spec["type"] == "module-set":
            # The answer is already a list of zero-or-more ModuleAnswers instances.
            pass

        # If the question specification specifies an icon asset, load the asset.
        # This saves the browser a request to fetch it, which is somewhat
        # expensive because assets are behind authorization logic.
        if "icon" in mq.spec:
            icon = project.root_task.get_static_asset_image_data_url(mq.spec["icon"], 75)
        else:
            icon = None

        for i, module_answers in enumerate(answer_value):
            # Create template context dict for this question.
            key = mq.id
            if mq.spec["type"] == "module-set":
                key = (mq.id, i)
            questions[key] = {
                "question": mq,
                "icon": icon,
                "invitations": [],  # filled in below
                "task": module_answers.task,
                "can_start_new_task": False,
                "discussions": []  # no longer tracking discussions per question,
            }

        # Create a "question" record for the question itself it is is unanswered or if
        # this is a module-set question, and only if the user has permission to start tasks.
        if can_start_task and (len(answer_value) == 0 or mq.spec["type"] == "module-set"):
            questions[mq.id] = {
                "question": mq,
                "icon": icon,
                "invitations": [],  # filled in below
                "can_start_new_task": True,
            }

            # Set a flag if any app can be started, i.e. if this question has a protocol field.
            # Is this a protocol question?
            if mq.spec.get("protocol"):
                can_start_any_apps = True

    # Assign questions to the main area or to the "action buttons" panel on the side of the page.
    main_area_questions = []
    action_buttons = []
    for q in questions.values():
        mq = q["question"]
        if mq.spec.get("placement") == None:
            main_area_questions.append(q)
        elif mq.spec.get("placement") == "action-buttons":
            action_buttons.append(q)

    # Choose a layout mode. Use the "columns" layout if any question
    # has a 'protocol' field. Otherwise use the "rows" layout.
    layout_mode = "rows"
    for q in main_area_questions:
        if q["question"].spec.get("protocol"):
            layout_mode = "columns"

    # Assign main-area questions to columns. For non-"columns" layouts,
    # assign to one giant column.
    if layout_mode != "columns":
        columns = [{
            "questions": main_area_questions,
        }]
    else:
        # number of columns must divide 12 evenly
        columns = [
            {"title": "To Do"},
            {"title": "In Progress"},
            {"title": "Completed"},
            {"title": "Submitted"},
            {"title": "Under Review"},
            {"title": "Accepted"},
        ]
        for column in columns:
            column["questions"] = []

        for question in main_area_questions:
            if "task" not in question:
                col = 0
                question["hide_icon"] = True
            elif question["task"].is_finished():
                col = 2
            elif question["task"].is_started():
                col = 1
            else:
                col = 1
            columns[col]["questions"].append(question)

    # Assign questions in columns to groups.
    for i, column in enumerate(columns):
        column["groups"] = OrderedDict()
        for q in column["questions"]:
            mq = q["question"]
            groupname = mq.spec.get("group")
            group = column["groups"].setdefault(groupname, {
                "title": groupname,
                "questions": [],
            })
            group["questions"].append(q)
        del column["questions"]
        column["groups"] = list(column["groups"].values())

        # column["has_tasks_on_left"] = ((i > 0) and (columns[i-1]["groups"] or columns[i-1]["has_tasks_on_left"]))

    # Are there any output documents that we can render?
    has_outputs = False
    for doc in project.root_task.module.spec.get("output", []):
        if "id" in doc:
            has_outputs = True

    # Calculate approximate compliance as degrees to display
    percent_compliant = 0
    if len(project.system.control_implementation_as_dict) > 0:
        percent_compliant = project.system.controls_status_count['Addressed'] / len(
            project.system.control_implementation_as_dict)
    # Need to reverse calculation for displaying as per styles in .piechart class
    approx_compliance_degrees = 365 - (365 * percent_compliant)
    if approx_compliance_degrees > 358:
        approx_compliance_degrees = 358

<<<<<<< HEAD
    # Fetch statement defining Security Sensitivity level if set
    security_sensitivity_smts = project.system.root_element.statements_consumed.filter(statement_type=StatementTypeEnum.SECURITY_SENSITIVITY_LEVEL.name)
    if len(security_sensitivity_smts) > 0:
        security_sensitivity = security_sensitivity_smts.first().body
=======
    # Fetch statement defining FISMA impact level if set
    impact_level_smts = project.system.root_element.statements_consumed.filter(
        statement_type=StatementTypeEnum.FISMA_IMPACT_LEVEL.value)
    if len(impact_level_smts) > 0:
        impact_level = impact_level_smts.first().body
>>>>>>> 5a9f3b98
    else:
        security_sensitivity = None

    security_objective_smt = project.system.root_element.statements_consumed.filter(statement_type=StatementTypeEnum.SECURITY_IMPACT_LEVEL.name)
    if security_objective_smt.exists():
        security_body = project.system.get_security_impact_level
        confidentiality, integrity, availability = security_body.get('security_objective_confidentiality',
                                                                     None), security_body.get(
            'security_objective_integrity', None), security_body.get('security_objective_availability', None)
    else:
        confidentiality, integrity, availability = None, None, None

    # Render.
    return render(request, "project.html", {
        "is_project_page": True,
        "project": project,
        "security_sensitivity": security_sensitivity,
        "confidentiality": confidentiality,
        "integrity": integrity,
        "availability": availability,

        "controls_status_count": project.system.controls_status_count,
        "poam_status_count": project.system.poam_status_count,
        "percent_compliant": percent_compliant,
        "percent_compliant_100": percent_compliant * 100,
        "approx_compliance_degrees": approx_compliance_degrees,

        "is_admin": request.user in project.get_admins(),
        "can_upgrade_app": project.root_task.module.app.has_upgrade_priv(request.user),
        "can_start_task": can_start_task,
        "can_start_any_apps": can_start_any_apps,

        "title": project.title,
        # "open_invitations": other_open_invitations,
        "send_invitation": Invitation.form_context_dict(request.user, project, [request.user]),
        "has_outputs": has_outputs,

        "enable_experimental_evidence": SystemSettings.enable_experimental_evidence,

        "layout_mode": layout_mode,
        "columns": columns,
        "action_buttons": action_buttons,

        "projects": Project.objects.all(),
        "portfolios": Portfolio.objects.all(),
        "users": User.objects.all(),

        "class_status": Classification.objects.last(),

        "authoring_tool_enabled": project.root_task.module.is_authoring_tool_enabled(request.user),
        "import_project_form": ImportProjectForm()
    })

def project_edit(request, project_id):
    if request.method == 'POST':

        form = EditProjectForm(request.POST)
        if form.is_valid():
            # project to update
            project = Project.objects.get(id=project_id)
            # Change project version
            project_version = request.POST.get("project_version", "").strip() or None
            project_version_comment = request.POST.get("project_version_comment", "").strip() or None

            # Adding project version and comment
            project.version = project_version
            project.version_comment = project_version_comment
            project.save()

            # Will rename project if new title is present
            rename_project(request, project)

            return HttpResponseRedirect(request.META.get('HTTP_REFERER', '/'))

def project_security_objs_edit(request, project_id):
    if request.method == 'POST':

        form = EditProjectForm(request.POST)
        if form.is_valid():
            # project to update
            project = Project.objects.get(id=project_id)

            confidentiality = request.POST.get("confidentiality", "").strip() or None
            integrity = request.POST.get("integrity", "").strip() or None
            availability = request.POST.get("availability", "").strip() or None

            new_security_objectives = {"security_objective_confidentiality":confidentiality,"security_objective_integrity":integrity,"security_objective_availability":availability}
            # Setting security objectives for project's statement
            security_objective_smt, smt = project.system.set_security_impact_level(new_security_objectives)

            return HttpResponseRedirect(request.META.get('HTTP_REFERER', '/'))


@project_read_required
def project_settings(request, project):
    """Display settings for project"""

    # Assign questions to the main area or to the "action buttons" panel on the side of the page.
    main_area_questions = []
    action_buttons = []

    other_open_invitations = []
    for inv in Invitation.objects.filter(from_user=request.user, from_project=project, accepted_at=None,
                                         revoked_at=None).order_by('-created'):
        if inv.is_expired():
            continue
        if inv.target == project:
            into_new_task_question_id = inv.target_info.get("into_new_task_question_id")
            if into_new_task_question_id:
                if into_new_task_question_id in questions:  # should always be True
                    questions[into_new_task_question_id]["invitations"].append(inv)
                    continue

        # If the invitation didn't get put elsewhere, display in the
        # other list.
        other_open_invitations.append(inv)

    # Gather version upgrade information
    available_versions = []
    avs = project.available_root_task_versions_for_upgrade
    for av in avs:
        av_info = {
            "appname": av.appname,
            "version_number": av.version_number
        }
        # print("project.is_safe_upgrade(av)", project.is_safe_upgrade(av))
        if project.is_safe_upgrade(av) == True:
            av_info["is_safe_upgrade"] = True
            av_info["reason"] = "Compatible"
        else:
            av_info["is_safe_upgrade"] = "Incompatible"
            av_info["reason"] = project.is_safe_upgrade(av)
        available_versions.append(av_info)

    # Render.
    return render(request, "project_settings.html", {
        "is_project_page": True,
        "project": project,

        "is_admin": request.user in project.get_admins(),
        "can_upgrade_app": project.root_task.module.app.has_upgrade_priv(request.user),
        "available_versions": available_versions,

        "title": project.title,
        "open_invitations": other_open_invitations,
        "send_invitation": Invitation.form_context_dict(request.user, project, [request.user]),

        "action_buttons": action_buttons,

        "projects": Project.objects.all(),
        "portfolios": Portfolio.objects.all(),
        "users": User.objects.all(),

        "import_project_form": ImportProjectForm()
    })


@project_read_required
def project_list_all_answers(request, project):
    sections = []

    def recursively_find_answers(path, task):
        # Get the answers + imputed answers for the task.
        answers = task.get_answers().with_extended_info()

        # Create row in the output table for the answers.
        section = {
            "task": task,
            "path": path,
            "can_review": task.has_review_priv(request.user),
            "answers": [],
        }
        sections.append(section)

        # Append all of the questions and answers.
        for q, a, value_display in answers.render_answers(show_unanswered=False, show_imputed=False):
            section["answers"].append((q, a, value_display))

        if len(path) == 0:
            path = path + [task.title]

        for q, is_answered, a, value in answers.answertuples.values():
            # Recursively go into submodules.
            if q.spec["type"] in ("module", "module-set"):
                if a and a.answered_by_task.exists():
                    for t in a.answered_by_task.all():
                        recursively_find_answers(path + [q.spec["title"]], t)

    # Start at the root task and compute a table of all answers, recursively.
    recursively_find_answers([], project.root_task)

    from guidedmodules.models import TaskAnswerHistory
    return render(request, "project-list-answers.html", {
        "page_title": "Review Answers",
        "project": project,
        "answers": sections,
        "review_choices": TaskAnswerHistory.REVIEW_CHOICES,
    })


@project_read_required
def project_outputs(request, project):
    # To render fast, combine all of the templates by type and render as
    # a single template. Collate documents by type...
    from collections import defaultdict
    documents_by_format = defaultdict(lambda: [])
    for doc in project.root_task.module.spec.get("output", []):
        if "id" in doc and "format" in doc and "template" in doc:
            documents_by_format[doc["format"]].append(doc)

    # Set in a fixed order.
    documents_by_format = list(documents_by_format.items())

    # Combine documents and render.
    import html
    header = {
        "markdown": lambda anchor, title: (
                "\n\n"
                + ("<a name='%s'></a>" % anchor)
                + "\n\n"
                + "# " + html.escape(title)
                + "\n\n"),
        "text": lambda anchor, title: (
                "\n\n"
                + title
                + "\n\n"),
    }
    joiner = {
        "markdown": "\n\n",
        "text": "\n\n",
    }
    toc = []
    combined_output = ""
    for format, docs in documents_by_format:
        # Combine the templates of the documents.
        templates = []
        for doc in docs:
            anchor = "doc_%d" % len(toc)
            title = doc.get("title") or doc["id"]
            # TODO: Can we move the HTML back into the template?
            templates.append(header[format](anchor, title) + "<div class='doc'>" + doc["template"] + "</div>")
            toc.append((anchor, title))
        template = joiner[format].join(templates)

        # Render.
        from guidedmodules.module_logic import render_content
        try:
            content = render_content({
                "format": format,
                "template": template
            },
                project.root_task.get_answers().with_extended_info(),
                "html",
                "project output documents",
                show_answer_metadata=True
            )
        except ValueError as e:
            content = str(e)

        # Combine rendered content that was generated by format.
        combined_output += "<div>" + content + "</div>\n\n"

    return render(request, "project-outputs.html", {
        "can_upgrade_app": project.root_task.module.app.has_upgrade_priv(request.user),
        "authoring_tool_enabled": project.root_task.module.is_authoring_tool_enabled(request.user),
        "page_title": "Related Controls",
        "project": project,
        "toc": toc,
        "combined_output": combined_output,
    })


@project_read_required
def project_api(request, project):
    # Explanatory page for an API for this project.
    # Create sample output.
    sample = project.export_json(include_file_content=False, include_metadata=False)

    # Create sample POST body data by randomly choosing question
    # answers.
    def select_randomly(sample, level=0):
        import collections, random
        if not isinstance(sample, dict): return sample
        if level == 0:
            keys = list(sample)
        else:
            keys = random.sample(list(sample), min(level, len(sample)))
        return collections.OrderedDict([
            (k, select_randomly(v, level=level + 1))
            for k, v in sample.items()
            if k in keys and "." not in k
        ])

    sample_post_json = select_randomly(sample)

    # Turn the sample JSON POST into a key-value version.
    def flatten_json(path, node, output):
        if isinstance(node, dict):
            if set(node.keys()) == set(["type", "url", "size"]):
                # This looks like a file field.
                flatten_json(path, "<binary file content>", output)
            else:
                for entry, value in node.items():
                    if "." in entry: continue  # a read-only field
                    flatten_json(path + [entry], value, output)
        elif isinstance(node, list):
            for item in node:
                flatten_json(path, item, output)
        else:
            if node is None:
                # Can't convert this to a string - it will be the string "None".
                node = "some value here"
            output.append((".".join(path), str(node).replace("\n", "\\n").replace("\r", "\\r")))

    sample_post_keyvalue = []
    flatten_json(["project"], sample["project"], sample_post_keyvalue)

    # Format sample output.
    def format_sample(sample):
        import json
        from pygments import highlight
        from pygments.lexers import JsonLexer
        from pygments.formatters import HtmlFormatter
        sample = json.dumps(sample, indent=2)
        return highlight(sample, JsonLexer(), HtmlFormatter())

    # Construct a schema.
    schema = []

    def make_schema(path, task, module):
        # Get the questions within this task/module and, if we have a
        # task, get the current answers too.
        if task:
            items = list(task.get_current_answer_records())
        else:
            items = [(q, None) for q in module.questions.order_by('definition_order')]

        def add_filter_field(q, suffix, title):
            from guidedmodules.models import ModuleQuestion
            schema.append((path, module, ModuleQuestion(
                key=q.key + '.' + suffix,
                spec={
                    "type": "text",
                    "title": title + " of " + q.spec["title"] + ". Read-only."
                })))

        # Create row in the output table for the fields.
        for q, a in items:
            if q.spec["type"] == "interstitial": continue
            schema.append((
                path,
                module,
                q))

            if q.spec["type"] == "longtext": add_filter_field(q, "html", "HTML rendering")
            if q.spec["type"] == "choice": add_filter_field(q, "html", "Human-readable value")
            if q.spec["type"] == "yesno": add_filter_field(q, "html", "Human-readable value ('Yes' or 'No')")
            if q.spec["type"] == "multiple-choice": add_filter_field(q, "html", "Comma-separated human-readable value")
            if q.spec["type"] == "datagrid": add_filter_field(q, "html", "Array of dictionaries for Datagrid")

        # Document the fields of the sub-modules together.
        for q, a in items:
            if q.spec["type"] in ("module", "module-set"):
                if a and a.answered_by_task.exists():
                    # Follow an instantiated task where possible.
                    t = a.answered_by_task.first()
                    make_schema(path + [q.key], t, t.module)
                elif q.answer_type_module:
                    # Follow a module specified in the module specification.
                    make_schema(path + [q.key], None, q.answer_type_module)

    # Start at the root task and compute a table of fields, recursively.
    make_schema(["project"], project.root_task, project.root_task.module)

    return render(request, "project-api.html", {
        "page_title": "API Documentation",
        "project": project,
        "SITE_ROOT_URL": settings.SITE_ROOT_URL,
        "sample": format_sample(sample),
        "sample_post_keyvalue": sample_post_keyvalue,
        "sample_post_json": format_sample(sample_post_json),
        "schema": schema,
    })


@login_required
def show_api_keys(request):
    # Reset.
    if request.method == "POST" and request.POST.get("method") == "resetkeys":
        request.user.reset_api_keys()

        messages.add_message(request, messages.INFO, 'Your API keys have been reset.')

        return HttpResponseRedirect(request.path)

    api_keys = request.user.get_api_keys()
    return render(request, "api-keys.html", {
        "api_key_ro": api_keys['ro'],
        "api_key_rw": api_keys['rw'],
        "api_key_wo": api_keys['wo'],
    })


@login_required
def new_folder(request):
    if request.method != "POST": raise HttpResponseNotAllowed(['POST'])
    f = Folder.objects.create(
        organization=organization,  # TODO
        title=request.POST.get("title") or "New Folder",
    )
    f.admin_users.add(request.user)
    return JsonResponse({"status": "ok", "id": f.id, "title": f.title})


def project_admin_login_post_required(f):
    # Wrap the function to do authorization and change arguments.
    def g(request, project_id, *args):

        if not isinstance(project_id, Project):
            # Get project, check authorization.
            project = get_object_or_404(Project, id=project_id)
        else:
            project = project_id

        has_owner_project_portfolio_permissions = request.user.has_perm('can_grant_portfolio_owner_permission',
                                                                        project.portfolio)
        if request.user not in project.get_admins() and not has_owner_project_portfolio_permissions:
            return HttpResponseForbidden()

        # Call function with changed argument.
        return f(request, project)

    # Apply the require_http_methods decorator.
    g = require_http_methods(["POST"])(g)

    # Apply the login_required decorator.
    g = login_required(g)

    return g


# @project_admin_login_post_required
def rename_project(request, project):
    # Update the project's title, which is actually updating its root_task's title_override.
    # If the title isn't changing, don't store it. If the title is set to empty, clear the
    # override.
    title = request.POST.get("project_title", "").strip() or None
    if title == None:
        return
    project.root_task.title_override = title
    project.root_task.save()
    # Update name of linked System root.element if exists
    if project.system is not None:
        project.system.root_element.name = title
        project.system.root_element.save()
    project.root_task.on_answer_changed()


def move_project(request, project_id):
    """Move project to a new portfolio
    Args:
    request ([HttpRequest]): The network request
    project_id ([int|str]): The id of the project
    Returns:
        [JsonResponse]: Either an ok status or an error
    """
    try:
        new_portfolio_id = request.POST.get("new_portfolio", "").strip()
        project = get_object_or_404(Project, id=int(project_id))
        cur_portfolio = project.portfolio
        new_portfolio = get_object_or_404(Portfolio, id=int(new_portfolio_id))
    except:
        return JsonResponse({"status": "error", "message": "Portfolio entered does not exist."})

    # Check if the user moving the project is a superuser or
    # if they are the owner of the project and have edit permissions in the target directory
    owner = True if request.user.has_perm('can_grant_portfolio_owner_permission', cur_portfolio) else False
    if request.user.is_superuser or (
            (request.user in project.get_admins() or owner) and 'change_portfolio' in get_perms(request.user,
                                                                                                new_portfolio)):
        project.portfolio = new_portfolio
        project.save()
        # Give all current members of the project read access to target portfolio
        for member in project.get_members():
            assign_perm('view_portfolio', member, new_portfolio)
        # Log successful project move to a different portfolio
        logger.info(
            event="move_project_different_portfolio successful",
            object={"project_id": project.id, "new_portfolio_id": new_portfolio.id},
            from_portfolio={"portfolio_title": cur_portfolio.title, "id": cur_portfolio.id},
            to_portfolio={"portfolio_title": new_portfolio.title, "id": new_portfolio.id}
        )

        return JsonResponse({"status": "ok"})
    else:
        logger.info(
            event="move_project_different_portfolio unsuccessful",
            object={"project_id": project.id, "new_portfolio_id": new_portfolio.id},
            from_portfolio={"portfolio_title": cur_portfolio.title, "id": cur_portfolio.id},
            to_portfolio={"portfolio_title": new_portfolio.title, "id": new_portfolio.id}
        )
        return JsonResponse({"status": "error", "message": "User does not have permission to move this project."})


@project_admin_login_post_required
def upgrade_project(request, project):
    """Upgrade root task of project to newer version"""

    available_versions = project.available_root_task_versions_for_upgrade
    current_app = project.root_task.module.app

    # Determine new version of app to upgrade from version_number
    version_number = request.POST.get("version_number", "").strip() or None
    new_app = None
    for av in available_versions:
        if av.version_number == version_number:
            new_app = av

    # Attempt upgrade
    result = project.upgrade_root_task_app(new_app)
    # Was upgrade successful?
    if result == True:
        # Upgrade successful
        # Log successful project root task upgrade
        logger.info(
            event="upgrade_project root_task successful",
            object={"id": project.id, "title": project.title},
            from_app={"appsource_slug": project.root_task.module.source.slug, "id": new_app.id,
                      "version_number": version_number},
            to_app={"appsource_slug": project.root_task.module.source.slug, "id": new_app.id,
                    "version_number": new_app.version_number},
            user={"id": request.user.id, "username": request.user.username}
        )
        message = "Project {} upgraded successfully to {}".format(project, new_app.version_number)
        messages.add_message(request, messages.INFO, message)
        redirect = project.get_absolute_url()
        return JsonResponse({"status": "ok", "redirect": redirect})
    else:
        # Upgrade failure
        # Log failed project root task upgrade
        logger.info(
            event="upgrade_project root_task failure",
            object={"id": project.id, "title": project.title},
            from_app={"appsource_slug": project.root_task.module.source.slug, "id": new_app.id,
                      "version_number": version_number},
            to_app={"appsource_slug": project.root_task.module.source.slug, "id": new_app.id,
                    "version_number": new_app.version_number},
            detail={"reason": result},
            user={"id": request.user.id, "username": request.user.username}
        )
        message = "Project {} failed to upgrade to {}. {}".format(project, new_app.version_number, result)
        return JsonResponse({"status": "error", "message": message})


@project_admin_login_post_required
@transaction.atomic
def delete_project(request, project):
    if not project.is_deletable():
        return JsonResponse({"status": "error", "message": "This project cannot be deleted."})

    # Get the project's parents for redirect.
    parents = project.get_parent_projects()

    if project.system is not None:
        # When project has a system, deleting the system deletes project
        project.system.root_element.delete()
    else:
        # Just delete the project
        project.delete()

    # Only choose parents the user can see.
    parents = [parent for parent in parents if parent.has_read_priv(request.user)]
    if len(parents) > 0:
        redirect = parents[0].get_absolute_url()
    else:
        redirect = "/"

    return JsonResponse({"status": "ok", "redirect": redirect})


@project_admin_login_post_required
def make_revoke_project_admin(request, project):
    # Make a user an admin of a project or revoke that privilege.
    mbr = ProjectMembership.objects \
        .filter(
        project=project,
        user__id=request.POST.get("user")) \
        .first()
    if mbr:
        mbr.is_admin = (request.POST.get("is_admin") == "true")
        mbr.save()
    return JsonResponse({"status": "ok"})


@project_admin_login_post_required
def export_project_questionnaire(request, project):
    from urllib.parse import quote
    data = project.export_json(include_metadata=True, include_file_content=True)
    resp = JsonResponse(data, json_dumps_params={"indent": 2})
    filename = project.title.replace(" ", "_") + "-" + datetime.now().strftime("%Y-%m-%d-%H-%M")
    resp["content-disposition"] = "attachment; filename=%s.json" % quote(filename)
    return resp


@project_admin_login_post_required
def import_project_questionnaire(request, project):
    # Deserialize the JSON from request.FILES. Assume the JSON data is
    # UTF-8 encoded and ensure dicts are parsed as OrderedDict so that
    # key order is preserved, since key order matters because deserialization
    # has to see the file in the same order it was serialized in so that
    # serializeOnce works correctly.
    log_output = []
    try:
        import json
        from collections import OrderedDict
        data = json.loads(
            request.FILES["value"].read().decode("utf8", "replace"),
            object_pairs_hook=OrderedDict)
    except Exception as e:
        log_output.append("There was an error reading the export file.")
    else:
        try:
            # Update project data.
            project.import_json(data, request.user, "imp", lambda x: log_output.append(x))
        except Exception as e:
            log_output.append(str(e))

    return render(request, "project-import-finished.html", {
        "project": project,
        "log": log_output,
    })


def project_start_apps(request, *args):
    # What questions can be answered with an app?
    def get_questions(project):
        # Load the Compliance Store catalog of apps.
        all_apps = get_compliance_apps_catalog(project.organization)

        # A question can be answered with an app if it is a module or module-set
        # question with a protocol value and the question has not already been
        # answered (inclding imputed).
        root_task_answers = project.root_task.get_answers().with_extended_info().as_dict()
        for q in project.root_task.module.questions.order_by('definition_order'):
            if q.spec["type"] in ("module", "module-set") \
                    and q.spec.get("protocol") \
                    and (q.key not in root_task_answers or q.spec["type"] == "module-set"):
                # What apps can be used to start this question?
                q.startable_apps = list(filter(lambda app: app_satifies_interface(app, q), all_apps))
                if len(q.startable_apps) > 0:
                    yield q

    # Although both pages should require admin access, our admin decorator
    # also checks that the request is a POST. So to simplify, use the GET/READ
    # decorator for GET and the POST/ADMIN decorator for POST.
    if request.method == "GET":
        @project_read_required
        def viewfunc(request, project):
            return render(request, "project-startapps.html", {
                "project": project,
                "questions": list(get_questions(project)),
            })
    else:
        @project_admin_login_post_required
        def viewfunc(request, project):
            # Start all of the indiciated apps. Validate that the
            # chosen app satisfies the protocol. For each app,
            # start the most recent version of the app.
            errored_questions = []
            for q in get_questions(project):
                if q.key in request.POST:
                    startable_apps = {app["key"]: app["versions"][0] for app in q.startable_apps}
                    if request.POST[q.key] in startable_apps:
                        app = startable_apps[request.POST[q.key]]
                        try:
                            start_app(app, project.organization, request.user, None, project.root_task, q)
                        except Exception as e:
                            import traceback
                            traceback.print_exc()
                            errored_questions.append((q, app, e))

            if len(errored_questions) == 0:
                return JsonResponse({"status": "ok"})
            else:
                message = "There was an error starting the following apps: "
                message += ", ".join(
                    "{app} ({appname}) for {title} ({key}) ({error})".format(
                        app=app["title"],
                        appname=app["key"],
                        title=q.spec["title"],
                        key=q.key,
                        error=error,
                    )
                    for q, app, error in errored_questions
                )
                return JsonResponse({"status": "error", "message": message})

    return viewfunc(request, *args)


# PORTFOLIOS

def update_permissions(request):
    permission = request.POST.get('permission')
    portfolio_id = request.POST.get('portfolio_id')
    user_id = request.POST.get('user_id')
    portfolio = Portfolio.objects.get(id=portfolio_id)
    user = User.objects.get(id=user_id)
    # TODO check if this check on request.user can be moved to decorator
    if request.user.has_perm('can_grant_portfolio_owner_permission', portfolio):
        if permission == 'remove_permissions':
            portfolio.remove_permissions(user)
        elif permission == 'grant_owner_permission':
            portfolio.assign_owner_permissions(user)
            # Log permission escalation
            logger.info(
                event="update_permissions portfolio assign_owner_permissions",
                object={"id": portfolio.id, "title": portfolio.title},
                receiving_user={"id": user.id, "username": user.username},
                user={"id": request.user.id, "username": request.user.username}
            )
        elif permission == 'remove_owner_permissions':
            portfolio.remove_owner_permissions(user)
            # Log permission removal
            logger.info(
                event="update_permissions portfolio remove_owner_permissions",
                object={"id": portfolio.id, "title": portfolio.title},
                receiving_user={"id": user.id, "username": user.username},
                user={"id": request.user.id, "username": request.user.username}
            )
    next = request.POST.get('next', '/')
    return HttpResponseRedirect(next)


@login_required
def portfolio_list(request):
    """List portfolios"""

    logger.info(
        event="portfolio_list",
        user={"id": request.user.id, "username": request.user.username}
    )

    return render(request, "portfolios/index.html", {
        "portfolios": request.user.portfolio_list() if request.user.is_authenticated else None,
    })


@login_required
def new_portfolio(request):
    """Form to create new portfolios"""
    if request.method == 'POST':
        form = PortfolioForm(request.POST)
        if form.is_valid():
            form.save()
            portfolio = form.instance
            logger.info(
                event="new_portfolio",
                object={"object": "portfolio", "id": portfolio.id, "title": portfolio.title},
                user={"id": request.user.id, "username": request.user.username}
            )
            portfolio.assign_owner_permissions(request.user)
            logger.info(
                event="new_portfolio assign_owner_permissions",
                object={"object": "portfolio", "id": portfolio.id, "title": portfolio.title},
                receiving_user={"id": request.user.id, "username": request.user.username},
                user={"id": request.user.id, "username": request.user.username}
            )
            return redirect('portfolio_projects', pk=portfolio.pk)
    else:
        form = PortfolioForm()
    return render(request, 'portfolios/form.html', {
        'form': form,
    })


@login_required
def delete_portfolio(request, pk):
    """Form to delete portfolios"""

    if request.method == 'GET':
        portfolio = Portfolio.objects.get(pk=pk)

        # Confirm user has permission to delete portfolio
        CAN_DELETE_PORTFOLIO = False
        if request.user.is_superuser or request.user.has_perm('delete_portfolio', portfolio):
            CAN_DELETE_PORTFOLIO = True

        if not CAN_DELETE_PORTFOLIO:
            logger.info(
                event="delete_portfolio_failed",
                object={"object": "portfolio", "id": portfolio.id, "title": portfolio.title},
                user={"id": request.user.id, "username": request.user.username},
                detail={"message": "USER IS SUPER USER"}
            )
            messages.add_message(request, messages.ERROR,
                                 f"You do not have permission to delete portfolio '{portfolio.title}.'")
            return redirect("list_portfolios")

        # Only delete a portfolio with no projects
        if len(portfolio.projects.all()) > 0:
            logger.info(
                event="delete_portfolio_failed",
                object={"object": "portfolio", "id": portfolio.id, "title": portfolio.title},
                user={"id": request.user.id, "username": request.user.username},
                detail={"message": "Portfolio not empty"}
            )
            messages.add_message(request, messages.ERROR,
                                 f"Failed to delete portfolio '{portfolio.title}.' The portfolio is not empty.")
            return redirect("list_portfolios")
        # TODO: It will delete everything related to the portfolio as well with a summary of the deletion
        # Delete portfolio
        try:
            Portfolio.objects.get(pk=pk).delete()
            logger.info(
                event="delete_portfolio",
                object={"object": "portfolio", "id": portfolio.id, "title": portfolio.title},
                user={"id": request.user.id, "username": request.user.username}
            )
            messages.add_message(request, messages.INFO, f"The portfolio '{portfolio.title}' has been deleted.")
            return redirect("list_portfolios")
        except:
            logger.info(
                event="delete_portfolio_failed",
                object={"object": "portfolio", "id": portfolio.id, "title": portfolio.title},
                user={"id": request.user.id, "username": request.user.username},
                detail={"message": "Other error when running delete on portfolio object."}
            )


@login_required
def edit_portfolio(request, pk):
    """Form to edit portfolios"""
    portfolio = Portfolio.objects.get(pk=pk)
    form = PortfolioForm(request.POST or None, instance=portfolio, initial={'portfolio': portfolio.id})
    # Confirm user has permission to edit portfolio
    CAN_EDIT_PORTFOLIO = False
    if request.user.is_superuser or request.user.has_perm('change_portfolio', portfolio):
        CAN_EDIT_PORTFOLIO = True
    if request.method == 'GET':
        if not CAN_EDIT_PORTFOLIO:
            logger.info(
                event="delete_portfolio_failed",
                object={"object": "portfolio", "id": portfolio.id, "title": portfolio.title},
                user={"id": request.user.id, "username": request.user.username},
                detail={"message": "USER IS SUPER USER"}
            )
            messages.add_message(request, messages.ERROR,
                                 f"You do not have permission to delete portfolio '{portfolio.title}.'")
            return redirect("list_portfolios")

        if form.is_valid():
            form.save()

            logger.info(
                event="edit_portfolio",
                object={"object": "portfolio", "id": portfolio.id, "title": portfolio.title},
                user={"id": request.user.id, "username": request.user.username}
            )
            portfolio.assign_owner_permissions(request.user)
            logger.info(
                event="new_portfolio assign_owner_permissions",
                object={"object": "portfolio", "id": portfolio.id, "title": portfolio.title},
                receiving_user={"id": request.user.id, "username": request.user.username},
                user={"id": request.user.id, "username": request.user.username}
            )
            return redirect('portfolio_projects', pk=portfolio.pk)
    if request.method == 'POST':
        try:
            form = PortfolioForm(request.POST, instance=portfolio)
            if form.is_valid():
                form.save()
                # Log portfolio update
                messages.add_message(request, messages.INFO, f"The portfolio '{portfolio.title}' has been updated.")
                return redirect("list_portfolios")
        except IntegrityError:
            messages.add_message(request, messages.ERROR,
                                 "Portfolio name {} not available.".format(request.POST['title']))

    return render(request, 'portfolios/edit_form.html', {
        'form': form,
        'portfolio': portfolio,
        "can_edit_portfolio": CAN_EDIT_PORTFOLIO,
    })


def portfolio_read_required(f):
    @login_required
    def g(request, pk):
        portfolio = get_object_or_404(Portfolio, pk=pk)

        # Check authorization.
        has_portfolio_permissions = request.user.has_perm('view_portfolio', portfolio)
        has_portfolio_project_permissions = False
        projects = Project.objects.filter(portfolio_id=portfolio.id)
        for project in projects:
            if request.user.has_perm('view_project', project):
                has_portfolio_project_permissions = True

        if not (has_portfolio_permissions or has_portfolio_project_permissions):
            return HttpResponseForbidden()
        return f(request, portfolio.id)

    return g


@portfolio_read_required
def portfolio_projects(request, pk):
    """List of projects within a portfolio"""
    portfolio = Portfolio.objects.get(pk=pk)
    projects = Project.objects.filter(portfolio=portfolio).select_related('root_task') \
        .exclude(is_organization_project=True).order_by('-created')
    user_projects = [project for project in projects if request.user.has_perm('view_project', project)]
    anonymous_user = User.objects.get(username='AnonymousUser')
    users_with_perms = portfolio.users_with_perms()

    return render(request, "portfolios/detail.html", {
        "portfolio": portfolio,
        "projects": projects if request.user.has_perm('view_portfolio', portfolio) else user_projects,
        "can_invite_to_portfolio": request.user.has_perm('can_grant_portfolio_owner_permission', portfolio),
        "can_edit_portfolio": request.user.has_perm('change_portfolio', portfolio),
        "send_invitation": Invitation.form_context_dict(request.user, portfolio, [request.user, anonymous_user]),
        "users_with_perms": users_with_perms,
        "display_users_with_perms": len(users_with_perms),
    })


# INVITATIONS

@login_required
def send_invitation(request):
    import email_validator
    if request.method != "POST": raise HttpResponseNotAllowed(['POST'])
    try:
        if not request.POST['user_id'] and not request.POST['user_email']:
            raise ValueError("Select a team member or enter an email address.")

        if request.POST['user_email']:
            # Validate that the provided email address is syntactically
            # correct and that the domain name resolved.
            #
            # When we're running tests, skip DNS-based deliverability checks
            # so that tests can be run in a completely offline mode. Otherwise
            # dns.resolver.NoNameservers will result in EmailUndeliverableError.
            email_validator.validate_email(request.POST['user_email'],
                                           check_deliverability=settings.VALIDATE_EMAIL_DELIVERABILITY)

        # Get the recipient user
        if len(request.POST.get("user_id")) > 0:
            to_user = get_object_or_404(User, id=request.POST.get("user_id"))
        from_project = None
        from_portfolio = None
        # Find the Portfolio and grant permissions to the user being invited
        if request.POST.get("portfolio"):
            from_portfolio = Portfolio.objects.filter(id=request.POST["portfolio"]).first()
            if len(request.POST.get("user_id")) > 0:
                from_portfolio.assign_edit_permissions(to_user)
                logger.info(
                    event="send_invitation portfolio assign_edit_permissions",
                    object={"object": "portfolio", "id": from_portfolio.id, "title": from_portfolio.title},
                    receiving_user={"id": to_user.id, "username": to_user.username},
                    user={"id": request.user.id, "username": request.user.username}
                )

        # Validate that the user is a member of from_project. Is None
        # if user is not a project member.
        elif request.POST.get("project"):
            from_project = Project.objects.filter(id=request.POST["project"]).first()
            if len(request.POST.get("user_id")) > 0:
                from_project.assign_edit_permissions(to_user)
                logger.info(
                    event="send_invitation project assign_edit_permissions",
                    object={"object": "project", "id": from_project.id, "title": from_project.title},
                    receiving_user={"id": to_user.id, "username": to_user.username},
                    user={"id": request.user.id, "username": request.user.username}
                )
                # Assign permissions to view system, root_element
                from_project.system.assign_edit_permissions(to_user)
                logger.info(
                    event="send_invitation system assign_edit_permissions",
                    object={"object": "system", "id": from_project.system.root_element.id,
                            "name": from_project.system.root_element.name},
                    receiving_user={"id": to_user.id, "username": to_user.username},
                    user={"id": request.user.id, "username": request.user.username}
                )
                from_project.system.root_element.assign_edit_permissions(to_user)
                logger.info(
                    event="send_invitation element assign_edit_permissions",
                    object={"object": "element", "id": from_project.system.root_element.id,
                            "name": from_project.system.root_element.name},
                    receiving_user={"id": to_user.id, "username": to_user.username},
                    user={"id": request.user.id, "username": request.user.username}
                )
                messages.add_message(request, messages.INFO,
                                     "{} granted edit permission to project.".format(to_user.username))

        # Authorization for adding invitee to the project team.
        if not from_project:
            into_project = False
        else:
            inv_ctx = Invitation.form_context_dict(request.user, from_project, [])
            into_project = (request.POST.get("add_to_team", "") != "") and inv_ctx["can_add_invitee_to_team"]

        # Target.
        if request.POST.get("into_new_task_question_id"):
            # validate the question ID
            target = from_project
            target_info = {
                "into_new_task_question_id": from_project.root_task.module.questions.filter(
                    id=request.POST.get("into_new_task_question_id")).get().id,
            }

        elif request.POST.get("into_task_editorship"):
            target = Task.objects.get(id=request.POST["into_task_editorship"])
            if not target.has_write_priv(request.user):
                return HttpResponseForbidden()
            if from_project and target.project != from_project:
                return HttpResponseForbidden()

            # from_project may be None if the requesting user isn't a project
            # member, but they may transfer editorship and so in that case we'll
            # set from_project to the Task's project
            from_project = target.project
            target_info = {
                "what": "editor",
            }

        elif "into_discussion" in request.POST:
            target = get_object_or_404(Discussion, id=request.POST["into_discussion"])
            if not target.can_invite_guests(request.user):
                return HttpResponseForbidden()
            target_info = {
                "what": "invite-guest",
            }

        elif request.POST.get("portfolio"):
            target = from_portfolio
            target_info = {}
        else:
            target = from_project
            target_info = {
                "what": "join-team",
            }

        inv = Invitation.objects.create(
            from_user=request.user,
            from_project=from_project,
            from_portfolio=from_portfolio,

            # what is the recipient being invited to? validate that the user is an admin of this project
            # or an editor of the task being reassigned.
            into_project=into_project,
            target=target,
            target_info=target_info,

            # who is the recipient of the invitation?
            to_user=User.objects.get(id=request.POST["user_id"]) if len(request.POST.get("user_id")) > 0 else None,
            to_email=request.POST.get("user_email"),

            # personalization
            text=request.POST.get("message", ""),
        )

        inv.send()  # TODO: Move this into an asynchronous queue.

        return JsonResponse({"status": "ok"})

    except ValueError as e:
        return JsonResponse({"status": "error", "message": str(e)})
    except Exception as e:
        logger.error(
            event="send invitation",
            object={"status": "error",
                    "message": " ".join(["There was a problem -- sorry!", str(e)])},
            user={"id": request.user.id, "username": request.user.username}
        )
        return JsonResponse({"status": "error", "message": "There was a problem -- sorry!"})


@login_required
def cancel_invitation(request):
    inv = get_object_or_404(Invitation, id=request.POST['id'], from_user=request.user)
    inv.revoked_at = timezone.now()
    inv.save(update_fields=['revoked_at'])
    logger.info(
        event="cancel_invitation",
        object={"object": "invitation", "id": inv.id, "to_email": inv.to_email},
        user={"id": request.user.id, "username": request.user.username}
    )
    return JsonResponse({"status": "ok"})


def accept_invitation(request, code=None):
    assert code.strip() != ""
    inv = get_object_or_404(Invitation, email_invitation_code=code)

    response = accept_invitation_do_accept(request, inv)
    if isinstance(response, HttpResponse):
        return response

    # The invitation has been accepted by a logged in user.
    logger.info(
        event="accept_invitation",
        object={"object": "invitation", "id": inv.id, "to_email": inv.to_email},
        user={"id": request.user.id, "username": request.user.username}
    )

    # Make sure user has a default portfolio
    if len(request.user.portfolio_list()) == 0:
        portfolio = request.user.create_default_portfolio_if_missing()

    # Some invitations create an interstitial before redirecting.
    inv.from_user.preload_profile()
    try:
        interstitial = inv.target.get_invitation_interstitial(inv)
    except AttributeError:  # inv.target may not have get_invitation_interstitial method
        interstitial = None
    if interstitial:
        # If the target provides interstitial context data...
        context = {
            "title": "Accept Invitation to " + inv.purpose(),
            "breadcrumbs_links": [],
            "breadcrumbs_last": "Accept Invitation",
            "continue_url": inv.get_redirect_url(),
        }
        context.update(interstitial)
        return render(request, "interstitial.html", context)

    return HttpResponseRedirect(inv.get_redirect_url())


def accept_invitation_do_accept(request, inv):
    from django.contrib.auth import authenticate, login, logout
    from django.http import HttpResponseRedirect
    import urllib.parse

    # Can't accept if this object has expired. Warn the user but
    # send them to the homepage.
    if inv.is_expired():
        messages.add_message(request, messages.ERROR, 'The invitation you wanted to accept has expired.')
        return HttpResponseRedirect("/")

    # See if the user is ready to accept the invitation.
    if request.user.is_authenticated and request.GET.get("accept-invitation") == "1":
        # When the user first reaches this view they may already be logged
        # into Q but we want to force them to prove their credentials when
        # they accept the invitation. The user may not want to
        # accept the invitation under an account they happened to be logged
        # in as. So accept-invitation is initialy not set and we hit the else condition
        # where we show the invitation acceptance page.
        #
        # We then send them to create an account or log in.
        # The "next" URL on that login screen adds "accept-invitation=1", so that when
        # we come back here, we just accept whatever account they created
        # or logged in to.
        pass

    # elif inv.to_user and request.user == inv.to_user:
    #     # If the invitation was to a user account, and the user is already logged
    #     # in to it, then we're all set.
    #     pass

    # elif inv.to_user:
    #     # If the invitation was to a user account but the user wasn't already logged
    #     # in under that account, then since the user on this request has just demonstrated
    #     # ownership of that user's email address, we can log them in immediately.
    #     matched_user = authenticate(user_object=inv.to_user)
    #     if not matched_user.is_active:
    #         messages.add_message(request, messages.ERROR, 'Your account has been deactivated.')
    #         return HttpResponseRedirect("/")
    #     if request.user.is_authenticated:
    #         # The user was logged into a different account before. Log them out
    #         # of that account and then log them into the account in the invitation.
    #         logout(request) # setting a message after logout but before login should keep the message in the session
    #         messages.add_message(request, messages.INFO, 'You have been logged in as %s.' % matched_user)
    #     login(request, matched_user)

    else:
        # Ask the user to log in or sign up, redirecting back to this page after with
        # "accept-invitation=1" so that we know the user is ready to accept the invitation
        # under the account they are logged in as.
        from urllib.parse import urlencode

        # In the event the user was already logged into an account, and if username/pwd
        # logins are enabled, then log them out now --- we make them log in again or sign
        # up next.
        username_pw_logins_emailed = ('django.contrib.auth.backends.ModelBackend' in settings.AUTHENTICATION_BACKENDS)
        if username_pw_logins_emailed:
            logout(request)

        return render(request, "invitation.html", {
            "inv": inv,
            "next": urlencode({"next": request.path + "?accept-invitation=1", }),
        })

    # The user is now logged in and able to accept the invitation.

    # If the invitation was already accepted, then there's nothing more to do.
    if inv.accepted_at:
        return

    # Accept the invitation.
    with transaction.atomic():

        inv.accepted_at = timezone.now()
        inv.accepted_user = request.user

        def add_message(message):
            messages.add_message(request, messages.INFO, message)

        # Add user to a project team.
        if inv.into_project:
            ProjectMembership.objects.get_or_create(  # is unique, so test first
                project=inv.from_project,
                user=request.user,
            )
            add_message('You have joined the team %s.' % inv.from_project.title)
            # Add user to system and root element
            # Grant user permissions to system and root element
            inv.from_project.assign_edit_permissions(request.user)
            logger.info(
                event="accept_invitation project assign_edit_permissions",
                object={"object": "project", "id": inv.from_project.id, "title": inv.from_project.title},
                sending_user={"id": inv.from_user.id, "username": inv.from_user.username},
                user={"id": request.user.id, "username": request.user.username}
            )
            # Assign permissions to view system, root_element
            inv.from_project.system.assign_edit_permissions(request.user)
            logger.info(
                event="accept_invitation system assign_edit_permissions",
                object={"object": "system", "id": inv.from_project.system.root_element.id,
                        "name": inv.from_project.system.root_element.name},
                sending_user={"id": inv.from_user.id, "username": inv.from_user.username},
                user={"id": request.user.id, "username": request.user.username}
            )
            inv.from_project.system.root_element.assign_edit_permissions(request.user)
            logger.info(
                event="accept_invitation element assign_edit_permissions",
                object={"object": "element", "id": inv.from_project.system.root_element.id,
                        "name": inv.from_project.system.root_element.name},
                sending_user={"id": inv.from_user.id, "username": inv.from_user.username},
                user={"id": request.user.id, "username": request.user.username}
            )

        # Run the target's invitation accept function.
        inv.target.accept_invitation(inv, add_message)

        # Update this invitation.
        inv.save()

        # Issue a notification - first to the user who sent the invitation.
        issue_notification(
            request.user,
            "accepted your invitation " + inv.purpose_verb(),
            inv.target,
            recipients=[inv.from_user])

        # - then to other watchers of the target objects (excluding the
        # user who sent the invitation and the user who accepted it).
        issue_notification(
            request.user,
            inv.target.get_invitation_verb_past(inv),
            inv.target,
            recipients=[u for u in inv.target.get_notification_watchers()
                        if u not in (inv.from_user, inv.accepted_user)])


@login_required
def organization_settings(request):
    # Authorization. Different users can see different things on
    # this page.
    # This is the settings page for the overall install. There is no specific organization
    # except the entire organization
    can_see_org_settings = True
    # TODO org_admins needs to be selected a different way
    # This approach leverages Django's permission model for admin screens
    org_admins = User.objects.filter(is_staff=True)
    # TODO better selection of who can edit
    # can_edit_org_settings = request.user in org_admins
    can_edit_org_settings = request.user.is_staff
    is_django_staff = request.user.is_staff

    # In 0.9.0 we should only have 1 organization, so let's get that
    # If Instance has been upgraded to 0.9.0 from 0.8.6 there will be multiple organizations,
    #   but we are still going to be looking for the first organization created during install.
    #   This approach is more robust but still brittle. It is possible for an administrator to directly
    #   change the organization database tables resulting in a different organization being "first."
    #   A more robust approach might be adding a field to Organization model to identify the
    #   "main" organization and allow only one main organization to exist.
    # TODO better setting of organization
    organization = Organization.objects.first()

    # If the user doesn't have permission to see anything on this
    # page, give an appropriate HTTP response.
    if not is_django_staff:
        return HttpResponseForbidden("You do not have access to this page.")

    # Get database environment settings
    if settings.DATABASES['default']['ENGINE'] == 'django.db.backends.postgresql_psycopg2':
        db_type = "Postgres"
    elif settings.DATABASES['default']['ENGINE'] == 'django.db.backends.mysql':
        db_type = "MySQL"
    elif settings.DATABASES['default']['ENGINE'] == 'django.db.backends.sqlite3':
        db_type = "SQLite"
    else:
        db_type = "Unknown"

    def preload_profiles(users):
        users = list(users)
        User.preload_profiles(users, sort=True)
        return users

    return render(request, "settings.html", {
        "can_edit_org_settings": can_edit_org_settings,
        "is_django_staff": is_django_staff,
        "can_visit_org_in_django_admin": is_django_staff and request.user.has_perm("organization_change"),
        "can_visit_user_in_django_admin": is_django_staff and request.user.has_perm("user_change"),
        "django_admin_url": settings.SITE_ROOT_URL + "/admin",
        "org_admins": preload_profiles(org_admins),
        # TODO better pulling of teams
        "help_squad": preload_profiles(organization.help_squad.all()),
        "reviewers": preload_profiles(organization.reviewers.all()),
        "projects": Project.objects.all(),
        "portfolios": Portfolio.objects.all(),
        "users": User.objects.all(),
        "project_permissions": get_perms_for_model(Project),
        "portfolio_permissions": get_perms_for_model(Portfolio),
        "db_type": db_type,
    })


@login_required
def organization_settings_save(request):
    if request.method != "POST":
        return HttpResponseForbidden()

    # In 0.9.0 we only have 1 organization, so let's get that
    # TODO better setting of organization
    organization = Organization.objects.get(id=1)
    if request.user not in organization.get_organization_project().get_admins():
        return HttpResponseForbidden("You do not have permission.")

    if request.POST.get("action") == "remove-from-org-admins":
        # I don't think organization projects have non-admin members so we
        # remove the entire ProjectMembership. But maybe we should be
        # keeping the ProjectMembership record but just making them a non-admin?
        user = get_object_or_404(User, id=request.POST.get("user"))
        ProjectMembership.objects.filter(
            project=organization.get_organization_project(),
            user=user
        ).delete()
        messages.add_message(request, messages.INFO,
                             '%s has been removed from the list of organization administrator.' % user)
        return JsonResponse({"status": "ok"})

    if request.POST.get("action") == "remove-from-help-squad":
        user = get_object_or_404(User, id=request.POST.get("user"))
        organization.help_squad.remove(user)
        messages.add_message(request, messages.INFO, '%s has been removed from the help squad.' % user)
        return JsonResponse({"status": "ok"})

    if request.POST.get("action") == "remove-from-reviewers":
        user = get_object_or_404(User, id=request.POST.get("user"))
        organization.reviewers.remove(user)
        messages.add_message(request, messages.INFO, '%s has been removed from the reviewers.' % user)
        return JsonResponse({"status": "ok"})

    if request.POST.get("action") == "add-to-org-admins":
        user = get_object_or_404(User, id=request.POST.get("user"))
        mbr, _ = ProjectMembership.objects.get_or_create(
            project=organization.get_organization_project(),
            user=user
        )
        mbr.is_admin = True
        mbr.save()
        messages.add_message(request, messages.INFO, '%s has been made an organization administrator.' % user)
        return JsonResponse({"status": "ok"})

    if request.POST.get("action") == "add-to-help-squad":
        user = get_object_or_404(User, id=request.POST.get("user"))
        organization.help_squad.add(user)
        messages.add_message(request, messages.INFO, '%s has been added to the help squad.' % user)
        return JsonResponse({"status": "ok"})

    if request.POST.get("action") == "add-to-reviewers":
        user = get_object_or_404(User, id=request.POST.get("user"))
        organization.reviewers.add(user)
        messages.add_message(request, messages.INFO, '%s has been added to the reviewers.' % user)
        return JsonResponse({"status": "ok"})

    if request.POST.get("action") == "search-users":
        # TODO: Filter in a database query or else cache the result of get_who_can_read.
        users = list(organization.get_who_can_read())
        users = [user for user in users
                 if request.POST.get("query", "").lower().strip() in user.username.lower()
                 ]
        users = users[:20]  # limit
        return JsonResponse({"users": [user.render_context_dict() for user in users]})

    return JsonResponse({"status": "error", "message": str(request.POST)})


def shared_static_pages(request, page):
    from django.utils.module_loading import import_string
    from django.contrib.humanize.templatetags.humanize import intcomma
    password_hasher = import_string(settings.PASSWORD_HASHERS[0])()
    password_hash_method = password_hasher.algorithm.upper().replace("_", " ") \
                           + " (" + intcomma(password_hasher.iterations) + " iterations)"

    return render(request,
                  page + ".html", {
                      "base_template": "base.html",
                      "SITE_ROOT_URL": request.build_absolute_uri("/"),
                      "password_hash_method": password_hash_method,
                      # "project_form": ProjectForm(request.user),
                      "project_form": None,
                  })


# SUPPORT

def support(request):
    """Render a support page with custom content"""

    support_results = Support.objects.all()
    if support_results.exists():
        support = support_results[0]
    else:
        support = {
            "text": "This page has not be set up. Please have admin set up page in Django admin.",
            "email": None,
            "phone": None,
            "url": None
        }
    return render(request, "support.html", {
        "support": support,
    })


# SINGLE SIGN ON

def sso_logout(request):
    # Log sso_logout
    logger.info(
        event="sso_logout",
        user={"id": request.user.id, "username": request.user.username}
    )
    output = "You are logged out."
    html = "<html><body><pre>{}</pre></body></html>".format(output)
    return HttpResponse(html)


@login_required
def list_tags(request):
    starts_with = request.GET.get('search')
    response_data = []
    query = Q()
    if starts_with:
        query = Q(label__startswith=starts_with)
    for tag in Tag.objects.filter(query).iterator():
        response_data.append(tag.serialize())
    return JsonResponse({"status": "ok", "data": response_data})


@login_required
def create_tag(request):
    label = request.POST.get("label")
    if not label:
        return JsonResponse({"status": "error", "message": "Missing Label in data"}, status=400)
    try:
        tag = Tag.objects.create(label=label, system_created=False)
    except IntegrityError:
        return JsonResponse({"status": "error", "message": f"Tag ({label}) already exists"}, status=400)
    response_data = json.loads(serializers.serialize('json', [tag]))[0]
    return JsonResponse({"status": "ok", "data": response_data}, status=201)


@login_required
def delete_tag(request, tag_id):
    try:
        tag = Tag.objects.get(id=tag_id)
        tag.delete()
    except Tag.DoesNotExist:
        return JsonResponse({"status": "error", "message": f"Tag does not exist"}, status=404)
    return JsonResponse({"status": "ok"})


# @project_admin_login_post_required
def update_project_asset(request, project_id, asset_id):
    try:
        asset = ProjectAsset.objects.get(id=asset_id, project=project_id)
    except ProjectAsset.DoesNotExist: \
            return JsonResponse({"status": "err", "message": "Asset not found"}, status=404)
    data = request.POST.dict()
    for key, value in data.items():
        if hasattr(asset, key):
            setattr(asset, key, value)
    asset.save()
    from django.core import serializers
    import json
    response_data = json.loads(serializers.serialize('json', [asset]))[0]
    return JsonResponse({"status": "ok", "data": response_data})<|MERGE_RESOLUTION|>--- conflicted
+++ resolved
@@ -966,18 +966,11 @@
     if approx_compliance_degrees > 358:
         approx_compliance_degrees = 358
 
-<<<<<<< HEAD
+
     # Fetch statement defining Security Sensitivity level if set
     security_sensitivity_smts = project.system.root_element.statements_consumed.filter(statement_type=StatementTypeEnum.SECURITY_SENSITIVITY_LEVEL.name)
     if len(security_sensitivity_smts) > 0:
         security_sensitivity = security_sensitivity_smts.first().body
-=======
-    # Fetch statement defining FISMA impact level if set
-    impact_level_smts = project.system.root_element.statements_consumed.filter(
-        statement_type=StatementTypeEnum.FISMA_IMPACT_LEVEL.value)
-    if len(impact_level_smts) > 0:
-        impact_level = impact_level_smts.first().body
->>>>>>> 5a9f3b98
     else:
         security_sensitivity = None
 
