--- conflicted
+++ resolved
@@ -8,12 +8,8 @@
 from django.contrib import messages
 from django.contrib.auth.decorators import login_required
 from django.db import transaction
-<<<<<<< HEAD
 from django.db.models import Q
-from django.forms import ModelForm
-=======
 from django.forms import ModelForm, model_to_dict
->>>>>>> 38c9af72
 from django.http import (Http404, HttpResponse, HttpResponseForbidden,
                          HttpResponseNotAllowed, HttpResponseRedirect,
                          JsonResponse)
@@ -38,11 +34,7 @@
 from .forms import PortfolioForm, ProjectForm
 from .good_settings_helpers import \
     AllauthAccountAdapter  # ensure monkey-patch is loaded
-<<<<<<< HEAD
-from .models import Folder, Invitation, Portfolio, Project, User, Organization, Support, Tag
-=======
-from .models import Folder, Invitation, Portfolio, Project, User, Organization, Support, ProjectAsset
->>>>>>> 38c9af72
+from .models import Folder, Invitation, Portfolio, Project, User, Organization, Support, Tag, ProjectAsset
 from .notifications_helpers import *
 
 import sys
@@ -2169,8 +2161,6 @@
     html = "<html><body><pre>{}</pre></body></html>".format(output)
     return HttpResponse(html)
 
-
-<<<<<<< HEAD
 @login_required
 def list_tags(request):
     starts_with = request.GET.get('search')
@@ -2181,7 +2171,6 @@
     for tag in Tag.objects.filter(query).iterator():
         response_data.append(tag.serialize())
     return JsonResponse({"status": "ok", "data": response_data})
-
 
 @login_required
 def create_tag(request):
@@ -2195,7 +2184,6 @@
     response_data = json.loads(serializers.serialize('json', [tag]))[0]
     return JsonResponse({"status": "ok", "data": response_data}, status=201)
 
-
 @login_required
 def delete_tag(request, tag_id):
     try:
@@ -2204,7 +2192,7 @@
     except Tag.DoesNotExist:
         return JsonResponse({"status": "error", "message": f"Tag does not exist"}, status=404)
     return JsonResponse({"status": "ok"})
-=======
+
 # @project_admin_login_post_required
 def update_project_asset(request, project_id, asset_id):
     try:
@@ -2219,5 +2207,4 @@
     from django.core import serializers
     import json
     response_data = json.loads(serializers.serialize('json', [asset]))[0]
-    return JsonResponse({ "status": "ok", "data": response_data})
->>>>>>> 38c9af72
+    return JsonResponse({ "status": "ok", "data": response_data})