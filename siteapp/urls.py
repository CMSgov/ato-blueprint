from django.conf.urls import include, url
from django.contrib import admin
from django.conf import settings

admin.autodiscover()

import controls.views_api
import siteapp.views as views
import siteapp.views_landing as views_landing
import siteapp.views_health as views_health
from .good_settings_helpers import signup_wrapper
from .settings import *

urlpatterns = [
    url(r"^(?![\s\S]|login)$", views.homepage, name="homepage"),
    url(r"^(privacy|terms-of-service|love-assessments)$", views.shared_static_pages, name="privacy_terms_love"),

    url(r'^api/v1/projects/(?P<project_id>\d+)/answers$', views_landing.project_api),
    url(r'^media/users/(\d+)/photo/(\w+)', views_landing.user_profile_photo),

    # incoming email hook for responses to notifications
    url(r'^notification_reply_email_hook$', views_landing.notification_reply_email_hook, name='notifications'),

    # Django admin site
    url(r'^admin/', admin.site.urls),

    # apps
    url(r"^tasks/", include("guidedmodules.urls")),
    url(r"^discussion/", include("discussion.urls")),

    # Controls and Systems
    url(r"^systems/", include("controls.urls")),
<<<<<<< HEAD
    url(r"^api/v1/systems/", include("controls.urls_api")),

=======
    url(r"^api/v1/systems/", include("controls.urls")),
>>>>>>> 7cc9ec71
    url(r"^controls/", include("controls.urls")),

    # app store
    url(r'^store$', views.apps_catalog, name="store"),
    url(r'^store/(?P<source_slug>.*)/(?P<app_name>.*)$', views.apps_catalog_item),
    # app store
    url(r'^library$', views.apps_catalog),
    url(r'^library/(?P<source_slug>.*)/(?P<app_name>.*)$', views.apps_catalog_item),

    # projects
    url(r"^projects$", views.project_list, name="projects"),
    url(r"^projects/lifecycle$", views.project_list_lifecycle, name="projects_lifecycle"),
    url(r'^projects/(\d+)/__rename$', views.rename_project, name="rename_project"),
    url(r'^projects/(\d+)/__delete$', views.delete_project, name="delete_project"),
    url(r'^projects/(\d+)/__admins$', views.make_revoke_project_admin, name="make_revoke_project_admin"),
    url(r'^projects/(\d+)/__export$', views.export_project_questionnaire, name="export_project_questionnaire"),
    url(r'^projects/(\d+)/__import$', views.import_project_questionnaire, name="import_project_questionnaire"),
    url(r'^projects/(\d+)/__upgrade$', views.upgrade_project, name="upgrade_project"),
    url(r'^projects/(\d+)/__move$', views.move_project, name="move_project"),
    url(r'^projects/(\d+)/(?:[\w\-]+)()$', views.project), # must be last because regex matches some previous URLs
    url(r'^projects/(\d+)/(?:[\w\-]+)(/settings)$', views.project_settings, name="project_settings"),
    url(r'^projects/(\d+)/(?:[\w\-]+)(/startapps)$', views.project_start_apps), # must be last because regex matches some previous URLs
    url(r'^projects/(\d+)/(?:[\w\-]+)(/list)$', views.project_list_all_answers), # must be last because regex matches some previous URLs
    url(r'^projects/(\d+)/(?:[\w\-]+)(/outputs)$', views.project_outputs), # must be last because regex matches some previous URLs
    url(r'^projects/(\d+)/(?:[\w\-]+)(/api)$', views.project_api), # must be last because regex matches some previous URLs

    # portfolios
    url(r'^portfolios$', views.portfolio_list, name="list_portfolios"),
    url(r'^portfolios/new$', views.new_portfolio, name='new_portfolio'),
    url(r'^portfolios/(?P<pk>.*)/delete$', views.delete_portfolio, name="delete_portfolio"),
    url(r'^portfolios/(?P<pk>.*)/edit$', views.edit_portfolio, name="edit_portfolio"),
    url(r'^portfolios/(?P<pk>.*)/projects$', views.portfolio_projects, name="portfolio_projects"),
    url(r'^portfolio/update_permissions', views.update_permissions, name="update_permissions"),

    # org groups
    url(r'^groups$', views_landing.org_groups),
    url(r'^groups/new$', views_landing.new_org_group),
    url(r"^(?P<org_slug>.*)/projects$", views_landing.org_group_projects, name='org_projects'),

    # api
    url(r'^api-keys$', views.show_api_keys, name="show_api_keys"),

    # invitations
    url(r'^invitation/_send$', views.send_invitation, name="send_invitation"),
    url(r'^invitation/_cancel$', views.cancel_invitation, name="cancel_invitation"),
    url(r'^invitation/accept/(?P<code>.+)$', views.accept_invitation, name="accept_invitation"),

    # support
    url(r'^support$', views.support, name="support"),

    # administration
    url(r'^settings$', views.organization_settings),
    url(r'^settings/_save$', views.organization_settings_save),

    # health
    url(r'^health/$', views_health.index),
    url(r'^health/check-system$', views_health.check_system),
    url(r'^health/check-vendor-resources$', views_health.check_vendor_resources),
    url(r'^health/list-vendor-resources$', views_health.list_vendor_resources),
    url(r'^health/load-base/(?P<args>.*)$', views_health.load_base),
    url(r'^health/request-headers$', views_health.request_headers),
    url(r'^health/request$', views_health.request),
    url(r'^health/debug$', views.debug, name="debug"),
]

if 'django.contrib.auth.backends.ModelBackend' in settings.AUTHENTICATION_BACKENDS:
    # If username/pwd logins are enabled, add the login pages.
    urlpatterns += [
        # auth
        # next line overrides signup with our own view so we can monitor signup attempts, can comment out to go back to allauth's functionality
        url(r'^accounts/signup/', signup_wrapper, name="account_signup"),
        # Disregard re-routing login to home page. Instead, use custom templates to style aullauth templates
        # Necessary to keep existing routing in place to support links from invitation acceptance page
        # and proper routing of "NEXT" url to project after after accepting invitation
        # login button will redirect to the homepage with a login form
        url(r'^accounts/', include('allauth.urls')),
    ]

import notifications.urls
urlpatterns += [
    url('^user/notifications/', include(notifications.urls, namespace='notifications')),
    url('^_mark_notifications_as_read', views.mark_notifications_as_read),
]

if settings.DEBUG: # also in urls_landing
    import debug_toolbar
    urlpatterns += [
        url(r'^__debug_toolbar__/', include(debug_toolbar.urls)),
    ]

# Enterprise Single Sign On
# if SSO Proxy enabled, add-in route to `/accounts/logout/` which comes from Django's account
# module but is not present from Django when SSO Proxy enabled
if environment.get("trust-user-authentication-headers"):
    print("settings.PROXY_AUTHENTICATION_USER_HEADER enabled. Catching route accounts/logout/")
    import debug_toolbar
    urlpatterns += [
        url(r'^accounts/logout/$', views.sso_logout, name="sso-logout")
    ]<|MERGE_RESOLUTION|>--- conflicted
+++ resolved
@@ -30,12 +30,7 @@
 
     # Controls and Systems
     url(r"^systems/", include("controls.urls")),
-<<<<<<< HEAD
     url(r"^api/v1/systems/", include("controls.urls_api")),
-
-=======
-    url(r"^api/v1/systems/", include("controls.urls")),
->>>>>>> 7cc9ec71
     url(r"^controls/", include("controls.urls")),
 
     # app store
