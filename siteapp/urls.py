--- conflicted
+++ resolved
@@ -53,12 +53,9 @@
     url(r'^projects/(\d+)/__import$', views.import_project_questionnaire, name="import_project_questionnaire"),
     url(r'^projects/(\d+)/__upgrade$', views.upgrade_project, name="upgrade_project"),
     url(r'^projects/(\d+)/__move$', views.move_project, name="move_project"),
-<<<<<<< HEAD
     *build_tag_urls(r"^projects/(\d+)/", model=Project), # Tag Urls
-=======
     url(r'^projects/(\d+)/assets/(\d+)/__update$', views.update_project_asset,
         name="update_project_assets"),
->>>>>>> 38c9af72
     url(r'^projects/(\d+)/(?:[\w\-]+)()$', views.project), # must be last because regex matches some previous URLs
     url(r'^projects/(\d+)/(?:[\w\-]+)(/settings)$', views.project_settings, name="project_settings"),
     url(r'^projects/(\d+)/(?:[\w\-]+)(/startapps)$', views.project_start_apps), # must be last because regex matches some previous URLs
