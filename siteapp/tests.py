--- conflicted
+++ resolved
@@ -72,7 +72,7 @@
             options.add_argument("start-maximized") # too small screens make clicking some things difficult
         else:
             options.add_argument("--window-size=" + ",".join(str(dim) for dim in SeleniumTest.window_geometry))
-<<<<<<< HEAD
+
         options.add_argument("--incognito")
         # Set up selenium Chrome browser for Windows or Linux
         from platform import uname, system
@@ -80,11 +80,8 @@
             cls.browser = selenium.webdriver.Chrome(executable_path='chromedriver.exe', options=options)
         else:
             cls.browser = selenium.webdriver.Chrome(chrome_options=options)
-=======
-
-        
+
         # enable Selenium support for downloads
-        
         cls.download_path = temp_path = pathlib.Path(tempfile.gettempdir())
         options.add_experimental_option("prefs", {
             "download.default_directory": str(cls.download_path),
@@ -93,10 +90,8 @@
             "safebrowsing.enabled": True
         })
         cls.browser = selenium.webdriver.Chrome(chrome_options=options)
->>>>>>> 5a1db412
         cls.browser.implicitly_wait(3) # seconds
 
-        
         # Clean up and quit tests if Q is in SSO mode
         if getattr(settings, 'PROXY_HEADER_AUTHENTICATION_HEADERS', None):
             print("Cannot run tests.")
@@ -261,12 +256,8 @@
         # tests. The Selenium tests require a separate log in via the
         # headless browser.
 
-<<<<<<< HEAD
-        self.user = User.objects.create_superuser(
-=======
         # self.user = User.objects.create_superuser(
         self.user = User.objects.create(
->>>>>>> 5a1db412
             username="me",
             email="test+user@q.govready.com",
             is_staff=True
