--- conflicted
+++ resolved
@@ -38,20 +38,11 @@
         from django.conf import settings
         settings.EMAIL_BACKEND = 'django.core.mail.backends.locmem.EmailBackend'
 
-<<<<<<< HEAD
-        # Override ALLOWED_HOSTS, SITE_ROOT_URL, ORGANIZATION_PARENT_DOMAIN, etc.
-=======
         # Override ALLOWED_HOSTS, SITE_ROOT_URL, etc.
->>>>>>> e6cfda40
         # because they may not be set or set properly in the local environment's
         # non-test settings for the URL assigned by the LiveServerTestCase server.
         settings.ALLOWED_HOSTS = ['localhost', 'testserver']
         settings.SITE_ROOT_URL = cls.live_server_url
-<<<<<<< HEAD
-        settings.ORGANIZATION_PARENT_DOMAIN = 'orgs.localhost'
-        settings.SINGLE_ORGANIZATION_KEY = None
-=======
->>>>>>> e6cfda40
 
         # In order for these tests to succeed when not connected to the
         # Internet, disable email deliverability checks which query DNS.
@@ -480,7 +471,7 @@
         # Move past the introduction screen.
         self.assertRegex(self.browser.title, "Next Question: Introduction")
         self.click_element("#save-button")
-        var_sleep(.5) # wait for page to reload
+        var_sleep(.8) # wait for page to reload
 
         # We're now on the first actual question.
         # Start a team conversation.
