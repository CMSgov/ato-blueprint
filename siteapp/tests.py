# This module defines a SeleniumTest class that is used here and in
# the discussion app to run Selenium and Chrome-based functional/integration
# testing.
#
# Selenium requires that 'chromedriver' be on the system PATH. The
# Ubuntu package chromium-chromedriver installs Chromium and
# chromedriver. But if you also have Google Chrome installed, it
# picks up Google Chrome which might be of an incompatible version.
# So we hard-code the Chromium binary using options.binary_location="/usr/bin/chromium-browser".
# If paths differ on your system, you may need to set the PATH system
# environment variable and the options.binary_location field below.

import os
import os.path
import pathlib
import re
import tempfile
import time
import unittest

from django.contrib.auth import authenticate
from django.test.client import RequestFactory

import selenium.webdriver
from selenium.webdriver.remote.command import Command
from django.urls import reverse
from selenium.common.exceptions import WebDriverException
from django.contrib.auth.models import Permission
from django.contrib.staticfiles.testing import StaticLiveServerTestCase
# StaticLiveServerTestCase can server static files but you have to make sure settings have DEBUG set to True
from django.utils.crypto import get_random_string

from controls.enums.statements import StatementTypeEnum
from guidedmodules.tests import TestCaseWithFixtureData
from siteapp.models import (Organization, Portfolio, Project,
                            ProjectMembership, User)
<<<<<<< HEAD
from controls.models import Statement, Element, System
=======
from controls.models import Statement, Element
>>>>>>> 297b3fe8
from siteapp.settings import HEADLESS, DOS
from siteapp.views import project_edit
from tools.utils.linux_to_dos import convert_w


def var_sleep(duration):
    '''
    Tweak sleep globally by multiple, a fraction, or depend on env
    '''
    from time import sleep
    sleep(duration*2)

def wait_for_sleep_after(fn):
    MAX_WAIT = 20
    start_time = time.time()
    while True:
        try:
            return fn()
        except (AssertionError, WebDriverException) as e:
            if time.time() - start_time > MAX_WAIT:
                raise e
            time.sleep(0.5)

class SeleniumTest(StaticLiveServerTestCase):
    window_geometry = (1200, 1200)

    @classmethod
    def setUpClass(cls):
        super(SeleniumTest, cls).setUpClass()

        # Override the email backend so that we can capture sent emails.
        from django.conf import settings
        settings.EMAIL_BACKEND = 'django.core.mail.backends.locmem.EmailBackend'

        # Override ALLOWED_HOSTS, SITE_ROOT_URL, etc.
        # because they may not be set or set properly in the local environment's
        # non-test settings for the URL assigned by the LiveServerTestCase server.
        # StaticLiveServerTestCase can server static files but you have to make sure settings have DEBUG set to True
        settings.ALLOWED_HOSTS = ['localhost', 'testserver']
        settings.SITE_ROOT_URL = cls.live_server_url
        settings.DEBUG = True

        # In order for these tests to succeed when not connected to the
        # Internet, disable email deliverability checks which query DNS.
        settings.VALIDATE_EMAIL_DELIVERABILITY = False

        ## Turn on DEBUG so we can see errors better.
        #settings.DEBUG = True

        # Start a headless browser.

        options = selenium.webdriver.ChromeOptions()
        options.add_argument("--disable-dev-shm-usage")  #overcome limited resource problems
        options.add_argument("disable-infobars") # "Chrome is being controlled by automated test software."
        if SeleniumTest.window_geometry == "maximized":
            options.add_argument("start-maximized") # too small screens make clicking some things difficult
        else:
            options.add_argument("--window-size=" + ",".join(str(dim) for dim in SeleniumTest.window_geometry))

        options.add_argument("--incognito")

        if DOS:
            # WSL has a hard time finding tempdir so we feed it the dos conversion
            tempfile.tempdir = convert_w(os.getcwd())
        # enable Selenium support for downloads
        cls.download_path = pathlib.Path(tempfile.gettempdir())
        options.add_experimental_option("prefs", {
            "download.default_directory": str(cls.download_path),
            "download.prompt_for_download": False,
            "download.directory_upgrade": True,
            "safebrowsing.enabled": True
        })

        if HEADLESS:
            options.add_argument('--headless')
            options.add_argument('--no-sandbox')

        # Set up selenium Chrome browser for Windows or Linux
        if DOS:
            # TODO: Find out a way to get chromedriver implicit executable path in WSL
            cls.browser = selenium.webdriver.Chrome(executable_path='chromedriver.exe', options=options)
        else:
            cls.browser = selenium.webdriver.Chrome(chrome_options=options)

        cls.browser.implicitly_wait(3) # seconds

        # Clean up and quit tests if Q is in SSO mode
        if getattr(settings, 'PROXY_HEADER_AUTHENTICATION_HEADERS', None):
            print("Cannot run tests.")
            print("Tests will not run when IAM Proxy enabled (e.g., when `local/environment.json` sets `trust-user-authentication-headers` parameter.)")
            cls.browser.quit()
            super(SeleniumTest, cls).tearDownClass()
            exit()

    @classmethod
    def tearDownClass(cls):
        # Terminate the selenium browser.
        cls.browser.quit()

        # Run superclass termination.
        super(SeleniumTest, cls).tearDownClass()

    def setUp(self):
        # clear the browser's cookies before each test
        self.browser.delete_all_cookies()

    def navigateToPage(self, path):
        self.browser.get(self.url(path))

    def url(self, path):
        # Construct a URL to the desired page. Use self.live_server_url
        # (set by StaticLiveServerTestCase) to determine the scheme, hostname,
        # and port the test server is running on. Add the path.
        import urllib.parse
        return urllib.parse.urljoin(self.live_server_url, path)

    def clear_field(self, css_selector):
        self.browser.find_element_by_css_selector(css_selector).clear()

    def fill_field(self, css_selector, text):
        self.browser.find_element_by_css_selector(css_selector).send_keys(text)

    def clear_and_fill_field(self, css_selector, text):
        self.clear_field(css_selector)
        self.fill_field(css_selector, text)

    def click_element_with_link_text(self, text):
        elem = self.browser.find_elements_by_link_text(text)
        elem[0].click()

    def click_element_with_xpath(self, xpath):
        elem = self.browser.find_elements_by_xpath(xpath)
        elem[0].click()

    def click_element(self, css_selector):
        # ensure element is on screen or else it can't be clicked
        # see https://developer.mozilla.org/en-US/docs/Web/API/Element/scrollIntoView
        elem = self.browser.find_element_by_css_selector(css_selector)
        self.browser.execute_script("arguments[0].scrollIntoView({ behavior: 'instant', block: 'nearest', inline: 'nearest' });", elem)
        elem.click()

    def find_selected_option(self, css_selector):
        selected_option = self.browser.find_element_by_css_selector(f"{css_selector}")
        return selected_option

    def select_option(self, css_selector, value):
        from selenium.webdriver.support.select import Select
        e = self.browser.find_element_by_css_selector(css_selector)
        Select(e).select_by_value(value)

    def select_option_by_visible_text(self, css_selector, text):
        from selenium.webdriver.support.select import Select
        e = self.browser.find_element_by_css_selector(css_selector)
        Select(e).select_by_visible_text(text)

    def _getNodeText(self, css_selector):
        node_text = self.browser.find_element_by_css_selector(css_selector).text
        node_text = re.sub(r"\s+", " ", node_text) # normalize whitespace
        return node_text

    def assertInNodeText(self, search_text, css_selector):
        self.assertIn(search_text, self._getNodeText(css_selector))
    def assertNotInNodeText(self, search_text, css_selector):
        self.assertNotIn(search_text, self._getNodeText(css_selector))

    def assertNodeNotVisible(self, css_selector):
        from selenium.common.exceptions import NoSuchElementException
        with self.assertRaises(NoSuchElementException):
            self.browser.find_element_by_css_selector(css_selector)

    def pop_email(self):
        self.assertTrue(self.has_more_email())
        import django.core.mail
        return django.core.mail.outbox.pop(0)

    def has_more_email(self):
        import django.core.mail
        # The outbox attribute doesn't exist until the backend
        # instance is initialized when the first message is sent.
        outbox = getattr(django.core.mail, 'outbox', [])
        return len(outbox) > 0

    def filepath_conversion(self, file_input, filepath, conversion_type):
        if conversion_type.lower() == "sendkeys":
            try:
                # Current file system path might be incongruent linux-dos
                file_input.send_keys(filepath)
            except Exception as ex:
                print("Changing file path from linux to dos")
                print(ex)
                filepath = convert_w(filepath)
                file_input.send_keys(filepath)
        elif conversion_type.lower() == "fill":
            try:
                # Current file system path might be incongruent linux-dos
                self.fill_field(file_input, filepath)
            except Exception as ex:
                print("Changing file path from linux to dos")
                print(ex)
                filepath = convert_w(filepath)
                self.fill_field(file_input, filepath)
        return filepath

#####################################################################

class SupportPageTests(SeleniumTest):
    def test_supportpage(self):
        self.browser.get(self.url("/support"))
        self.assertRegex(self.browser.title, "Support")

    def test_supportpage_customize(self):
        self.browser.get(self.url("/support"))
        self.assertRegex(self.browser.title, "Support")
        self.assertInNodeText("This page has not be set up.", "#support_content")

        # Update content
        from siteapp.models import Support
        support = Support()
        support.text = "Updated support text."
        support.email = "support@govready.com"
        support.url = "https://govready.com/support"
        support.phone = "212-555-5555"
        support.save()
        self.browser.get(self.url("/support"))
        self.assertInNodeText("Updated support text.", "#support_content")
        self.assertInNodeText("support@govready.com", "#support_content")

class LandingSiteFunctionalTests(SeleniumTest):
    def setUp(self):
        super().setUp()

    def test_homepage(self):
        self.browser.get(self.url("/"))
        self.assertRegex(self.browser.title, "Welcome to Compliance Automation")

class OrganizationSiteFunctionalTests(SeleniumTest):

    def setUp(self):
        super().setUp()

        # Load the Q modules from the fixtures directory.
        from guidedmodules.models import AppSource
        from guidedmodules.management.commands.load_modules import Command as load_modules

        try:
            AppSource.objects.all().delete()
        except Exception as ex:
            print(f"Exception: {ex}")
            print(f"App Sources:{AppSource.objects.all()}")
        AppSource.objects.get_or_create(
              # this one exists on first db load because it's created by
              # migrations, but because the testing framework seems to
              # get rid of it after the first test in this class
            slug="system",
            is_system_source=True,
            defaults={
                "spec": { # required system projects
                    "type": "local",
                    "path": "fixtures/modules/system",
                }
            }
        )
        load_modules().handle() # load system modules

        AppSource.objects.get_or_create(
            slug="project",
            spec={ # contains a test project
                "type": "local",
                "path": "fixtures/modules/other",
            },
            trust_assets=True
        )[0].add_app_to_catalog("simple_project")

        # Create a default user that is a member of the organization.
        # Log the user into the test client, which is used for API
        # tests. The Selenium tests require a separate log in via the
        # headless browser.

        # self.user = User.objects.create_superuser(
        self.user = wait_for_sleep_after(lambda: User.objects.get_or_create(
            username="me",
            email="test+user@q.govready.com",
            is_staff=True
        )[0])
        self.user.clear_password = get_random_string(16)
        self.user.set_password(self.user.clear_password)
        self.user.user_permissions.add(Permission.objects.get(codename='view_appsource'))
        wait_for_sleep_after(lambda: self.user.save())
        self.user.reset_api_keys()
        self.user.user_permissions.add(Permission.objects.get(codename='view_appsource'))
        self.client.login(username=self.user.username, password=self.user.clear_password)

        # Create a Portfolio and Grant Access
        portfolio = Portfolio.objects.get_or_create(title=self.user.username)[0]
        portfolio.assign_owner_permissions(self.user)

        # Create the Organization.
        try:
            self.org = Organization.create(name="Our Organization", slug="testorg",
                admin_user=self.user)
        except:
            self.org = Organization.create(name="Our Organization", slug="testorg2",
                                                          admin_user=self.user)

        # Grant the user permission to change the review state of answers.
        self.org.reviewers.add(self.user)

        # create a second user
        self.user2 = wait_for_sleep_after(lambda: User.objects.get_or_create(
            username="me2",
            email="test+user2@q.govready.com")[0])
        self.user2.clear_password = get_random_string(16)
        self.user2.set_password(self.user2.clear_password)
        self.user2.user_permissions.add(Permission.objects.get(codename='view_appsource'))
        wait_for_sleep_after(lambda: self.user2.save())
        self.user2.reset_api_keys()
        self.user2.user_permissions.add(Permission.objects.get(codename='view_appsource'))
        self.client.login(username=self.user2.username, password=self.user2.clear_password)
        portfolio = Portfolio.objects.get_or_create(title=self.user2.username)[0]
        portfolio.assign_owner_permissions(self.user2)

        # create a third user
        self.user3 = wait_for_sleep_after(lambda: User.objects.get_or_create(
            username="me3",
            email="test+user3@q.govready.com")[0])
        self.user3.clear_password = get_random_string(16)
        self.user3.set_password(self.user3.clear_password)
        self.user3.user_permissions.add(Permission.objects.get(codename='view_appsource'))
        wait_for_sleep_after(lambda: self.user3.save())
        self.user3.reset_api_keys()
        self.user3.user_permissions.add(Permission.objects.get(codename='view_appsource'))
        self.client.login(username=self.user3.username, password=self.user3.clear_password)
        portfolio = Portfolio.objects.get_or_create(title=self.user3.username)[0]
        portfolio.assign_owner_permissions(self.user3)

        # Grant second user membership in the organization
        # from https://github.com/GovReady/govready-q/blob/master/siteapp/admin.py#L41
        mb, isnew = ProjectMembership.objects.get_or_create(
            user=self.user2,
            project=self.org.get_organization_project(),
            )

    def client_get(self, *args, **kwargs):
        resp = self.client.get(
            *args,
            **kwargs)
        self.assertEqual(resp.status_code, 200, msg=repr(resp))
        return resp # .content.decode("utf8")

    def _login(self, username=None, password=None):
        # Fill in the login form and submit. Use self.user's credentials
        # unless they are overridden in the arguments to test failed logins
        # with other credentials.
        self.browser.get(self.url("/"))
        self.assertRegex(self.browser.title, "Welcome to Compliance Automation")
        self.click_element("li#tab-signin")
        self.fill_field("#id_login", username or self.user.username)
        self.fill_field("#id_password", password or self.user.clear_password)
        self.click_element("form#login_form button[type=submit]")

    def _new_project(self):
        self.browser.get(self.url("/projects"))

        wait_for_sleep_after(lambda: self.click_element("#new-project"))

        # Select Portfolio
        self.select_option_by_visible_text('#id_portfolio', self.user.username)
        self.click_element("#select_portfolio_submit")

        var_sleep(2)
        # Click Add Button
        wait_for_sleep_after(lambda: self.click_element(".app[data-app='project/simple_project'] .start-app"))
        wait_for_sleep_after(lambda: self.assertRegex(self.browser.title, "I want to answer some questions on Q."))

        m = re.match(r"http://.*?/projects/(\d+)/", self.browser.current_url)
        self.current_project = Project.objects.get(id=m.group(1))

    def _start_task(self):
        # Assumes _new_project() just finished.

        # Start the task.
        var_sleep(0.4)
        self.click_element('#question-simple_module')

        # Return the Task instance that we just created or are now visiting.
        from guidedmodules.models import Task
        return Task.objects.get(id=re.search(r"/tasks/(\d+)/", self.browser.current_url).group(1))

class GeneralTests(OrganizationSiteFunctionalTests):

    def _accept_invitation(self, username):
        # Assumes an invitation email was sent.

        # Extract the URL in the email and visit it.
        invitation_body = self.pop_email().body
        invitation_url_pattern = re.escape(self.url("/invitation/")) + r"\S+"
        self.assertRegex(invitation_body, invitation_url_pattern)
        m = re.search(invitation_url_pattern, invitation_body)
        self.browser.get(m.group(0))
        # Since we're not logged in, we hit the invitation splash page.
        wait_for_sleep_after(lambda:  self.click_element('#button-sign-in'))
        wait_for_sleep_after(lambda: self.assertRegex(self.browser.title, "Sign In"))

        # TODO check if the below should still be happening
        # Test that an allauth confirmation email was sent.
        # self.assertIn("Please confirm your email address at GovReady Q by following this link", self.pop_email().body)

    def _fill_in_signup_form(self, email, username=None):
        if username:
            self.fill_field("#id_username", username)
        else:
            self.fill_field("#id_username", "test+%s@q.govready.com" % get_random_string(8))
        self.fill_field("#id_email", email)
        new_test_user_password = get_random_string(16)
        self.fill_field("#id_password1", new_test_user_password)
        self.fill_field("#id_password2", new_test_user_password)

    def test_homepage(self):
        self.browser.get(self.url("/"))
        self.assertRegex(self.browser.title, "Welcome to Compliance Automation")

    def test_login(self):
        # Test that a wrong pwd doesn't log us in.
        self._login(password=get_random_string(4))
        self.assertInNodeText("The username and/or password you specified are not correct.", "form#login_form .alert-danger")

        # Test that a wrong username doesn't log us in.
        self._login(username="notme")
        self.assertInNodeText("The username and/or password you specified are not correct.", "form#login_form .alert-danger")

        # Log in as a new user, log out, then log in a second time.
        # We should only get the account settings questions on the
        # first login.
        self._login()
        self.browser.get(self.url("/accounts/logout/"))
        self._login()

    def test_new_user_account_settings(self):
        # Log in as the user, who is new. Complete the account settings.

        self._login()

        # self.click_element('#user-menu-dropdown')
        wait_for_sleep_after(lambda: self.click_element('#user-menu-dropdown'))
        wait_for_sleep_after(lambda: self.click_element('#user-menu-account-settings'))
        var_sleep(.5) # wait for page to open
        wait_for_sleep_after(lambda: self.assertIn("Introduction | GovReady Account Settings", self.browser.title))

        #  # - The user is looking at the Introduction page.
        wait_for_sleep_after(lambda: self.click_element("#save-button"))
        #  # - Now at the what is your name page?
        wait_for_sleep_after(lambda: self.fill_field("#inputctrl", "John Doe"))
        wait_for_sleep_after(lambda: self.click_element("#save-button"))

        # - We're on the module finished page.
        wait_for_sleep_after(lambda: self.assertNodeNotVisible('#return-to-project'))
        wait_for_sleep_after(lambda: self.click_element("#return-to-projects"))

        wait_for_sleep_after(lambda: self.assertRegex(self.browser.title, "Your Compliance Projects"))
        wait_for_sleep_after(lambda: self.assertNodeNotVisible('#please-complete-account-settings'))

    def test_static_pages(self):
        self.browser.get(self.url("/privacy"))
        wait_for_sleep_after(lambda: self.assertRegex(self.browser.title, "Privacy Policy"))

        wait_for_sleep_after(lambda: self.browser.get(self.url("/terms-of-service")))
        wait_for_sleep_after(lambda: self.assertRegex(self.browser.title, "Terms of Service"))

        wait_for_sleep_after(lambda: self.browser.get(self.url("/love-assessments")))
        wait_for_sleep_after(lambda: self.assertRegex(self.browser.title, "Love Assessments"))

    def test_session_timeout(self):
        self._login()
        ping_url = self.url("/session_security/ping/?idleFor=0")
        response = self.client_get(ping_url)

        self.assertTrue(response.status_code==200)
        self.assertTrue(response.content==b'0')

    def test_simple_module(self):
        # Log in and create a new project and start its task.
        self._login()
        self._new_project()
        task = self._start_task()

        # Answer the questions.

        # Introduction screen.
        wait_for_sleep_after(lambda: self.assertRegex(self.browser.title, "Next Question: Module Introduction"))
        var_sleep(.5)
        wait_for_sleep_after(lambda: self.click_element("#save-button"))

        # Text question.
        wait_for_sleep_after(lambda: self.assertIn("| A Simple Module - GovReady-Q", self.browser.title))

        wait_for_sleep_after(lambda: self.fill_field("#inputctrl", "This is some text."))
        wait_for_sleep_after(lambda: self.click_element("#save-button"))

        # Finished.
        wait_for_sleep_after(lambda: self.assertRegex(self.browser.title, "^A Simple Module - "))

        # Go to project page, then review page.
        # self.click_element("#return-to-project")
        self.click_element("#btn-review-answers")

        # Mark the answer as reviewed then test that it was saved.
        wait_for_sleep_after(lambda: self.click_element(".task-" + str(task.id) + "-answer-q1-review-1"))

        var_sleep(.5) # wait for ajax
        for question, answer in task.get_current_answer_records():
            if question.key == "q1":
                self.assertEqual(answer.reviewed, 1)

    def test_invitations(self):
        # Test a bunch of invitations.

        # Log in and create a new project.
        self._login()
        self._new_project()
        project_page = self.browser.current_url

        # And create a new task.
        self._start_task()
        task_page = self.browser.current_url

        # But now go back to the project page.
        self.browser.get(project_page)

        def start_invitation(username):
            # Fill out the invitation modal.
            # self.select_option_by_visible_text('#invite-user-select', username) # This is for selecting user from dropdown list
            wait_for_sleep_after(lambda: self.fill_field("input#invite-user-email", username))
            wait_for_sleep_after(lambda: self.click_element("#invitation_modal button.btn-submit"))

        def do_invitation(username):
            start_invitation(username)
            var_sleep(.5) # wait for invitation to be sent

            # Log out and accept the invitation as an anonymous user.
            self.browser.get(self.url("/accounts/logout/"))
            self._accept_invitation(username)

        def reset_login():
            # Log out and back in as the original user.
            self.browser.get(self.url("/accounts/logout/"))
            self._login()
            wait_for_sleep_after(lambda: self.browser.get(project_page))

        # Test an invitation to that project. For unknown reasons, when
        # executing this on CircleCI (but not locally), the click fails
        # because the element is not clickable -- it reports a coordinate
        # that's above the button in the site header. Not sure what's
        # happening. So load the modal using Javascript.
        self.click_element("#btn-show-project-invite")
        self.browser.execute_script("invite_user_into_project()")
        # Toggle field to invite user by email
        self.browser.execute_script("$('#invite-user-email').parent().toggle(true)")

        # Test an invalid email address.
        start_invitation("example")
        wait_for_sleep_after(lambda: self.assertInNodeText("The email address is not valid.", "#global_modal") )# make sure we get a stern message.
        wait_for_sleep_after(lambda: self.click_element("#global_modal button") )# dismiss the warning.

        wait_for_sleep_after(lambda: self.click_element("#btn-show-project-invite") )# Re-open the invite box.
        self.browser.execute_script("invite_user_into_project()") # See comment above.
        # Toggle field to invite user by email

        wait_for_sleep_after(lambda: self.browser.execute_script("$('#invite-user-email').parent().toggle(true)") )
        var_sleep(3)# Adding to avoid lock
        do_invitation(self.user2.email)
        self.fill_field("#id_login", self.user2.username)
        self.fill_field("#id_password", self.user2.clear_password)
        self.click_element("form button.primaryAction")

        self.assertRegex(self.browser.title, "I want to answer some questions on Q") # user is on the project page
        wait_for_sleep_after(lambda: self.click_element('#question-simple_module') )# go to the task page
        wait_for_sleep_after(lambda: self.assertRegex(self.browser.title, "Next Question: Module Introduction") )# user is on the task page

        # reset_login()

        # Test an invitation to take over editing a task but without joining the project.
        var_sleep(.5)
        wait_for_sleep_after(lambda: self.click_element("#save-button"))# pass over the Introductory question because the Help link is suppressed on interstitials
        wait_for_sleep_after(lambda: self.click_element('#transfer-editorship'))# Toggle field to invite user by email

        self.browser.execute_script("$('#invite-user-email').parent().toggle(true)")
        wait_for_sleep_after(lambda: do_invitation(self.user3.email))# Toggle field to invite user by email

        self.fill_field("#id_login", self.user3.username)
        self.fill_field("#id_password", self.user3.clear_password)
        self.click_element("form button.primaryAction")
        wait_for_sleep_after(lambda: self.assertRegex(self.browser.title, "Next Question: The Question"))# user is on the task page

        # Test assigning existing user to a project.
        reset_login()
        self._new_project()
        project_page = self.browser.current_url

        # And create a new task.
        self._start_task()
        task_page = self.browser.current_url

        # But now go back to the project page.
        self.browser.get(project_page)
        wait_for_sleep_after(lambda: self.click_element("#btn-show-project-invite"))

        # Select username "me3"
        wait_for_sleep_after(lambda: self.select_option_by_visible_text('#invite-user-select', "me3"))
        wait_for_sleep_after(lambda: self.click_element("#invite_submit_btn"))
        wait_for_sleep_after(lambda:  self.assertTrue("× me3 granted edit permission to project." == self._getNodeText(".alert-info")))

        # reset_login()

        # Invitations to join discussions are tested in test_discussion.

    # def test_discussion(self):
        # from siteapp.management.commands.send_notification_emails import Command as send_notification_emails

        # # Log in and create a new project.
        # self._login()
        # self._new_project()
        # self._start_task()

        # # Move past the introduction screen.
        # self.assertRegex(self.browser.title, "Next Question: Module Introduction")
        # self.click_element("#save-button")
        # var_sleep(.8) # wait for page to reload

        # # We're now on the first actual question.
        # # Start a team conversation.
        # self.click_element("#start-a-discussion")
        # self.fill_field("#discussion-your-comment", "Hello is anyone *here*?")
        # var_sleep(.5) # wait for options to slideDown
        # self.click_element("#discussion .comment-input button.btn-primary")

        # # Invite a guest to join.
        # var_sleep(.5) # wait for the you-are-alone div to show
        # self.click_element("#discussion-you-are-alone a")
        # self.fill_field("#invitation_modal #invite-user-email", "invited-user@q.govready.com")
        # self.click_element("#invitation_modal button.btn-submit")
        # var_sleep(1) # wait for invitation to be sent

        # # Now we become that guest. Log out.
        # # Then accept the invitation as an anonymous user.
        # self.browser.get(self.url("/accounts/logout/"))
        # self._accept_invitation("test+account@q.govready.com")
        # var_sleep(1) # wait for the invitation to be accepted

        # # Check that the original user received a notification that the invited user
        # # accepted the invitation.
        # send_notification_emails().send_new_emails()
        # self.assertRegex(self.pop_email().body, "accepted your invitation to join the discussion")

        # # This takes the user directly to the discussion they were invited to join.
        # # Leave a comment.

        # self.fill_field("#discussion-your-comment", "Yes, @me, I am here!\n\nI am here with you!")
        # self.click_element("#discussion .comment-input button.btn-primary")
        # var_sleep(.5) # wait for it to submit

        # # Test that a notification was sent to the main user.
        # from notifications.models import Notification
        # self.assertTrue(Notification.objects.filter(
        #     recipient=self.user,
        #     verb="mentioned you in a comment on").exists())

        # # Test that the notification is emailed out to the main user.
        # send_notification_emails().send_new_emails()
        # notification_email_body = self.pop_email().body
        # self.assertRegex(notification_email_body, "mentioned you in")

        # # Leave an emoji reaction on the initial user's comment.
        # self.click_element(".react-with-emoji")
        # var_sleep(.5) # emoji selector shows
        # self.click_element("#emoji-selector .emoji[data-emoji-name=heart]") # makes active
        # self.click_element("body") # closes emoji panel and submits via ajax
        # var_sleep(.5) # emoji reaction submitted

        # # Log back in as the original user.
        # discussion_page = self.browser.current_url
        # self.browser.get(self.url("/accounts/logout/"))
        # self._login()
        # self.browser.get(discussion_page)

        # # Test that we can see the comment and the reaction.
        # self.assertInNodeText("Yes, @me, I am here", "#discussion .comment:not(.author-is-self) .comment-text")
        # self.assertInNodeText("reacted", "#discussion .replies .reply[data-emojis=heart]")

class PortfolioProjectTests(OrganizationSiteFunctionalTests):

    def _fill_in_signup_form(self, email, username=None):
        if username:
            self.fill_field("#id_username", username)
        else:
            self.fill_field("#id_username", "test+%s@q.govready.com" % get_random_string(8))
        self.fill_field("#id_email", email)
        new_test_user_password = get_random_string(16)
        self.fill_field("#id_password1", new_test_user_password)
        self.fill_field("#id_password2", new_test_user_password)

    def test_create_portfolios(self):
        # Create a new account
        self.browser.get(self.url("/"))
        self.click_element('#tab-register')
        self._fill_in_signup_form("test+account@q.govready.com", "portfolio_user")
        self.click_element("#signup-button")

        # Go to portfolio page
        self.browser.get(self.url("/portfolios"))

        # Navigate to portfolio created on signup
        self.click_element_with_link_text("portfolio-user")

        # Test creating a portfolio using the form
        # Navigate to the portfolio form
        wait_for_sleep_after(lambda: self.click_element_with_link_text("Portfolios"))
        # Click Create Portfolio button
        self.click_element("#new-portfolio")
        var_sleep(0.5)
        # Fill in form
        wait_for_sleep_after(lambda: self.fill_field("#id_title", "Test 1"))
        self.fill_field("#id_description", "Test 1 portfolio")
        # Submit form
        self.click_element("#create-portfolio-button")
        # Test we are on portfolio page we just created
        wait_for_sleep_after(lambda: self.assertRegex(self.browser.title, "Test 1 Portfolio - GovReady-Q"))

        # Test we cannot create a portfolio with the same name
        # Navigate to the portfolio form
        self.click_element_with_link_text("Portfolios")
        # Click Create Portfolio button
        self.click_element("#new-portfolio")
        var_sleep(0.5)
        # Fill in form
        wait_for_sleep_after(lambda: self.fill_field("#id_title", "Test 1"))
        self.fill_field("#id_description", "Test 1 portfolio")
        # Submit form
        self.click_element("#create-portfolio-button")
        # We should get an error

        # test error
        wait_for_sleep_after(lambda: self.assertIn("Portfolio name Test 1 not available.", self._getNodeText("div.alert.alert-danger.alert-dismissable.alert-link")))
        # Test uniqueness with case insensitivity
        # Navigate to the portfolio form
        self.click_element_with_link_text("Portfolios")
        # Click Create Portfolio button
        self.click_element("#new-portfolio")
        var_sleep(0.5)
        # Fill in form
        wait_for_sleep_after(lambda: self.fill_field("#id_title", "test 1"))
        # Submit form
        wait_for_sleep_after(lambda: self.click_element("#create-portfolio-button"))
        # We should get an error
        var_sleep(0.5)
        # test error
        wait_for_sleep_after(lambda: self.assertIn("Portfolio name test 1 not available.", self._getNodeText("div.alert.alert-danger.alert-dismissable.alert-link")))

    def test_create_portfolio_project(self):
        # Create new project within portfolio
        self._login()
        self._new_project()

        # Create new portfolio
        wait_for_sleep_after(lambda: self.browser.get(self.url("/portfolios")))
        wait_for_sleep_after(lambda: self.click_element("#new-portfolio"))
        self.fill_field("#id_title", "Security Projects")
        self.fill_field("#id_description", "Project Description")
        self.click_element("#create-portfolio-button")
        wait_for_sleep_after(lambda:  self.assertRegex(self.browser.title, "Security Projects"))

    def test_grant_portfolio_access(self):
        # Grant another member access to portfolio
        self._login()
        self.browser.get(self.url("/portfolios"))
        self.click_element("#portfolio_{}".format(self.user.username))
        self.click_element("#grant-portfolio-access")
        var_sleep(.5)
        wait_for_sleep_after(lambda: self.select_option_by_visible_text('#invite-user-select', 'me2'))
        wait_for_sleep_after(lambda: self.click_element("#invitation_modal button.btn-submit"))
        wait_for_sleep_after(lambda: self.assertInNodeText("me2", "#portfolio-member-me2"))

        # Grant another member ownership of portfolio
        wait_for_sleep_after(lambda: self.click_element("#me2_grant_owner_permission"))
        var_sleep(0.5)
        wait_for_sleep_after(lambda: self.assertInNodeText("me2 (Owner)", "#portfolio-member-me2"))

       # Grant another member access to portfolio
        self.click_element("#grant-portfolio-access")
        self.select_option_by_visible_text('#invite-user-select', 'me3')
        self.click_element("#invitation_modal button.btn-submit")
        wait_for_sleep_after(lambda: self.assertInNodeText("me3", "#portfolio-member-me3"))

        # Remove another member access to portfolio
        self.click_element("#me3_remove_permissions")
        self.assertNotInNodeText("me3", "#portfolio-members")
        self.assertNodeNotVisible("#portfolio-member-me3")

    def test_move_project_create(self):
            """Test moving a project to another portfolio"""
            initial_porfolio = Portfolio.objects.create(title="Portfolio 1")
            new_portfolio = Portfolio.objects.create(title="Portfolio 2")
            project = Project.objects.create(portfolio=initial_porfolio)
            project.portfolio = initial_porfolio
            self.assertIsNotNone(initial_porfolio.id)
            self.assertIsNotNone(new_portfolio.id)
            self.assertIsNotNone(project.id)
            self.assertIsNotNone(project.portfolio.id)
            self.assertEqual(project.portfolio.title,"Portfolio 1")
            project.portfolio = new_portfolio
            self.assertEqual(project.portfolio.title,"Portfolio 2")
            project.delete()
            self.assertTrue(project.id is None)

    def test_edit_portfolio(self):
        """
        Editing a portfolio's title and/or description provides appropriate validation and messaging
        """
        # journey to portfolios and ensure i have multiple portfolios if not then create new portfolios
        self._login()
        self.browser.get(self.url("/portfolios"))
        # Navigate to the portfolio form
        self.click_element_with_link_text("Portfolios")
        # Click Create Portfolio button
        self.click_element("#new-portfolio")
        var_sleep(0.5)
        # Fill in form
        wait_for_sleep_after(lambda: self.fill_field("#id_title", "Test 1"))
        self.fill_field("#id_description", "Test 1 portfolio")
        # Submit form
        self.click_element("#create-portfolio-button")
        # Test we are on portfolio page we just created
        var_sleep(0.35)
        wait_for_sleep_after(lambda: self.assertRegex(self.browser.title, "Test 1 Portfolio - GovReady-Q"))
        # Navigate to portfolios
        self.browser.get(self.url("/portfolios"))

        # Navigate to portfolios
        self.browser.get(self.url("/portfolios"))
        # Click on the pencil anchor tag to edit
        self.browser.find_elements_by_class_name("portfolio-project-link")[-1].click()

        # Edit title to a real new name and press update
        self.clear_and_fill_field("#id_title", "new me")
        self.clear_and_fill_field("#id_description", "new me portfolio")
        # Submit form
        self.click_element("#edit_portfolio_submit")

        # Verify new portfolio name is listed under portfolios
        self.assertIn("new me", self._getNodeText("#portfolio_new\ me"))
        # Verify 'updated' message is correct
        self.assertIn("The portfolio 'new me' has been updated.", self._getNodeText("div.alert.fade.in.alert-info"))

        # verify new description by journeying back to edit_form
        self.browser.find_elements_by_class_name("portfolio-project-link")[-1].click()

    def test_delete_portfolio(self):
        """
        Delete a portfolio from the database
        """
        portfolio = Portfolio.objects.all().first()
        # Login and journey to portfolios
        self._login()
        self.browser.get(self.url("/portfolios"))
        # Hit deletion pattern
        self.browser.get(self.url(f"/portfolios/{portfolio.id}/delete"))

        # Verify 'deleted' message is correct
        self.assertIn("The portfolio 'me' has been deleted.", self._getNodeText("div.alert.fade.in.alert-info"))

class QuestionsTests(OrganizationSiteFunctionalTests):

    def _test_api_get(self, path, expected_value):
        resp = self.client_get(
                "/api/v1/projects/" + str(self.current_project.id) + "/answers",
                HTTP_AUTHORIZATION=self.user.api_key_rw)
        resp = resp.json()
        self.assertTrue(isinstance(resp, dict))
        self.assertEqual(resp.get("schema"), "GovReady Q Project API 1.0")
        for p in ["project"]+path:
            self.assertTrue(isinstance(resp, dict))
            self.assertIn(p, resp)
            resp = resp[p]
        self.assertEqual(resp, expected_value)
        var_sleep(1)

    @unittest.skip
    def test_questions_text(self):
        # Log in and create a new project.
        self._login()
        self._new_project()
        wait_for_sleep_after(lambda: self.click_element('#question-question_types_text'))

        # Introduction screen.
        self.assertRegex(self.browser.title, "Next Question: Module Introduction")
        self.click_element("#save-button")
        var_sleep(.5)

        # Click interstitial "Got it" button
        wait_for_sleep_after(lambda: self.click_element("#save-button"))
        var_sleep(1)

        # text
        wait_for_sleep_after(lambda: self.assertIn("| Test The Text Input Question Types - GovReady-Q", self.browser.title))
        wait_for_sleep_after(lambda: self.fill_field("#inputctrl", "This is some text."))
        self.click_element("#save-button")
        var_sleep(.5)
        wait_for_sleep_after(lambda: self._test_api_get(["question_types_text", "q_text"], "This is some text."))

        # text w/ default
        self.assertRegex(self.browser.title, "Next Question: text_with_default")
        self.click_element("#save-button")
        var_sleep(.5)
        wait_for_sleep_after(lambda: self._test_api_get(["question_types_text", "q_text_with_default"], "I am a kiwi."))

        # password-type question input (this is not a user pwd)
        self.assertRegex(self.browser.title, "Next Question: password")
        self.fill_field("#inputctrl", "th1s1z@p@ssw0rd!")
        self.click_element("#save-button")
        var_sleep(.5)
        self._test_api_get(["question_types_text", "q_password"], "th1s1z@p@ssw0rd!")

        # email-address
        self.assertRegex(self.browser.title, "Next Question: email-address")

        # test a bad address
        self.fill_field("#inputctrl", "a@a")
        self.click_element("#save-button")
        wait_for_sleep_after(lambda: self.assertInNodeText("is not valid.", "#global_modal p"))# make sure we get a stern message.
        wait_for_sleep_after(lambda: self.click_element("#global_modal button"))# dismiss the warning.
        var_sleep(.5)

        # test a good address
        val = "test+%s@q.govready.com" % get_random_string(8)
        wait_for_sleep_after(lambda: self.clear_and_fill_field("#inputctrl", val))
        self.click_element("#save-button")
        var_sleep(.5)
        self._test_api_get(["question_types_text", "q_email_address"], val)

        # url
        self.assertRegex(self.browser.title, "Next Question: url")

        # test a bad address
        self.clear_and_fill_field("#inputctrl", "example.x")
        self.click_element("#save-button")
        # This is caught by the browser itself, so we don't have to dismiss anything.
        # Make sure we haven't moved past the url page.
        self.assertRegex(self.browser.title, "Next Question: url")

        # test a good address
        self.clear_and_fill_field("#inputctrl", "https://q.govready.com")
        self.click_element("#save-button")
        var_sleep(1.5)
        self._test_api_get(["question_types_text", "q_url"], "https://q.govready.com")

        # longtext
        self.assertRegex(self.browser.title, "Next Question: longtext")
        self.fill_field("#inputctrl .ql-editor", "This is a paragraph.\n\nThis is another paragraph.")
        self.click_element("#save-button")
        var_sleep(1.0)
        self._test_api_get(["question_types_text", "q_longtext"], 'This is a paragraph\\.\n\n\n\nThis is another paragraph\\.')
        self._test_api_get(["question_types_text", "q_longtext.html"], "<p>This is a paragraph.</p>\n<p>This is another paragraph.</p>")

        # longtext w/ default
        self.assertRegex(self.browser.title, "Next Question: longtext_with_default")
        self.click_element("#save-button")
        var_sleep(.5)
        self._test_api_get(["question_types_text", "q_longtext_with_default"], "Peaches are sweet\\.\n\nThat\\'s why I write two paragraphs about peaches\\.")
        self._test_api_get(["question_types_text", "q_longtext_with_default.html"], "<p>Peaches are sweet.</p>\n<p>That's why I write two paragraphs about peaches.</p>")

        # date
        self.assertRegex(self.browser.title, "Next Question: date")

        # test a bad date
        self.select_option("select[name='value_year']", "2016")
        self.select_option("select[name='value_month']", "2")
        self.select_option("select[name='value_day']", "31")
        self.click_element("#save-button")

        wait_for_sleep_after(lambda: self.assertInNodeText("day is out of range for month", "#global_modal p"))# make sure we get a stern message.
        self.click_element("#global_modal button") # dismiss the warning.

        # test a good date
        self.select_option("select[name='value_year']", "2016")
        self.select_option("select[name='value_month']", "8")
        self.select_option("select[name='value_day']", "22")
        self.click_element("#save-button")
        var_sleep(.5)
        self._test_api_get(["question_types_text", "q_date"], "2016-08-22") # make sure we get a stern message.

        # Finished.
        self.assertRegex(self.browser.title, "^Test The Text Input Question Types - ")
        # Need new tests for testing text appeared in linked output document instead of on the finished page as we use to test below
        # self.assertInNodeText("I am a kiwi.", "#document-1-body") # text default should appear
        # self.assertInNodeText("Peaches are sweet.", "#document-1-body") # text default should appear
    @unittest.skip
    def test_questions_choice(self):
        # Log in and create a new project.
        self._login()
        self._new_project()
        self.click_element('#question-question_types_choice')

        # Introduction screen.
        self.assertRegex(self.browser.title, "Next Question: Module Introduction")
        wait_for_sleep_after(lambda: self.click_element("#save-button"))
        var_sleep(.5)

        # Click interstitial "Got it" button
        wait_for_sleep_after(lambda: self.click_element("#save-button"))
        var_sleep(.5)

        # choice
        self.assertIn("| Test The Choice Question Types - GovReady-Q", self.browser.title)
        self.click_element('#question input[name="value"][value="choice2"]')
        self.click_element("#save-button")
        var_sleep(1.5)

        wait_for_sleep_after(lambda: self._test_api_get(["question_types_choice", "q_choice"], "choice2"))
        self._test_api_get(["question_types_choice", "q_choice.text"], "Choice 2")
        var_sleep(1)

        # yesno
        self.assertRegex(self.browser.title, "Next Question: yesno")
        self.click_element('#question input[name="value"][value="yes"]')
        self.click_element("#save-button")
        var_sleep(1)
        wait_for_sleep_after(lambda: self._test_api_get(["question_types_choice", "q_yesno"], "yes"))
        self._test_api_get(["question_types_choice", "q_yesno.text"], "Yes")

        # multiple-choice
        self.assertRegex(self.browser.title, "Next Question: multiple-choice")
        self.click_element('#question input[name="value"][value="choice1"]')
        self.click_element('#question input[name="value"][value="choice3"]')
        self.click_element("#save-button")
        var_sleep(1)
        self._test_api_get(["question_types_choice", "q_multiple_choice"], ["choice1", "choice3"])
        self._test_api_get(["question_types_choice", "q_multiple_choice.text"], ["Choice 1", "Choice 3"])

        # datagrid
        # self.assertRegex(self.browser.title, "Next Question: datagrid")
        # self.click_element('#question input[name="value"][value="field1"]')
        # self.click_element('#question input[name="value"][value="field3"]')
        # self.click_element("#save-button")
        # var_sleep(.5)
        # self._test_api_get(["question_types_field", "q_datagrid"], ["field1", "field3"])
        # self._test_api_get(["question_types_field", "q_datagrid.text"], ["Field 1", "Field 3"])

        # Finished.
        self.assertRegex(self.browser.title, "^Test The Choice Question Types - ")
    @unittest.skip
    def test_questions_numeric(self):
        # Log in and create a new project.
        self._login()
        self._new_project()
        self.click_element('#question-question_types_numeric')

        # Introduction screen.
        var_sleep(0.75)
        self.assertRegex(self.browser.title, "Next Question: Module Introduction")
        self.click_element("#save-button")
        var_sleep(.5)

        # integer
        self.assertIn("| Test The Numeric Question Types - GovReady-Q", self.browser.title)

        # Click interstitial "Got it" button
        self.click_element("#save-button")
        var_sleep(1)

        # Test a non-integer.
        self.clear_and_fill_field("#inputctrl", "1.01")
        self.click_element("#save-button")
        var_sleep(1.5)

        wait_for_sleep_after(lambda: self.assertInNodeText("Invalid input. Must be a whole number.", "#global_modal p"))# make sure we get a stern message.
        self.click_element("#global_modal button") # dismiss the warning.

        # Test a string.
        self.clear_and_fill_field("#inputctrl", "asdf")
        self.click_element("#save-button")


        # This is caught by the browser itself, so we don't have to dismiss anything.
        # Make sure we haven't moved past the url page.
        wait_for_sleep_after(lambda: self.assertIn("| Test The Numeric Question Types - GovReady-Q", self.browser.title))

        # Test a good integer.
        wait_for_sleep_after(lambda: self.clear_and_fill_field("#inputctrl", "5000"))
        self.click_element("#save-button")
        var_sleep(.5)
        self._test_api_get(["question_types_numeric", "q_integer"], 5000)

        # integer min/max
        self.assertRegex(self.browser.title, "Next Question: integer min/max")

        # Test a too-small number
        self.clear_and_fill_field("#inputctrl", "0")
        self.click_element("#save-button")

        wait_for_sleep_after(lambda: self.assertInNodeText("Must be at least 1.", "#global_modal p"))# make sure we get a stern message.
        self.click_element("#global_modal button") # dismiss the warning.

        # Test a too-large number
        self.clear_and_fill_field("#inputctrl", "27")
        self.click_element("#save-button")

        wait_for_sleep_after(lambda: self.assertInNodeText("Must be at most 10.", "#global_modal p"))  # make sure we get a stern message.
        self.click_element("#global_modal button") # dismiss the warning.

        # Test a non-integer.
        self.clear_and_fill_field("#inputctrl", "1.01")
        self.click_element("#save-button")
        var_sleep(.5)

        # This should be caught by the browser itself, so we don't have to dismiss anything.
        # Make sure we haven't moved past the url page.

        wait_for_sleep_after(lambda: self.assertRegex(self.browser.title, "Next Question: integer min/max"))

        # Test a good integer.
        self.clear_and_fill_field("#inputctrl", "3")
        self.click_element("#save-button")
        var_sleep(.5)
        self._test_api_get(["question_types_numeric", "q_integer_minmax"], 3)

        # integer min/max big
        # For max > 1000, we should expect that we can use commas in our numbers
        # so we need to do slightly different tests.

        self.assertRegex(self.browser.title, "Next Question: integer min/max big")

        # Test a too-small number
        self.clear_and_fill_field("#inputctrl", "0")
        self.click_element("#save-button")

        wait_for_sleep_after(lambda: self.assertInNodeText("Must be at least 1.", "#global_modal p"))# make sure we get a stern message.
        self.click_element("#global_modal button") # dismiss the warning.

        # Test a too-large number
        self.clear_and_fill_field("#inputctrl", "15000")
        self.click_element("#save-button")

        wait_for_sleep_after(lambda: self.assertInNodeText("Must be at most 10000.", "#global_modal p") )# make sure we get a stern message.
        self.click_element("#global_modal button") # dismiss the warning.

        # Test a non-integer.
        self.clear_and_fill_field("#inputctrl", "1.01")
        self.click_element("#save-button")

        wait_for_sleep_after(lambda: self.assertInNodeText("Invalid input. Must be a whole number.", "#global_modal p"))# make sure we get a stern message.
        self.click_element("#global_modal button") # dismiss the warning.

        # Test a good integer that has a comma in it.
        self.clear_and_fill_field("#inputctrl", "1,234")
        self.click_element("#save-button")
        var_sleep(.5)
        self._test_api_get(["question_types_numeric", "q_integer_minmax_big"], 1234)

        # real
        self.assertRegex(self.browser.title, "Next Question: real")

        # Test a string.
        self.clear_and_fill_field("#inputctrl", "asdf")
        self.click_element("#save-button")
        var_sleep(.5)

        # This is caught by the browser itself, so we don't have to dismiss anything.
        # Make sure we haven't moved past the url page.
        wait_for_sleep_after(lambda: self.assertRegex(self.browser.title, "Next Question: real"))

        # Test a real number.
        self.clear_and_fill_field("#inputctrl", "1.050")
        self.click_element("#save-button")
        var_sleep(.5)
        self._test_api_get(["question_types_numeric", "q_real"], 1.050)

        # real min/max
        self.assertRegex(self.browser.title, "Next Question: real min/max")

        # Test a number that's too small.
        self.clear_and_fill_field("#inputctrl", "0.01")
        self.click_element("#save-button")

        wait_for_sleep_after(lambda: self.assertInNodeText("Must be at least 1.", "#global_modal p"))# make sure we get a stern message.
        self.click_element("#global_modal button") # dismiss the warning.

        # Test a number that's too large.
        self.clear_and_fill_field("#inputctrl", "1000")
        self.click_element("#save-button")

        wait_for_sleep_after(lambda: self.assertInNodeText("Must be at most 100.", "#global_modal p"))# make sure we get a stern message.
        self.click_element("#global_modal button") # dismiss the warning.

        # Test a real number.
        self.clear_and_fill_field("#inputctrl", "23.051")
        self.click_element("#save-button")
        var_sleep(.5)
        self._test_api_get(["question_types_numeric", "q_real_minmax"], 23.051)

        # Finished.
        wait_for_sleep_after(lambda: self.assertRegex(self.browser.title, "^Test The Numeric Question Types - "))
    @unittest.skip
    def test_questions_media(self):
        # Log in and create a new project.
        self._login()
        self._new_project()
        self.click_element('#question-question_types_media')

        # Introduction screen.
        self.assertRegex(self.browser.title, "Next Question: Module Introduction")
        self.click_element("#save-button")
        var_sleep(.5)

        # file upload
        wait_for_sleep_after(lambda:  self.assertIn("| Test The Media Question Types - GovReady-Q", self.browser.title))

        # Click interstitial "Got it" button
        self.click_element("#save-button")
        var_sleep(.5)

        # We need to upload a file that we know exists.
        testFilePath = os.path.join(
            os.path.dirname(os.path.dirname(os.path.abspath(__file__))),
            'fixtures',
            'testimage.png'
        )
        if DOS:
            testFilePath = convert_w(testFilePath)
        var_sleep(1)
        self.fill_field("#inputctrl", testFilePath)
        self.click_element("#save-button")
        var_sleep(1)

        self.click_element("#save-button")
        var_sleep(1)

        self.assertRegex(self.browser.title, "^Test The Media Question Types - ")
        self.assertInNodeText("Download attachment (image; 90.5 kB; ", ".output-document div[data-question='file']")
    @unittest.skip
    def test_questions_module(self):
        # Log in and create a new project.
        self._login()
        self._new_project()
        # start "Test The Module Question Types"
        self.click_element('#question-question_types_module')
        var_sleep(1.5)

        # Introduction screen.
        self.assertRegex(self.browser.title, "Next Question: Module Introduction")
        self.click_element("#save-button")
        var_sleep(.75)

        # "You will now begin a module."
        self.assertIn("| Test The Module Question Types - GovReady-Q", self.browser.title)
        self.click_element("#save-button")
        var_sleep(.75)

        # We're now at the intro screen for the simple sub-module.
        # Grab the page URL here so we can figure out the ID of this task
        # so that we can select it again later.
        var_sleep(3.0)
        import urllib.parse
        s = urllib.parse.urlsplit(self.browser.current_url)
        m = re.match(r"^/tasks/(\d+)/", s[2])
        task_id = int(m.group(1))

        def do_submodule(answer_text):
            var_sleep(1.25)
            self.assertRegex(self.browser.title, "Next Question:")
            self.click_element("#save-button")
            var_sleep(3)
            self.assertRegex(self.browser.title, "Next Question: The Question")
            self.fill_field("#inputctrl", answer_text)
            self.click_element("#save-button")
            var_sleep(1.25)
            self.assertRegex(self.browser.title, "^A Simple Module - ")

            # Return to the main module.
            self.click_element("#return-to-supertask")
            var_sleep(1.25)

        do_submodule("My first answer.")
        self.assertRegex(self.browser.title, "^Test The Module Question Types - ")
        # Go back to the question and start a second answer.
        def change_answer():
            print("change_answer() - self.click_element(\"#link-to-question-q_module a\")") #debug
            self.click_element("#link-to-question-q_module a")
            var_sleep(3)
        change_answer()
        self.assertIn("| Test The Module Question Types - GovReady-Q", self.browser.title)
        self.click_element('#question input[name="value"][value="__new"]')
        var_sleep(1)
        # Next button
        self.click_element("#save-button")
        var_sleep(1)

        # Got it button
        self.click_element("#save-button")
        var_sleep(1)

        # Click module and then select start over
        do_submodule("My second answer.")
        self.assertRegex(self.browser.title, "^Test The Module Question Types - ")

        # Go back and change the answer to the first one again.
        change_answer()
        self.assertRegex(self.browser.title, "Next Question: module")
        self.click_element('#question input[name="value"][value="%d"]' % task_id)
        self.click_element("#save-button")
        var_sleep(.5)
        self.assertRegex(self.browser.title, "Test The Module Question Types - ")

class OrganizationSettingsTests(OrganizationSiteFunctionalTests):

    def test_homepage(self):
        self.browser.get(self.url("/"))
        self.assertRegex(self.browser.title, "Welcome to Compliance Automation")
        var_sleep(0.5)

    def test_settings_page(self):
        # Log in
        self._login()
        # test navigating to settings page not logged in
        self.browser.get(self.url("/settings"))
        self.assertRegex(self.browser.title, "GovReady-Q")
        self.assertNotRegex(self.browser.title, "GovReady Setup")
        var_sleep(0.5)

        # login as user without admin privileges and test settings page unreachable
        wait_for_sleep_after(lambda: self.browser.get(self.url("/accounts/logout/")))
        self._login(self.user2.username, self.user2.clear_password)
        self.browser.get(self.url("/projects"))
        var_sleep(1)

        response = self.client.get('/settings')
        self.assertEqual(response.status_code, 403)

        # logout
        self.browser.get(self.url("/accounts/logout/"))

        # login as user with admin privileges access settings page
        self._login()
        self.browser.get(self.url("/settings"))
        wait_for_sleep_after(lambda: self.assertRegex(self.browser.title, "GovReady-Q Setup"))

        print("self.user is '{}'".format(self.user))
        print("self.user.username is '{}'".format(self.user.username))
        print("self.user2.username is '{}'".format(self.user2.username))

        # SAMPLE NAVIGATING AND TESTING
        # text
        # self.assertRegex(self.browser.title, "Next Question: text")
        # self.fill_field("#inputctrl", "This is some text.")
        # self.click_element("#save-button")
        # var_sleep(.5)
        # self._test_api_get(["question_types_text", "q_text"], "This is some text.")

        # # text w/ default
        # self.assertRegex(self.browser.title, "Next Question: text_with_default")
        # self.click_element("#save-button")
        # var_sleep(.5)
        # self._test_api_get(["question_types_text", "q_text_with_default"], "I am a kiwi.")
        # # email-address
        # self.assertRegex(self.browser.title, "Next Question: email-address")

class ProjectTests(TestCaseWithFixtureData):
    """
    Test various project views
    """
    def setUp(self):
        super().setUp()
        # Every test needs access to the request factory.
        self.factory = RequestFactory()


    def test_project_edit(self):
        """
        Testing the edit of a project title, version, version comment, and compliance app version.
        """

        self.assertEqual(self.project.title, 'I want to answer some questions on Q.')
        self.assertEqual(self.project.version, "1.0")
        self.assertEqual(self.project.version_comment, None)

        proj_id = self.project.id
        element = Element()
        element.name = self.project.title
        element.element_type = "system"
        element.save()
        # Create system
        system = System(root_element=element)
        system.save()
        # Link system to project
        self.project.system = system
        self.project.save()

        request_body = {'project_title': ['Test Project v2'],
                                'project_version': ['1.1'], 'project_version_comment': ['A new comment!']}

        post_request = self.factory.post(f'/projects/{proj_id}/__edit', request_body)
        response  = project_edit(post_request, proj_id)
        self.assertEqual(response.status_code, 302)

        # The now updated project
        edit_project = Project.objects.get(id=proj_id)
        self.assertEqual(edit_project.title, 'Test Project v2')
        self.assertEqual(edit_project.version, "1.1")
        self.assertEqual(edit_project.version_comment, "A new comment!")

class ProjectPageTests(OrganizationSiteFunctionalTests):
    """ Tests for Project page """

    def test_mini_dashboard(self):
        """ Tests for project page mini compliance dashboard """

        # Log in, create a new project.
        self._login()
        self._new_project()
        # On project page?
        wait_for_sleep_after( lambda: self.assertInNodeText("I want to answer some questions", "#project-title") )

        # mini-dashboard content
        self.assertInNodeText("controls", "#status-box-controls")
        self.assertInNodeText("components", "#status-box-components")
        self.assertInNodeText("POA&Ms", "#status-box-poams")
        self.assertInNodeText("compliance", "#status-box-compliance-piechart")

        # mini-dashbard links
        self.click_element('#status-box-controls')
        wait_for_sleep_after( lambda: self.assertInNodeText("Selected controls", ".systems-selected-items") )
        # click project button
        self.click_element('#btn-project-home')
        wait_for_sleep_after( lambda: self.assertInNodeText("I want to answer some questions", "#project-title") )
        # test components
        self.click_element('#status-box-components')
        wait_for_sleep_after( lambda: self.assertInNodeText("Selected components", ".systems-selected-items") )
        # click project button
        self.click_element('#btn-project-home')
        wait_for_sleep_after( lambda: self.assertInNodeText("I want to answer some questions", "#project-title") )
        # test poams
        self.click_element('#status-box-poams')
        wait_for_sleep_after( lambda: self.assertInNodeText("POA&Ms", ".systems-selected-items") )

    def test_display_impact_level(self):
        """ Tests for project page mini compliance dashboard """

        # Log in, create a new project.
        self._login()
        self._new_project()
        # On project page?
        wait_for_sleep_after( lambda: self.assertInNodeText("I want to answer some questions", "#project-title") )

        # Display imact level testing
        # New project should not be categorized
        self.assertInNodeText("Mission Impact: Not Categorized", "#systems-fisma-impact-level")

        # Update impact level
        # Get project.system.root_element to attach statement holding fisma impact level
        project = self.current_project
        fil = "Low"
        # Test change and test system fisma_impact_level set/get methods
        project.system.set_fisma_impact_level(fil)
        # Check value changed worked
        self.assertEqual(project.system.get_fisma_impact_level, fil)
        # Refresh project page
        self.click_element('#btn-project-home')
        # See if project page has changed
        wait_for_sleep_after( lambda: self.assertInNodeText("low", "#systems-fisma-impact-level") )
        impact_level_smts = project.system.root_element.statements_consumed.filter(statement_type=StatementTypeEnum.FISMA_IMPACT_LEVEL.value)
        self.assertEqual(impact_level_smts.count(), 1)
<<<<<<< HEAD


    def test_security_objectives(self):
        """
        Test set/get of Security Objective levels
        """
        # Log in, create a new project.
        self._login()
        self._new_project()

        project =  Project.objects.first()
        element = Element()
        element.name = project.title
        element.element_type = "system"
        element.save()
        # Create system
        system = System(root_element=element)
        system.save()
        # Link system to project
        project.system = system

        # security objectives
        new_security_objectives = {"security_objective_confidentiality": "low",
                                   "security_objective_integrity": "high",
                                   "security_objective_availability": "moderate"}
        # Setting security objectives for project's statement
        security_objective_smt, smt = project.system.set_security_impact_level(new_security_objectives)

        # Check value changed worked
        self.assertEqual(project.system.get_security_impact_level, new_security_objectives)
=======
>>>>>>> 297b3fe8
<|MERGE_RESOLUTION|>--- conflicted
+++ resolved
@@ -34,11 +34,7 @@
 from guidedmodules.tests import TestCaseWithFixtureData
 from siteapp.models import (Organization, Portfolio, Project,
                             ProjectMembership, User)
-<<<<<<< HEAD
 from controls.models import Statement, Element, System
-=======
-from controls.models import Statement, Element
->>>>>>> 297b3fe8
 from siteapp.settings import HEADLESS, DOS
 from siteapp.views import project_edit
 from tools.utils.linux_to_dos import convert_w
@@ -1508,8 +1504,6 @@
         wait_for_sleep_after( lambda: self.assertInNodeText("low", "#systems-fisma-impact-level") )
         impact_level_smts = project.system.root_element.statements_consumed.filter(statement_type=StatementTypeEnum.FISMA_IMPACT_LEVEL.value)
         self.assertEqual(impact_level_smts.count(), 1)
-<<<<<<< HEAD
-
 
     def test_security_objectives(self):
         """
@@ -1538,6 +1532,4 @@
         security_objective_smt, smt = project.system.set_security_impact_level(new_security_objectives)
 
         # Check value changed worked
-        self.assertEqual(project.system.get_security_impact_level, new_security_objectives)
-=======
->>>>>>> 297b3fe8
+        self.assertEqual(project.system.get_security_impact_level, new_security_objectives)