--- conflicted
+++ resolved
@@ -76,10 +76,7 @@
             options.add_argument("--window-size=" + ",".join(str(dim) for dim in SeleniumTest.window_geometry))
 
         options.add_argument("--incognito")
-<<<<<<< HEAD
-
-=======
->>>>>>> af15d730
+
         # enable Selenium support for downloads
         cls.download_path = temp_path = pathlib.Path(tempfile.gettempdir())
         options.add_experimental_option("prefs", {
@@ -88,7 +85,6 @@
             "download.directory_upgrade": True,
             "safebrowsing.enabled": True
         })
-<<<<<<< HEAD
 
         # Set up selenium Chrome browser for Windows or Linux
         from platform import uname, system
@@ -98,14 +94,6 @@
             cls.browser = selenium.webdriver.Chrome(chrome_options=options)
 
         cls.browser.implicitly_wait(3) # seconds
-=======
-        # Set up selenium Chrome browser for Windows or Linux
-        from platform import uname, system
-        if system() == "Windows" or 'Microsoft' in uname().release:
-            cls.browser = selenium.webdriver.Chrome(executable_path='chromedriver.exe', chrome_options=options)
-        else:
-            cls.browser = selenium.webdriver.Chrome(chrome_options=options)
->>>>>>> af15d730
 
         # Clean up and quit tests if Q is in SSO mode
         if getattr(settings, 'PROXY_HEADER_AUTHENTICATION_HEADERS', None):
@@ -696,7 +684,7 @@
         # self.assertInNodeText("Yes, @me, I am here", "#discussion .comment:not(.author-is-self) .comment-text")
         # self.assertInNodeText("reacted", "#discussion .replies .reply[data-emojis=heart]")
 
-class PortfolioProjetTests(OrganizationSiteFunctionalTests):
+class PortfolioProjectTests(OrganizationSiteFunctionalTests):
 
     def _fill_in_signup_form(self, email, username=None):
         if username:
@@ -1269,7 +1257,7 @@
         self.click_element('#question input[name="value"][value="%d"]' % task_id)
         self.click_element("#save-button")
         var_sleep(.5)
-        self.assertRegex(self.browser.title, "^Test The Module Question Types - ")
+        self.assertRegex(self.browser.title, "Test The Module Question Types - ")
 
 class OrganizationSettingsTests(OrganizationSiteFunctionalTests):
 
