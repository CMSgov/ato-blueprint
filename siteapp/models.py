from django.db import models, transaction
from django.utils import timezone
from django.conf import settings
from django.contrib.auth import get_user_model
from django.contrib.auth.models import AbstractUser
from django.contrib.contenttypes.fields import GenericForeignKey
from django.contrib.contenttypes.models import ContentType

from jsonfield import JSONField

class User(AbstractUser):
    def __str__(self):
        settings_task = getattr(self, 'user_settings_task', None)
        if settings_task:
            from guidedmodules.models import TaskAnswer
            name = TaskAnswer.objects.filter(
                task=settings_task,
                question__key="name").first()
            if name:
                return name.get_current_answer().get_value() #+ " <" + self.email + ">"

        # User has not entered their name.
        return self.email or "Anonymous User"

    def localize_to_org(self, org):
        self.user_settings_task = self.get_settings_task(org)

    @transaction.atomic
    def get_account_project(self, org):
        # TODO: There's a race condition here.

        # Get an existing account project.
        pm = ProjectMembership.objects.filter(
            user=self,
            project__organization=org,
            project__is_account_project=True).first()
        if pm:
            return pm.project

        # Create a new one.
        from guidedmodules.models import Module, Task
        p = Project.objects.create(
            organization=org,
            title="Account Settings",
            is_account_project=True,
        )
        ProjectMembership.objects.create(
            project=p,
            user=self,
            is_admin=True)

        # Construct the root task.
        m = Module.objects.get(key="account_settings_project", visible=True)
        task = Task.objects.create(
            project=p,
            editor=self,
            module=m,
            title=m.title)
        p.root_task = task
        p.save()
        return p

    @transaction.atomic
    def get_settings_task(self, org):
        p = self.get_account_project(org)
        return p.root_task.get_or_create_subtask(self, "account_settings")

    def render_context_dict(self):
        return {
            "id": self.id,
            "name": str(self),
        }

from django.contrib.auth.backends import ModelBackend
class DirectLoginBackend(ModelBackend):
    # Register in settings.py!
    # Django can't log a user in without their password. In views::accept_invitation
    # we log a user in when they demonstrate ownership of an email address.
    supports_object_permissions = False
    supports_anonymous_user = False
    def authenticate(self, user_object=None):
        return user_object

class Organization(models.Model):
    name = models.CharField(max_length=256, help_text="The display name of the Organization.")
    subdomain = models.CharField(max_length=256, help_text="The subdomain of q.govready.com that this Organization exists at.")

    def __str__(self):
        return self.name

<<<<<<< HEAD
    def can_read(self, user):
        # A user can see an Organization when they have read permission on
        # any Project within the Organization or are a guest in any Discussion
        # in the Organization.
        from discussion.models import Discussion
        return ProjectMembership.objects.filter(user=user, project__organization=self).exists() \
=======
    def get_absolute_url(self):
        # Return a URL with a hostname. That's unusual.
        return self.get_root_url()

    def get_root_url(self):
        # Construct the base URL of the root page of the site for this organization.
        # settings.SITE_ROOT_URL tells us the scheme, host, and port of the main Q landing site.
        # In testing it's http://localhost:8000, and in production it's https://q.govready.com.
        # Combine the scheme and port with settings.ORGANIZATION_PARENT_DOMAIN to form the
        # base URL for this Organization.
        import urllib.parse
        s = urllib.parse.urlsplit(settings.SITE_ROOT_URL)
        scheme, host = (s[0], s[1])
        port = '' if (':' not in host) else (':'+host.split(':')[1])
        return urllib.parse.urlunsplit((
            scheme, # scheme
            self.subdomain + '.' + settings.ORGANIZATION_PARENT_DOMAIN + port, # host
            '', # path
            '', # query
            '' # fragment
            ))

    def can_read(self, user):
        # A user can see an Organization if:
        # * they have read permission on any Project within the Organization
        # * they are an editor of a Task within a Project within the Organization (but might not otherwise be a Project member)
        # * they are a guest in any Discussion on TaskQuestion in a Task in a Project in the Organization
        from guidedmodules.models import Task
        from discussion.models import Discussion
        return \
               ProjectMembership.objects.filter(user=user, project__organization=self).exists() \
            or Task.objects.filter(editor=user, project__organization=self).exists() \
>>>>>>> b92be804
            or Discussion.objects.filter(guests=user).exists()

    def get_organization_project(self):
        prj, isnew = Project.objects.get_or_create(organization=self, is_organization_project=True,
            defaults = { "title": "Organization" })
        return prj

class Project(models.Model):
    organization = models.ForeignKey(Organization, related_name="projects", help_text="The Organization that this project belongs to.")
    is_organization_project = models.NullBooleanField(default=None, help_text="Each Organization has one Project that holds Organization membership privileges and Organization settings (in its root Task). In order to have a unique_together constraint with Organization, only the values None (which need not be unique) and True (which must be unique to an Organization) are used.")

    title = models.CharField(max_length=256, help_text="The title of this Project.")

    is_account_project = models.BooleanField(default=False, help_text="Each User has one Project per Organization for account Tasks.")

        # the root_task has to be nullable because the Task itself has a non-null
        # field that refers back to this Project, and one must be NULL until the
        # other instance is created
    root_task = models.ForeignKey('guidedmodules.Task', blank=True, null=True, related_name="root_of", help_text="The root Task of this Project, which defines the structure of the Project.")

    created = models.DateTimeField(auto_now_add=True, db_index=True)
    updated = models.DateTimeField(auto_now=True, db_index=True)
    extra = JSONField(blank=True, help_text="Additional information stored with this object.")

    class Meta:
        unique_together = [('organization', 'is_organization_project')] # ensures only one can be true

    def __str__(self):
        # For the admin, notification strings
        return self.title

    def __repr__(self):
        # For debugging.
        return "<Project %d %s>" % (self.id, self.title[0:30])

    def get_absolute_url(self):
        from django.utils.text import slugify
        return "/projects/%d/%s" % (self.id, slugify(self.title))

    def get_members(self):
        return User.objects.filter(projectmembership__project=self)

    def get_admins(self):
        return User.objects.filter(projectmembership__project=self, projectmembership__is_admin=True)

    def is_deletable(self):
        return not self.is_organization_project and not self.is_account_project

    def can_start_task(self, user):
        return (not self.is_account_project) and (user in self.get_members())

    def can_invite_others(self, user):
        return (not self.is_account_project) and (user in self.get_admins())

    def get_owner_domains(self):
        # Utility function for the admin/debugging to quickly see the domain
        # names in the email addresses of the admins of this project.
        return ", ".join(sorted(m.user.email.split("@", 1)[1] for m in ProjectMembership.objects.filter(project=self, is_admin=True) if m.user.email and "@" in m.user.email))

    def has_read_priv(self, user):
        # Who can see this project? Team members + anyone editing a task within
        # this project + anyone that's a guest in dicussion within this project.
        from guidedmodules.models import Task
        if ProjectMembership.objects.filter(project=self, user=user).exists():
            return True
        if Task.objects.filter(editor=user, project=self).exists():
            return True
        for d in self.get_discussions_in_project_as_guest(user):
            return True
        return False


    def set_root_task(self, module_id, editor):
        from guidedmodules.models import Module, Task, ProjectMembership

        # create task and set it as the project root task
        if not self.id:
            raise Exception("Project must be saved first")

        # get the Module and validate that it is a project-type module
        # module_id can be either an int for a database primary key or
        # it can be a string key to specify a module ID from the YAML files
        try:
            M = Module.objects.filter(visible=True)
            if isinstance(module_id, int):
                m = M.get(id=module_id)
            elif isinstance(module_id, str):
                m = M.get(key=module_id)
            else:
                raise ValueError("invalid argument")
        except Module.DoesNotExist:
            raise ValueError("invalid module id %s" % str(module_id))
        if m.spec.get("type") != "project":
            raise ValueError("invalid module")

        # create the task
        task = Task.objects.create(
            project=self,
            editor=editor,
            module=m,
            title=m.title)

        # update the project
        self.root_task = task
        self.save()

    def get_discussions_in_project_as_guest(self, user):
        from discussion.models import Discussion
        for d in Discussion.objects.filter(guests=user):
            if d.attached_to.task.project == self:
                if not d.attached_to.task.deleted_at:
                    yield d
    
    def get_invitation_verb_inf(self, invitation):
        into_new_task_question_id = invitation.target_info.get('into_new_task_question_id')
        if into_new_task_question_id:
            from guidedmodules.models import ModuleQuestion
            return ("to edit a new module <%s> in" % ModuleQuestion.objects.get(id=into_new_task_question_id).spec["title"])
        elif invitation.target_info.get('what') == 'join-team':
            return "to join the project"
        raise ValueError()

    def get_invitation_verb_past(self, invitation):
        into_new_task_question_id = invitation.target_info.get('into_new_task_question_id')
        if into_new_task_question_id:
            pass # because .target is rewritten to the task, this never occurs
        elif invitation.target_info.get('what') == 'join-team':
            return "joined the project"
        raise ValueError()

    def is_invitation_valid(self, invitation):
        # Invitations to create a new Task remain valid so long as the
        # inviting user is a member of the project.
        return ProjectMembership.objects.filter(project=self, user=invitation.from_user).exists()

    def accept_invitation(self, invitation, add_message):
        # Create a new Task for the user to begin a module.
        into_new_task_question_id = invitation.target_info.get('into_new_task_question_id')
        if into_new_task_question_id:
            from guidedmodules.models import ModuleQuestion, Task
            mq = ModuleQuestion.objects.get(id=into_new_task_question_id)
            task = self.root_task.get_or_create_subtask(invitation.accepted_user, mq.key)

            # update the target to point to the created Task so that
            # we don't lose track of it - it will be saved into inv
            # by the caller
            invitation.target = task

            task.invitation_history.add(invitation)

        elif invitation.into_project:
            # This was handled by siteapp.views.accept_invitation.
            pass
        
        else:
            # What was this invitation for?
            raise ValueError()

    def get_invitation_redirect_url(self, invitation):
        # Just for joining a project. For accepting a task, the target
        # has been updated to that task.
        return self.get_absolute_url()

    def get_notification_watchers(self):
        return self.get_members()


class ProjectMembership(models.Model):
    project = models.ForeignKey(Project, related_name="members", help_text="The Project this is defining membership for.")
    user = models.ForeignKey(User, help_text="The user that is a member of the Project.")
    is_admin = models.BooleanField(default=False, help_text="Is the user an administrator of the Project?")
    created = models.DateTimeField(auto_now_add=True, db_index=True)
    updated = models.DateTimeField(auto_now=True, db_index=True)

    class Meta:
        unique_together = [('project', 'user')]


class Invitation(models.Model):
    organization = models.ForeignKey(Organization, related_name="invitations", help_text="The Organization that this Invitation belongs to.")

    # who is sending the invitation
    from_user = models.ForeignKey(User, related_name="invitations_sent", help_text="The User who sent the invitation.")
    from_project = models.ForeignKey(Project, related_name="invitations_sent", help_text="The Project within which the invitation exists.")
    
    # what is the recipient being invited to?
    into_project = models.BooleanField(default=False, help_text="Whether the user being invited is being invited to join from_project.")
    target_content_type = models.ForeignKey(ContentType, on_delete=models.PROTECT)
    target_object_id = models.PositiveIntegerField()
    target = GenericForeignKey('target_content_type', 'target_object_id')
    target_info = JSONField(blank=True, help_text="Additional information about the target of the invitation.")

    # who is the recipient of the invitation?
    to_user = models.ForeignKey(User, related_name="invitations_received", blank=True, null=True, help_text="The user who the invitation was sent to, if to an existing user.")
    to_email = models.CharField(max_length=256, blank=True, null=True, help_text="The email address the invitation was sent to, if to a non-existing user.")

    # personalization
    text = models.TextField(blank=True, help_text="The personalized text of the invitation.")

    # what state is this invitation in?
    sent_at = models.DateTimeField(blank=True, null=True, help_text="If the invitation has been sent by email, when it was sent.")
    accepted_at = models.DateTimeField(blank=True, null=True, help_text="If the invitation has been accepted, when it was accepted.")
    revoked_at = models.DateTimeField(blank=True, null=True, help_text="If the invitation has been revoked, when it was revoked.")

    # what resulted from this invitation?
    accepted_user = models.ForeignKey(User, related_name="invitations_accepted", blank=True, null=True, help_text="The user that accepted the invitation (i.e. if the invitation was by email address and an account was created).")

    # random string to generate unique code for recipient
    email_invitation_code = models.CharField(max_length=64, blank=True, help_text="For emails, a unique verification code.")

    # bookkeeping
    created = models.DateTimeField(auto_now_add=True, db_index=True)
    updated = models.DateTimeField(auto_now=True, db_index=True)
    extra = JSONField(blank=True, help_text="Additional information stored with this object.")

    def __str__(self):
        # for the admin
        return "invitation from %s to %s %s on %s" % (
            self.from_user,
            self.to_display(),
            self.purpose(),
            self.created)

    @staticmethod
    def generate_email_invitation_code():
        import random, string
        return ''.join(random.choice(string.ascii_uppercase + string.digits) for _ in range(24))

    @staticmethod
    def form_context_dict(user, project, exclude_users):
        from guidedmodules.models import ProjectMembership
        return {
            "project_id": project.id,
            "project_title": project.title,
            "users": [{ "id": pm.user.id, "name": str(pm.user) }
                for pm in ProjectMembership.objects.filter(project=project)\
                    .exclude(user__in=exclude_users)],
            "can_add_invitee_to_team": project.can_invite_others(user),
        }

    @staticmethod
    def get_for(object, open_invitations=True):
        content_type = ContentType.objects.get_for_model(object)
        ret = Invitation.objects.filter(target_content_type=content_type, target_object_id=object.id)
        if open_invitations:
            ret = ret.filter(revoked_at=None, accepted_at=None)
        return ret

    def to_display(self):
        return str(self.to_user) if self.to_user else self.to_email

    def purpose_verb(self):
        return \
              ("to join the project team and " if (self.into_project and (not isinstance(self.target, Project) or self.target_info.get('what') != 'join-team')) else "") \
            + self.target.get_invitation_verb_inf(self)

    def purpose(self):
        return self.purpose_verb() + self.target.title

    def get_acceptance_url(self):
<<<<<<< HEAD
        # The settings.SITE_ROOT_URL tells us the scheme and domain of the main Q landing site.
        # (In testing it's http://localhost; in production it's https://q.govready.com.)
=======
>>>>>>> b92be804
        # The invitation must be sent using the subdomain of the organization it is
        # a part of.
        import urllib.parse
        from django.core.urlresolvers import reverse
<<<<<<< HEAD
        s = urllib.parse.urlsplit(settings.SITE_ROOT_URL)
        return urllib.parse.urlunsplit((
            s[0], # scheme
            self.organization.subdomain + '.' + s[1], # host
            reverse('accept_invitation', kwargs={'code': self.email_invitation_code}), # path
            '', # query
            '' # fragment
            ))
=======
        return urllib.parse.urljoin(
            self.organization.get_root_url(),
            reverse('accept_invitation', kwargs={'code': self.email_invitation_code}))
>>>>>>> b92be804

    def send(self):
        # Send and mark as sent.
        from htmlemailer import send_mail
        send_mail(
            "email/invitation",
            settings.DEFAULT_FROM_EMAIL,
            [self.to_user.email if self.to_user else self.to_email],
            {
                'invitation': self,
            }
        )
        Invitation.objects.filter(id=self.id).update(sent_at=timezone.now())

    def is_expired(self):
        # Return true if there is any reason why this invitation cannot be
        # accepted.

        if self.revoked_at:
            return True

        from datetime import timedelta
        if self.sent_at and timezone.now() > (self.sent_at + timedelta(days=10)):
            return True

        if not self.target.is_invitation_valid(self):
            return True

        return False
    is_expired.boolean = True

    def get_redirect_url(self):
        return self.target.get_invitation_redirect_url(self)
<|MERGE_RESOLUTION|>--- conflicted
+++ resolved
@@ -88,14 +88,6 @@
     def __str__(self):
         return self.name
 
-<<<<<<< HEAD
-    def can_read(self, user):
-        # A user can see an Organization when they have read permission on
-        # any Project within the Organization or are a guest in any Discussion
-        # in the Organization.
-        from discussion.models import Discussion
-        return ProjectMembership.objects.filter(user=user, project__organization=self).exists() \
-=======
     def get_absolute_url(self):
         # Return a URL with a hostname. That's unusual.
         return self.get_root_url()
@@ -128,7 +120,6 @@
         return \
                ProjectMembership.objects.filter(user=user, project__organization=self).exists() \
             or Task.objects.filter(editor=user, project__organization=self).exists() \
->>>>>>> b92be804
             or Discussion.objects.filter(guests=user).exists()
 
     def get_organization_project(self):
@@ -389,29 +380,13 @@
         return self.purpose_verb() + self.target.title
 
     def get_acceptance_url(self):
-<<<<<<< HEAD
-        # The settings.SITE_ROOT_URL tells us the scheme and domain of the main Q landing site.
-        # (In testing it's http://localhost; in production it's https://q.govready.com.)
-=======
->>>>>>> b92be804
         # The invitation must be sent using the subdomain of the organization it is
         # a part of.
         import urllib.parse
         from django.core.urlresolvers import reverse
-<<<<<<< HEAD
-        s = urllib.parse.urlsplit(settings.SITE_ROOT_URL)
-        return urllib.parse.urlunsplit((
-            s[0], # scheme
-            self.organization.subdomain + '.' + s[1], # host
-            reverse('accept_invitation', kwargs={'code': self.email_invitation_code}), # path
-            '', # query
-            '' # fragment
-            ))
-=======
         return urllib.parse.urljoin(
             self.organization.get_root_url(),
             reverse('accept_invitation', kwargs={'code': self.email_invitation_code}))
->>>>>>> b92be804
 
     def send(self):
         # Send and mark as sent.
