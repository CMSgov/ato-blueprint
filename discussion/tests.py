--- conflicted
+++ resolved
@@ -217,69 +217,21 @@
             self.browser.find_element_by_css_selector('#injectiontest2')
 
         # Test some special characters
-<<<<<<< HEAD
         wait_for_sleep_after(lambda: self.fill_field("#discussion-your-comment", "¥"))
         wait_for_sleep_after(lambda: self.click_element("#discussion .comment-input button.btn-primary"))
         wait_for_sleep_after(lambda: self.assertInNodeText("¥", '.comment[data-id="3"] .comment-text p'))
 
-        # # Test file attachments upload successfully
-        #
-        # # We need to upload a file that we know exists.
-=======
-        self.fill_field("#discussion-your-comment", "¥")
-        var_sleep(.5)
-        self.click_element("#discussion .comment-input button.btn-primary")
-        var_sleep(.5)
-
-        self.assertInNodeText("¥", '.comment[data-id="3"] .comment-text p')
-
         # Test file attachments upload successfully
 
         # We need to upload a file that we know exists.
-        test_file_name = "".join([TEST_FILENAME, ".png"])
-        test_file_path = os.path.join(
-            os.path.dirname(os.path.dirname(os.path.abspath(__file__))),
-            FIXTURE_DIR,
-            test_file_name
-        )
-
-        self.filepath_conversion("#discussion-attach-file", test_file_path, "fill")
-
-        var_sleep(.5)
-        self.click_element("#discussion .comment-input button.btn-primary")
-
-        var_sleep(.5)# Give time for the image to upload.
-        # Test that we have an image.
-        img = self.browser.find_element_by_css_selector('.comment[data-id="4"] .comment-text p img')
-        # self.assertIsNotNone(img)
-
-        # Test that valid PNG image actually exists with valid content type.
-        image_url = img.get_attribute('src')
-        cookies = self._get_browser_cookies()
-        response = requests.get(image_url, cookies=cookies)
-        image_contents = response.content
-
-        file_model = SimpleUploadedFile(test_file_name, image_contents, content_type="image/png")
-        image_file_valid = validate_file_extension(file_model)
-        self.assertIsNone(image_file_valid)
-
-        result = self.browser.execute_script("""var http = new XMLHttpRequest();
-            http.open('HEAD', '{}', false);
-            http.send();
-            return http.status!=404;""".format(image_url))
-
-        self.assertTrue(result)
 
         # Test that we can upload files of the same name
-
->>>>>>> 65ecef27
         # test_file_name = "".join([TEST_FILENAME, ".png"])
         # test_file_path = os.path.join(
         #     os.path.dirname(os.path.dirname(os.path.abspath(__file__))),
         #     FIXTURE_DIR,
         #     test_file_name
         # )
-<<<<<<< HEAD
         # self.filepath_conversion("#discussion-attach-file", test_file_path, "fill")
         #
         # var_sleep(.5)
@@ -291,7 +243,6 @@
         # # self.assertIsNotNone(img)
         #
         # # Test that valid PNG image actually exists with valid content type.
-=======
         # on_disk_contents = None
         # with open(test_file_path, "rb") as filep:
         #     on_disk_contents = filep.read()
@@ -307,31 +258,25 @@
         # self.assertIsNotNone(img)
 
         # # Getting content at url
->>>>>>> 65ecef27
         # image_url = img.get_attribute('src')
         # cookies = self._get_browser_cookies()
         # response = requests.get(image_url, cookies=cookies)
         # image_contents = response.content
-<<<<<<< HEAD
         #
         # file_model = SimpleUploadedFile(test_file_name, image_contents, content_type="image/png")
         # image_file_valid = validate_file_extension(file_model)
         # self.assertIsNone(image_file_valid)
         #
-=======
 
         # # Test that file is the same as on disk contents
         # self.assertEqual(image_contents, on_disk_contents)
 
         # # Test that image is at attachment #2
         # self.assertIn("attachment/2", image_url)
-
->>>>>>> 65ecef27
         # result = self.browser.execute_script("""var http = new XMLHttpRequest();
         #     http.open('HEAD', '{}', false);
         #     http.send();
         #     return http.status!=404;""".format(image_url))
-<<<<<<< HEAD
         #
         # self.assertTrue(result)
         #
@@ -374,8 +319,4 @@
         # #     http.send();
         # #     return http.status!=404;""".format(image_url))
         #
-        # # self.assertTrue(result)
-=======
-
-        # self.assertTrue(result)
->>>>>>> 65ecef27
+        # # self.assertTrue(result)