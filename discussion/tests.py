from django.conf import settings
from django.utils.crypto import get_random_string

from siteapp.models import User, ProjectMembership, Organization
from siteapp.tests import SeleniumTest, var_sleep

from selenium.common.exceptions import NoSuchElementException

import os

class DiscussionTests(SeleniumTest):

    def setUp(self):
        super().setUp()

        # Load modules from the fixtures directory so that we have the required
        # modules as well as a test project.
        from guidedmodules.models import AppSource
        from guidedmodules.management.commands.load_modules import Command as load_modules
        load_modules().handle() # load system modules
        AppSource.objects.create(
            slug="fixture",
            spec={
                "type": "local",
                "path": "fixtures/modules/other",
            }
        )\
        	.add_app_to_catalog("simple_project")

        # Create a default user that is a member of the organization.

        self.user_pw = get_random_string(4)
        self.user = User.objects.create(username="me")
        self.user.set_password(self.user_pw)
        self.user.save()

        # Create the Organization.

        org = Organization.create(name="Our Organization", slug="testorg",
            admin_user=self.user)

    def _login(self):
        # Fill in the login form and submit.
        self.browser.get(self.url("/"))
        self.assertRegex(self.browser.title, "Welcome to Compliance Automation")
        self.click_element("li#tab-signin")
        self.fill_field("#id_login", self.user.username)
        self.fill_field("#id_password", self.user_pw)
<<<<<<< HEAD
        self.click_element("form button.primaryAction")
=======
        self.click_element("form#login_form button[type=submit]")
>>>>>>> e6cfda40
        self.assertRegex(self.browser.title, "Your Compliance Projects")

    def _new_project(self):
        self.browser.get(self.url("/projects"))
        self.click_element("#new-project")
        self.click_element(".app[data-app='fixture/simple_project'] .view-app")
        self.click_element("#start-project")
        var_sleep(1)
        self.assertRegex(self.browser.title, "I want to answer some questions on Q.")

    def _start_task(self):
        # Assumes _new_project() just finished.

        # Start the task.
        self.click_element('#question-simple_module')

    def test_discussion(self):

        # Log in and create a new project.
        self._login()
        self._new_project()
        self._start_task()

        # Move past the introduction screen.
        self.assertRegex(self.browser.title, "Next Question: Introduction")
        self.click_element("#save-button")
        var_sleep(.5) # wait for page to reload

        # We're now on the first actual question.
        # Start a team conversation.
        self.click_element("#start-a-discussion")
        self.fill_field("#discussion-your-comment", "Hello is anyone *here*?")
        var_sleep(.5)
        self.click_element("#discussion .comment-input button.btn-primary")
        var_sleep(.5)

        # Test Script injection
        self.fill_field("#discussion-your-comment",
            "<script id='injectiontest2'>document.getElementsByTagName('body')[0].appendChild('<div id=\\'injectiontest1\\'></div>');</script>")
        var_sleep(.5)
        self.click_element("#discussion .comment-input button.btn-primary")
        var_sleep(.5)

        # Check that the element was *not* added to the page.
        with self.assertRaises(NoSuchElementException):
            self.browser.find_element_by_css_selector('#injectiontest1')

        # Check that the script tag was removed entirely.
        with self.assertRaises(NoSuchElementException):
            self.browser.find_element_by_css_selector('#injectiontest2')

        # Test some special characters
        self.fill_field("#discussion-your-comment", "¥")
        var_sleep(.5)
        self.click_element("#discussion .comment-input button.btn-primary")
        var_sleep(.5)

        self.assertInNodeText("¥", '.comment[data-id="3"] .comment-text p')

        # Test file attachments

        # We need to upload a file that we know exists.
        testFilePath = os.path.join(
            os.path.dirname(os.path.dirname(os.path.abspath(__file__))),
            'fixtures',
            'testimage.png'
        )

        self.fill_field("#discussion-attach-file", testFilePath)
        var_sleep(1)
        self.click_element("#discussion .comment-input button.btn-primary")
        var_sleep(1) # Give time for the image to upload.

        # Test that we have an image.
        img = self.browser.find_element_by_css_selector('.comment[data-id="4"] .comment-text p img')
        self.assertIsNotNone(img)

        # Test that the image actually exists.
        imageFile = img.get_attribute('src')

        result = self.browser.execute_script("""var http = new XMLHttpRequest();
            http.open('HEAD', '{}', false);
            http.send();
            return http.status!=404;""".format(imageFile))

        self.assertTrue(result)<|MERGE_RESOLUTION|>--- conflicted
+++ resolved
@@ -46,11 +46,7 @@
         self.click_element("li#tab-signin")
         self.fill_field("#id_login", self.user.username)
         self.fill_field("#id_password", self.user_pw)
-<<<<<<< HEAD
-        self.click_element("form button.primaryAction")
-=======
         self.click_element("form#login_form button[type=submit]")
->>>>>>> e6cfda40
         self.assertRegex(self.browser.title, "Your Compliance Projects")
 
     def _new_project(self):
@@ -77,7 +73,7 @@
         # Move past the introduction screen.
         self.assertRegex(self.browser.title, "Next Question: Introduction")
         self.click_element("#save-button")
-        var_sleep(.5) # wait for page to reload
+        var_sleep(.8) # wait for page to reload
 
         # We're now on the first actual question.
         # Start a team conversation.
