id: app
title: New Compliance App
type: project
version: 0.1.0
icon: app.png
catalog:
  category: Preview
  vendor: GovReady
  vendor_url: ~
  status: stub
  version: 0.1.0
  source_url: ~
  description:
    short: |
      Short description.
introduction:
  format: markdown
  template: |
    Use this app to achieve compliance.
questions:
  - id: example
    title: Example Module
    type: module
    module-id: example
input:
  - id: my_input_id
<<<<<<< HEAD
    name: Input Name
    type: oscal
    path: assets/filename.json
=======
    name: My Component
    type: oscal
    path: components/my_component.json
>>>>>>> 8e40fbef
    group: OSCAL Components
output: []<|MERGE_RESOLUTION|>--- conflicted
+++ resolved
@@ -24,14 +24,8 @@
     module-id: example
 input:
   - id: my_input_id
-<<<<<<< HEAD
-    name: Input Name
-    type: oscal
-    path: assets/filename.json
-=======
     name: My Component
     type: oscal
     path: components/my_component.json
->>>>>>> 8e40fbef
     group: OSCAL Components
 output: []