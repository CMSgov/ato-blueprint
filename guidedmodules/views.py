--- conflicted
+++ resolved
@@ -16,11 +16,7 @@
 from discussion.models import Discussion
 from siteapp.models import User, Invitation, Project, ProjectMembership
 from siteapp.forms import ProjectForm
-<<<<<<< HEAD
-from controls.models import Element
-=======
 from controls.models import Element, ElementRole, Statement
->>>>>>> 6eadc9a8
 
 import fs, fs.errors
 
@@ -439,11 +435,8 @@
     # For example, and we add a component and its statements to a system
     # based on what the user selects in the questions?
     # This block processes any actions specified in the question.
-<<<<<<< HEAD
+
     # This requires a tightly controled vocabularly.
-=======
-    # This requires a tightly controlled vocabulary.
->>>>>>> 6eadc9a8
     #
     # We assume user has sufficient permission because user is answering question.
     #
@@ -456,7 +449,7 @@
                 project_id = task.project_id
                 project = Project.objects.get(pk=project_id)
                 system = project.system
-<<<<<<< HEAD
+
                 system_id = system.id
                 # Decode the action by splitting on `/`
                 a_obj, a_verb, a_filter = action['action'].split("/")
@@ -481,10 +474,7 @@
                         messages.add_message(request, messages.INFO,
                                                      f'I\'ve set the control baseline to "{catalog_display} {baseline}."')
                         # TODO Log setting baseline
-=======
-             
-                # Decode the action by splitting on `/`
-                a_obj, a_verb, a_filter = action['action'].split("/")
+
 
                 # Process element actions
                 # -----------------------------------
@@ -562,7 +552,6 @@
                                 Statement.objects.filter(producer_element_id = producer_element.id, consumer_element_id = system.root_element.id, statement_type="control_implementation").delete()
                                 messages.add_message(request, messages.INFO,
                                                      f'I\'ve deleted "{producer_element.name}" and its {smts_assigned_count} control implementation statements from the system.')
->>>>>>> 6eadc9a8
 
     # Form a JSON response to the AJAX request and indicate the
     # URL to redirect to, to load the next question.
