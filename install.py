#!/usr/bin/env python3

################################################################
#
# install.py - Quickly set up a new GovReady-Q instance
#   from a freshly-cloned repository.
#
# Usage: install.py [--help] [--non-interactive] [--verbose]
#
# Optional arguments:
#   -h, --help             show this help message and exit
#   -n, --non-interactive  run without terminal interaction
#   -t, --timeout          seconds to allow external programs to run
#   -u, --user             do pip install with --user flag
#   -v, --verbose          output more information
#
################################################################

# Note: we use print("foo") ; sys.stdout.flush() instead of print("", flush=True)
# to avoid a syntax error crash if run under Python 2.

# parse command-line arguments
import argparse

# system stuff
import os
import platform
import re
import signal
import subprocess
import sys
import time
from subprocess import PIPE

# JSON handling
import json

# Default constants
GOVREADYURL = "http://localhost:8000"
SPACER = "\n====\n"

# Gracefully exit on control-C
signal.signal(signal.SIGINT, lambda signal_number, current_stack_frame: sys.exit(0))


# Define a fatal error handler
class FatalError(Exception):
    pass


# Define a halted error handler
class HaltedError(Exception):
    pass


# Define a non-zero return code error handler
class ReturncodeNonZeroError(Exception):
    def __init__(self, completed_process, msg=None):
        if msg is None:
            # default message if none set
            msg = "An external program or script returned an error."
        super(ReturncodeNonZeroError, self).__init__(msg)
        self.completed_process = completed_process


# Set up argparse
def init_argparse():
    parser = argparse.ArgumentParser(
        description='Quickly set up a new GovReady-Q instance from a freshly-cloned repository.')
    parser.add_argument('--non-interactive', '-n', action='store_true', help='run without terminal interaction')
    parser.add_argument('--timeout', '-t', type=int, default=120,
                        help='seconds to allow external programs to run (default=120)')
    parser.add_argument('--user', '-u', action='store_true', help='do pip install with --user flag')
    parser.add_argument('--verbose', '-v', action='count', default=0, help='output more information')
    parser.add_argument('--docker', '-d', action='store_true', help='runs with docker installation')
    return parser


################################################################
#
# helpers
#
################################################################

def run_optionally_verbose(args, timeout, verbose_flag):
    if verbose_flag:
        import time
        start = time.time()
        print(f"Executing: {args}")
        p = subprocess.run(args, timeout=timeout)
        print("Elapsed time: {:1f} seconds.".format(time.time() - start))
    else:
        p = subprocess.run(args, timeout=timeout, stdout=PIPE, stderr=PIPE)
    return p


def check_has_command(command_array):
    try:
        # hardcode timeout to 5 seconds; if checking command takes longer than that, something is really wrong
        p = subprocess.run(command_array, timeout=5, stdout=PIPE, stderr=PIPE)
        return True
    except FileNotFoundError as err:
        return False


# checks if a package is out of date
# if okay, returns (True, None, None)
# if out of date, returns (False, current_version, latest_version)
# N.B., this routine will return okay if the package is not installed
def check_package_version(package_name):
    p = subprocess.run([sys.executable, '-m', 'pip', 'list', '--outdated', '--format', 'json'], stdout=PIPE, stderr=PIPE)
    packages = json.loads(p.stdout.decode('utf-8'))
    for package in packages:
        if package['name'] == package_name:
            return False, package['version'], package['latest_version']
    return True, None, None


def create_environment_json(path):
    import secrets
    alphabet = 'abcdefghijklmnopqrstuvwxyz0123456789!@#$%^&*(-_=+)'
    secret_key = ''.join(secrets.choice(alphabet) for i in range(50))
    # NOTE: `environment` here refers to locally-created environment data object and not OS-level environment variables
    environment = {
<<<<<<< HEAD
    "govready-url": GOVREADYURL,
    "static": "static_root",
    "secret-key": secret_key,
    "test_visible": False,
    "debug": True,
    "session_security_expire_at_browser_close" : True,
    "session_security_warn_after" : 1200,
    "session_security_expire_after" : 1800
=======
        "govready-url": GOVREADYURL,
        "static": "static_root",
        "secret-key": secret_key,
        "test_visible": False,
        "debug": True
>>>>>>> 0a689b28
    }
    # Create local directory
    if not os.path.exists('local'):
        os.makedirs('local')
    # Create local/envionment.json file
    with open(path, 'w') as f:
        f.write(json.dumps(environment, sort_keys=True, indent=2))


def main():
    print(">>>>>>>>>> Welcome to the GovReady-Q Installer <<<<<<<<<\n")

    try:
        # Collect command line arguments, print help if necessary
        argparser = init_argparse();
        args = argparser.parse_args();

        python_manage = ['./manage.py']
        if args.docker:
            python_manage = [sys.executable, "manage.py"]
        elif os.name == 'nt':
            python_manage = [sys.executable, 'manage.py']

        print("Testing environment...\n")

        # Print machine information
        print("Platform is {} version {} running on {}.".format(platform.system(), platform.release(), platform.machine()))

        # Print spacer
        print(SPACER)

        # Test version of Python
        ver = sys.version_info
        print("Python version is {}.{}.{}.".format(ver[0], ver[1], ver[2]))

        if sys.version_info >= (3, 6):
            print("+ Python version is >= 3.6.")
        else:
            print("! Python version is < 3.6.")
            print("GovReady-Q is best run with Python 3.6 or higher.")
            print("It is STRONGLY encouraged to run GovReady-Q with Python 3.8 or higher.")
            if args.non_interactive:
                reply = ''
            else:
                reply = input("Continue install with Python {}.{}.{} (y/n)? ".format(ver[0], ver[1], ver[2]))
            if len(reply) == 0 or reply[0].lower() != "y":
                raise HaltedError("Python version is < 3.8")

        # Print spacer
        print(SPACER)

        # Check if inside a virtual environment
        if not args.docker:
            print("Check for virtual Python environment.")
            if sys.prefix != sys.base_prefix:
                print("+ Installer is running inside a virtual Python environment.")
            else:
                print("! Installer is not running inside a virtual Python environment.")
                print("It is STRONGLY encouraged to run GovReady-Q inside a Python virtual environment.")
                if args.non_interactive:
                    reply = ''
                else:
                    reply = input("Continue install outside of virtual environment (y/n)? ")
                if len(reply) == 0 or reply[0].lower() != "y":
                    raise HaltedError("Installer is not running inside a virtual Python environment")

        # Print spacer
        print(SPACER)

        # Check for python3 and pip3 (and not 2 or e.g. 'python3.8')
        print("Confirming python3 and pip3 commands are available...")
        sys.stdout.flush()
        if not check_has_command(['python3', '--version']):
            raise FatalError("The 'python3' command is not available.")
        if not check_has_command(['pip3', '--version']):
            raise FatalError("The 'pip3' command is not available.")
        print("... done confirming python3 and pip3 commands are available.")
        sys.stdout.flush()

        # Print spacer
        print(SPACER)

        # Check for updated pip
        print("Check that pip is up to date.")
        pip_up_to_date, pip_current, pip_latest = check_package_version('pip')
        if pip_up_to_date:
            print("+ pip is up to date.")
        else:
            print("! pip is not the latest version ({} vs. {}).".format(pip_current, pip_latest))
            print("It is STRONGLY encouraged to ensure pip is updated before continuing, or non-obvious errors may occur.")
            if args.non_interactive:
                reply = ''
            else:
                reply = input("Continue install with outdated pip (y/n)? ")
            if len(reply) == 0 or reply[0].lower() != "y":
                raise HaltedError(
                    "pip is not up to date ({} vs. {}).\n\nSuggested fix: Run 'pip install --upgrade pip'".format(
                        pip_current, pip_latest))

        # Print spacer
        print(SPACER)

        # Print mode of interactivity
        if args.non_interactive:
            print("Installing/updating GovReady-Q in non-interactive mode.")
        else:
            print("Installing/updating GovReady-Q in interactive mode.")

        # Print spacer
        print(SPACER)

        # Briefly sleep in verbose mode so user can glance at output.
        time.sleep(3) if args.verbose else time.sleep(0)

        # pip install basic requirements
        print("Installing Python libraries via pip (this may take a while)...")
        sys.stdout.flush()
        if args.user:
            pip_install_command = ['pip3', 'install', '--user', '-r', 'requirements.txt']
        else:
            pip_install_command = ['pip3', 'install', '-r', 'requirements.txt']
        if args.docker:
            pip_install_command.append('--ignore-installed')

        p = run_optionally_verbose(pip_install_command, args.timeout, args.verbose)
        if p.returncode != 0:
            raise ReturncodeNonZeroError(p)
        print("... done installing Python libraries via pip.")
        sys.stdout.flush()

        # Print spacer
        print(SPACER)

        # # Retrieve static assets
        if args.docker:
            print("Fetching static resource files from Internet...")
            sys.stdout.flush()
            p = run_optionally_verbose(['./fetch-vendor-resources.sh'], args.timeout, args.verbose)
            if p.returncode != 0:
                raise ReturncodeNonZeroError(p)
            print("... done fetching resource files from Internet.")
            sys.stdout.flush()

            # Print spacer
            print(SPACER)

        # Create the local/environment.json file, if it is missing (it generally will be)
        # NOTE: `environment` here refers to locally-created environment data object and not OS-level environment variables
        print("Creating local/environment.json file...")
        sys.stdout.flush()
        environment_path = 'local/environment.json'
        if os.path.exists(environment_path):
            # confirm that environment.json is JSON
            try:
                environment = json.load(open(environment_path))
                print("environment.json file already exists, proceeding")
            except json.decoder.JSONDecodeError as e:
                print("'{}' is not in JSON format:".format(environment_path))
                print(">>>>>>>>>>")
                print(open(environment_path).read())
                print("<<<<<<<<<<")
                raise FatalError("'{}' is not in JSON format.".format(environment_path))
        else:
            create_environment_json(environment_path)
        print("... done creating local/environment.json file.")
        sys.stdout.flush()

        # Print spacer
        print(SPACER)

        # Configure database (migrate, load_modules)
        print("Initializing/migrating database...")
        sys.stdout.flush()
        print(python_manage)
        p = run_optionally_verbose([*python_manage, "migrate"], args.timeout, args.verbose)
        if p.returncode != 0:
            raise ReturncodeNonZeroError(p)
        p = run_optionally_verbose([*python_manage, "load_modules"], args.timeout, args.verbose)
        if p.returncode != 0:
            raise ReturncodeNonZeroError(p)
        print("... done initializing/migrating database.")
        sys.stdout.flush()

        # Print spacer
        print(SPACER)

        # Collect files into static directory
        print("Collecting files into static directory...")
        sys.stdout.flush()
        if args.non_interactive:
            p = run_optionally_verbose([*python_manage, 'collectstatic', '--no-input'], args.timeout, args.verbose)
            if p.returncode != 0:
                raise ReturncodeNonZeroError(p)
        else:
            p = run_optionally_verbose([*python_manage, 'collectstatic', '--no-input'], args.timeout, args.verbose)
            if p.returncode != 0:
                raise ReturncodeNonZeroError(p)
        print("... done collecting files into static directory.")
        sys.stdout.flush()

        # Print spacer
        print(SPACER)

        # Run first_run non-interactively
        print("Setting up system and creating Administrator user if none exists...")
        sys.stdout.flush()
        p = subprocess.run([*python_manage, "first_run", "--non-interactive"], timeout=args.timeout, stdout=PIPE,
                           stderr=PIPE)
        if p.returncode != 0:
            raise ReturncodeNonZeroError(p)
        if args.verbose:
            print(p.stdout.decode('utf-8'), p.stderr.decode('utf-8'))
        # save admin account details
        admin_details = ''
        if p.stdout:
            m1 = re.search('\n(Created administrator account.+)\n', p.stdout.decode('utf-8'))
            m2 = re.search('\n(Skipping create admin account.+)\n', p.stdout.decode('utf-8'))
            m3 = re.search('\n(\[INFO\] Superuser.+)\n', p.stdout.decode('utf-8'))
            if m1:
                admin_details = m1.group(1)
            elif m2:
                admin_details = "Administrator account(s) previously created."
            elif m3:
                admin_details = "Administrator account(s) previously created."
            else:
                admin_details = "Administrator account details not found."
        print("... done setting up system and creating Administrator user.")
        sys.stdout.flush()

        # Print spacer
        print(SPACER)

        # Load GovReady sample SSP
        print("Setting up GovReady-Q sample project if none exists...")
        sys.stdout.flush()
        p = run_optionally_verbose([*python_manage, "load_govready_ssp"], args.timeout, args.verbose)
        if p.returncode != 0:
            raise ReturncodeNonZeroError(p)
        print("... done setting up GovReady-Q sample project.")
        sys.stdout.flush()

        # Print spacer
        print(SPACER)

        print("""\

***********************************
* GovReady-Q Server configured... *
***********************************

To start GovReady-Q, run:
    ./manage.py runserver
""")

        if len(admin_details):
            if "Created administrator account" in admin_details:
                print("Log in using the administrator credentials printed below.\n\nWRITE THIS DOWN:\n")
            print(admin_details, "\n")

        print("When GovReady-Q is running, visit http://localhost:8000/ with your web browser.\n")

    except ReturncodeNonZeroError as err:
        p = err.completed_process
        sys.stderr.write("\n\nFatal error, exiting: external program or script {} returned error code {}.\n\n".format(p.args,
                                                                                                                      p.returncode))
        # diagnose stdout and stdout to see if we can find an obvious problem
        # (add more checks here as appropriate)
        # check for missing Xcode Command Line Tools (macOS)
        if p.stderr and 'xcrun: error: invalid active developer path (/Library/Developer/CommandLineTools), missing xcrun at: /Library/Developer/CommandLineTools/usr/bin/xcrun' in p.stderr.decode(
                'utf-8'):
            sys.stderr.write("Suggested fix (see documentation): You need to do 'xcode-select --install'.\n\n")
        sys.exit(1)

    except subprocess.TimeoutExpired as err:
        sys.stderr.write(
            "\n\nFatal error, exiting: external program or script {} took longer than {:.1f} seconds.\n\n".format(err.cmd,
                                                                                                                  err.timeout))
        sys.stderr.write("Suggested fix: run again with '--timeout {}'.\n\n".format(max(args.timeout + 120, 600)))
        sys.exit(1)

    except HaltedError as err:
        sys.stderr.write("\n\nInstall halted because: {}.\n\n".format(err));
        sys.exit(1)

    except FatalError as err:
        sys.stderr.write("\n\nFatal error, exiting: {}.\n\n".format(err));
        sys.exit(1)

    # catch all errors
    except Exception as err:
        sys.stderr.write(
            '\n\nFatal error, exiting: unrecognized error on line {}, "{}".\n\n'.format(sys.exc_info()[2].tb_lineno, err));
        sys.exit(1)


if __name__ == "__main__":
    exit(main())<|MERGE_RESOLUTION|>--- conflicted
+++ resolved
@@ -122,7 +122,6 @@
     secret_key = ''.join(secrets.choice(alphabet) for i in range(50))
     # NOTE: `environment` here refers to locally-created environment data object and not OS-level environment variables
     environment = {
-<<<<<<< HEAD
     "govready-url": GOVREADYURL,
     "static": "static_root",
     "secret-key": secret_key,
@@ -131,13 +130,6 @@
     "session_security_expire_at_browser_close" : True,
     "session_security_warn_after" : 1200,
     "session_security_expire_after" : 1800
-=======
-        "govready-url": GOVREADYURL,
-        "static": "static_root",
-        "secret-key": secret_key,
-        "test_visible": False,
-        "debug": True
->>>>>>> 0a689b28
     }
     # Create local directory
     if not os.path.exists('local'):
