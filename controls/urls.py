--- conflicted
+++ resolved
@@ -8,11 +8,7 @@
 admin.autodiscover()
 
 from django.views.decorators.csrf import csrf_exempt
-<<<<<<< HEAD
-from . import urls_api
-=======
 from controls import urls_api
->>>>>>> fb1a6bac
 
 import controls.views
 from controls import views
