from django.conf.urls import include, url
from django.contrib import admin
from django.conf import settings

<<<<<<< HEAD
from controls.models import Element
from siteapp.model_mixins.tags import TagView, build_tag_urls

=======
>>>>>>> 38c9af72
admin.autodiscover()

from django.views.decorators.csrf import csrf_exempt
from controls import urls_api

import controls.views
from controls import views

from siteapp.settings import *

urlpatterns = [
    # Docs
    url('doc/', include('django.contrib.admindocs.urls')),

    # Catalogs
    url(r'^$', views.catalogs),
    url(r'^catalogs$', views.catalogs),
    url(r'^catalogs/(?P<catalog_key>.*)/$', views.catalog),

    # Systems
    url(r'^(?P<system_id>.*)/controls/selected/export/xacta/xlsx$', views.controls_selected_export_xacta_xslx, name="controls_selected"),
    url(r'^(?P<system_id>.*)/controls/selected$', views.controls_selected, name="controls_selected"),
    url(r'^(?P<system_id>.*)/controls/catalogs/(?P<catalog_key>.*)/control/(?P<cl_id>.*)/compare$', views.editor_compare, name="control_compare"),
    url(r'^(?P<system_id>.*)/controls/catalogs/(?P<catalog_key>.*)/control/(?P<cl_id>.*)$', views.editor, name="control_editor"),
    url(r'^editor_autocomplete/', views.EditorAutocomplete.as_view(), name="search_system_component"),
    url(r'^related_system_components/', views.RelatedComponentStatements.as_view(), name="related_system_components"),
    url(r'^(?P<system_id>.*)/components/add_system_component$', views.add_system_component, name="add_system_component"),
    url(r'^(?P<system_id>.*)/components/editor_autocomplete$',  views.EditorAutocomplete.as_view(), name="editor_autocomplete"),
    url(r'^(?P<system_id>.)/profile/oscal/json', views.system_profile_oscal_json, name="profile_oscal_json"),
    url(r'^statement_history/(?P<smt_id>.*)/$', views.statement_history, name="statement_history"),
    url(r'^restore_to/(?P<smt_id>.*)/(?P<history_id>.*)/$', views.restore_to_history, name="restore_to"),

    # Systems Assessment Results
    url(r'^(?P<system_id>.*)/assessments$', views.system_assessment_results_list, name="system_assessment_results_list"),
    url(r'^(?P<system_id>.*)/assessment/new$', views.manage_system_assessment_result, name="new_system_assessment_result"),
    url(r'^(?P<system_id>.*)/sar/(?P<sar_id>.*)/view$', views.view_system_assessment_result_summary, name="view_system_assessment_result_summary"),
    url(r'^(?P<system_id>.*)/sar/(?P<sar_id>.*)/edit$', views.manage_system_assessment_result, name="manage_system_assessment_result"),
    url(r'^(?P<system_id>.*)/sar/(?P<sar_id>.*)/history$', views.system_assessment_result_history, name="system_assessment_result_history"),

    # Systems Inventory and Deployments
    url(r'^(?P<system_id>.*)/deployments$', views.system_deployments, name="system_deployments"),
    url(r'^(?P<system_id>.*)/deployment/new$', views.manage_system_deployment, name="new_system_deployment"),
    url(r'^(?P<system_id>.*)/deployment/(?P<deployment_id>.*)/edit$', views.manage_system_deployment, name="manage_system_deployment"),
    url(r'^(?P<system_id>.*)/deployment/(?P<deployment_id>.*)/inventory$', views.system_deployment_inventory, name="system_deployment_inventory"),
    url(r'^(?P<system_id>.*)/deployment/(?P<deployment_id>.*)/history$', views.deployment_history, name="deployment_history"),

    # Statements
    url(r'^smt/_save/$', views.save_smt),
    url(r'^smt/_delete/$', views.delete_smt),
    url(r'^smt/_update_smt_prototype/$', views.update_smt_prototype),

    # System Components/Elements
    url(r'^(?P<system_id>.*)/components/selected$', views.SelectedComponentsList.as_view(), name="components_selected"),
    url(r'^(?P<system_id>.*)/components/selected/export/opencontrol$', views.export_system_opencontrol, name="export_system_opencontrol"),
    url(r'^(?P<system_id>.*)/component/(?P<element_id>.*)/download/oscal/json$',
        views.system_element_download_oscal_json,
        name="system_element_download_oscal_json"),
    url(r'^(?P<system_id>.*)/component/(?P<element_id>.*)/_remove$', views.system_element_remove, name="system_element_remove"),
    url(r'^(?P<system_id>.*)/component/(?P<element_id>.*)$', views.system_element, name="system_element"),
    url(r'^(?P<system_id>.*)/controls/updated$', views.controls_updated, name="controls_updated"),

    # Component Library
    url(r'^components$', views.component_library, name="component_library"),
    url(r'^components/new$', views.new_element, name="new_element"),
    url(r'^components/(?P<element_id>.*)/_copy$', views.component_library_component_copy, name="component_library_component_copy"),
    url(r'^components/(?P<element_id>.*)$', views.component_library_component, name="component_library_component"),
    url(r'^import_component$', views.import_component, name="import_component"),
    url(r'^import_records$', views.import_records, name="import_records"),
    url(r'^import_records/(?P<import_record_id>.*)/details$', views.import_record_details, name="import_record_details"),
    url(r'^import_records/(?P<import_record_id>.*)/delete_confirm$', views.confirm_import_record_delete, name="confirm_import_record_delete"),
    url(r'^import_records/(?P<import_record_id>.*)/delete$', views.import_record_delete, name="import_record_delete"),

    # Elements
    url(r'^elements/(\d+)/__edit$', views.edit_element, name="edit_element"),
    *build_tag_urls(r"^elements/(\d+)/", model=Element),  # Tag Urls

    # Controls
    url(r'^catalogs/(?P<catalog_key>.*)/group/(?P<g_id>.*)', views.group, name="control_group"),
    url(r'^catalogs/(?P<catalog_key>.*)/control/(?P<cl_id>.*)', views.control, name="control_info"),
    url(r'^api/controlsselect/', views.api_controls_select, name="api_controls_select"),

    # Baselines
    url(r'^(?P<system_id>.*)/controls/baseline/(?P<catalog_key>.*)/(?P<baseline_name>.*)/_assign$', views.assign_baseline, name="assign_baseline"),

    # Poams
    url(r'^(?P<system_id>.*)/poams$', views.poams_list, name="poams_list"),
    url(r'^(?P<system_id>.*)/poams/new$', views.new_poam, name="new_poam"),
    url(r'^(?P<system_id>.*)/poams/(?P<poam_id>.*)/edit$', views.edit_poam, name="edit_poam"),
    url(r'^(?P<system_id>.*)/poams/export/csv$', views.poam_export_csv, name="poam_export_csv"),
    url(r'^(?P<system_id>.*)/poams/export/xlsx$', views.poam_export_xlsx, name="poam_export_xlsx"),

    # Project
    url(r'^(?P<project_id>.*)/import', views.project_import, name="project_import"),
    url(r'^(?P<project_id>.*)/export', views.project_export, name="project_export"),
]<|MERGE_RESOLUTION|>--- conflicted
+++ resolved
@@ -2,12 +2,9 @@
 from django.contrib import admin
 from django.conf import settings
 
-<<<<<<< HEAD
 from controls.models import Element
 from siteapp.model_mixins.tags import TagView, build_tag_urls
 
-=======
->>>>>>> 38c9af72
 admin.autodiscover()
 
 from django.views.decorators.csrf import csrf_exempt
