import csv
from django.contrib import admin
from django.http import HttpResponse
from .models import ImportRecord, Statement, Element, ElementControl, ElementRole, System, CommonControlProvider, CommonControl, ElementCommonControl, Poam, Deployment, SystemAssessmentResult
from guardian.admin import GuardedModelAdmin
from simple_history.admin import SimpleHistoryAdmin

class ExportCsvMixin:
    # From https://books.agiliq.com/projects/django-admin-cookbook/en/latest/export.html
    def export_as_csv(self, request, queryset):

        meta = self.model._meta
        field_names = [field.name for field in meta.fields]

        response = HttpResponse(content_type='text/csv')
        response['Content-Disposition'] = 'attachment; filename={}.csv'.format(meta)
        writer = csv.writer(response)

        writer.writerow(field_names)
        for obj in queryset:
            row = writer.writerow([getattr(obj, field) for field in field_names])

        return response

    export_as_csv.short_description = "Export Selected as CSV"

class ImportRecordAdmin(admin.ModelAdmin, ExportCsvMixin):
    list_display = ('created', 'uuid')
    actions = ["export_as_csv"]

class StatementAdmin(SimpleHistoryAdmin, ExportCsvMixin):
    list_display = ('id', 'sid', 'sid_class', 'producer_element', 'statement_type', 'uuid')
    search_fields = ('id', 'sid', 'sid_class', 'producer_element', 'uuid')
    actions = ["export_as_csv"]
    readonly_fields = ('created', 'updated', 'uuid')

class ElementAdmin(GuardedModelAdmin, ExportCsvMixin):
    list_display = ('name', 'full_name', 'element_type', 'id', 'uuid')
    search_fields = ('name', 'full_name', 'uuid', 'id')
    actions = ["export_as_csv"]

class ElementControlAdmin(admin.ModelAdmin, ExportCsvMixin):
    list_display = ('id', 'element', 'oscal_ctl_id', 'oscal_catalog_key')
    actions = ["export_as_csv"]
    readonly_fields = ('created', 'updated', 'smts_updated')

class ElementRoleAdmin(admin.ModelAdmin, ExportCsvMixin):
    list_display = ('id', 'role', 'description')
    search_fields = ('role', 'description')
    actions = ["export_as_csv"]
    readonly_fields = ('created', 'updated')

class SystemAdmin(GuardedModelAdmin, ExportCsvMixin):
    list_display = ('id', 'root_element')
    actions = ["export_as_csv"]

class CommonControlProviderAdmin(admin.ModelAdmin, ExportCsvMixin):
    list_display = ('name', 'id')
    actions = ["export_as_csv"]

class CommonControlAdmin(admin.ModelAdmin, ExportCsvMixin):
    list_display = ('name', 'oscal_ctl_id', 'id')
    actions = ["export_as_csv"]

class ElementCommonControlAdmin(admin.ModelAdmin, ExportCsvMixin):
    list_display = ('element', 'common_control', 'oscal_ctl_id', 'id')
    actions = ["export_as_csv"]

class PoamAdmin(admin.ModelAdmin, ExportCsvMixin):
    list_display = ('id', 'poam_id', 'statement', 'controls', 'uuid')
    search_fields = ('id', 'poam_id', 'statement', 'controls', 'uuid')
    actions = ["export_as_csv"]

    def uuid(self, obj):
        return obj.statement.uuid

    def consumer_element(self, obj):
        return obj.statement.consumer_element

class DeploymentAdmin(SimpleHistoryAdmin, ExportCsvMixin):
    list_display = ('id', 'name', 'system')
    search_fields = ('id', 'name', 'uuid')
    actions = ["export_as_csv"]

    def uuid(self, obj):
        return obj.deployment.uuid

class SystemAssessmentResultAdmin(admin.ModelAdmin):
<<<<<<< HEAD
    list_display = ('id', 'name', 'system', 'deployment')
=======
    list_display = ('id', 'name', 'system', 'deployment', 'uuid')
    search_fields = ('id', 'name', 'system', 'deployment', 'uuid')
>>>>>>> 9b49f5eb


admin.site.register(ImportRecord, ImportRecordAdmin)
admin.site.register(Statement, StatementAdmin)
admin.site.register(Element, ElementAdmin)
admin.site.register(ElementControl, ElementControlAdmin)
admin.site.register(ElementRole, ElementRoleAdmin)
admin.site.register(System, SystemAdmin)
admin.site.register(CommonControlProvider, CommonControlProviderAdmin)
admin.site.register(CommonControl, CommonControlAdmin)
admin.site.register(ElementCommonControl, ElementCommonControlAdmin)
admin.site.register(Poam, PoamAdmin)
admin.site.register(Deployment, DeploymentAdmin)
admin.site.register(SystemAssessmentResult, SystemAssessmentResultAdmin)
<|MERGE_RESOLUTION|>--- conflicted
+++ resolved
@@ -86,12 +86,8 @@
         return obj.deployment.uuid
 
 class SystemAssessmentResultAdmin(admin.ModelAdmin):
-<<<<<<< HEAD
-    list_display = ('id', 'name', 'system', 'deployment')
-=======
     list_display = ('id', 'name', 'system', 'deployment', 'uuid')
     search_fields = ('id', 'name', 'system', 'deployment', 'uuid')
->>>>>>> 9b49f5eb
 
 
 admin.site.register(ImportRecord, ImportRecordAdmin)
