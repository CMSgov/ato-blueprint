import csv
from django.contrib import admin
from django.http import HttpResponse
from .models import ImportRecord, Statement, Element, ElementControl, System, CommonControlProvider, CommonControl, ElementCommonControl, Poam
from guardian.admin import GuardedModelAdmin
from import_export.admin import ImportExportModelAdmin
from .resources import StatementResource

class ExportCsvMixin:
    # From https://books.agiliq.com/projects/django-admin-cookbook/en/latest/export.html
    def export_as_csv(self, request, queryset):

        meta = self.model._meta
        field_names = [field.name for field in meta.fields]

        response = HttpResponse(content_type='text/csv')
        response['Content-Disposition'] = 'attachment; filename={}.csv'.format(meta)
        writer = csv.writer(response)

        writer.writerow(field_names)
        for obj in queryset:
            row = writer.writerow([getattr(obj, field) for field in field_names])

        return response

    export_as_csv.short_description = "Export Selected as CSV"

<<<<<<< HEAD
class StatementAdmin(ImportExportModelAdmin):
=======

class ImportRecordAdmin(admin.ModelAdmin, ExportCsvMixin):
    list_display = ('created', 'uuid')
    actions = ["export_as_csv"]

class StatementAdmin(admin.ModelAdmin, ExportCsvMixin):
>>>>>>> f3a21b89
    list_display = ('id', 'sid', 'sid_class', 'producer_element', 'statement_type', 'uuid')
    actions = ["export_as_csv"]
    readonly_fields = ('created', 'updated', 'uuid')
    resource_class = StatementResource

class ElementAdmin(GuardedModelAdmin, ImportExportModelAdmin):
    list_display = ('name', 'full_name', 'id', 'uuid')
    actions = ["export_as_csv"]

class ElementControlAdmin(admin.ModelAdmin, ExportCsvMixin):
    list_display = ('id', 'element', 'oscal_ctl_id', 'oscal_catalog_key')
    actions = ["export_as_csv"]
    readonly_fields = ('created', 'updated', 'smts_updated')

class SystemAdmin(GuardedModelAdmin, ExportCsvMixin):
    list_display = ('id', 'root_element')
    actions = ["export_as_csv"]

class CommonControlProviderAdmin(admin.ModelAdmin, ExportCsvMixin):
    list_display = ('name', 'id')
    actions = ["export_as_csv"]

class CommonControlAdmin(admin.ModelAdmin, ExportCsvMixin):
    list_display = ('name', 'oscal_ctl_id', 'id')
    actions = ["export_as_csv"]

class ElementCommonControlAdmin(admin.ModelAdmin, ExportCsvMixin):
    list_display = ('element', 'common_control', 'oscal_ctl_id', 'id')
    actions = ["export_as_csv"]

class PoamAdmin(admin.ModelAdmin, ExportCsvMixin):
    list_display = ('id', 'statement')
    actions = ["export_as_csv"]

    def uuid(self, obj):
        return obj.statement.uuid

    def consumer_element(self, obj):
        return obj.statement.consumer_element


admin.site.register(ImportRecord, ImportRecordAdmin)
admin.site.register(Statement, StatementAdmin)
admin.site.register(Element, ElementAdmin)
admin.site.register(ElementControl, ElementControlAdmin)
admin.site.register(System, SystemAdmin)
admin.site.register(CommonControlProvider, CommonControlProviderAdmin)
admin.site.register(CommonControl, CommonControlAdmin)
admin.site.register(ElementCommonControl, ElementCommonControlAdmin)
admin.site.register(Poam, PoamAdmin)<|MERGE_RESOLUTION|>--- conflicted
+++ resolved
@@ -25,16 +25,13 @@
 
     export_as_csv.short_description = "Export Selected as CSV"
 
-<<<<<<< HEAD
-class StatementAdmin(ImportExportModelAdmin):
-=======
 
 class ImportRecordAdmin(admin.ModelAdmin, ExportCsvMixin):
     list_display = ('created', 'uuid')
     actions = ["export_as_csv"]
 
-class StatementAdmin(admin.ModelAdmin, ExportCsvMixin):
->>>>>>> f3a21b89
+class StatementAdmin(ImportExportModelAdmin):
+
     list_display = ('id', 'sid', 'sid_class', 'producer_element', 'statement_type', 'uuid')
     actions = ["export_as_csv"]
     readonly_fields = ('created', 'updated', 'uuid')
