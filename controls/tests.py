--- conflicted
+++ resolved
@@ -25,13 +25,9 @@
 from system_settings.models import SystemSettings
 from .models import *
 from .oscal import Catalogs, Catalog
-<<<<<<< HEAD
 from .models import *
 from siteapp.models import User, Project, Portfolio
 from system_settings.models import SystemSettings
-=======
-
->>>>>>> 64b69728
 
 # from controls.oscal import Catalogs, Catalog
 
