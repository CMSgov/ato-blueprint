# This module defines a SeleniumTest class that is used here and in
# the discussion app to run Selenium and Chrome-based functional/integration
# testing.
#
# Selenium requires that 'chromedriver' be on the system PATH. The
# Ubuntu package chromium-chromedriver installs Chromium and
# chromedriver. But if you also have Google Chrome installed, it
# picks up Google Chrome which might be of an incompatible version.
# So we hard-code the Chromium binary using options.binary_location="/usr/bin/chromium-browser".
# If paths differ on your system, you may need to set the PATH system
# environment variable and the options.binary_location field below.

# import os.path

from django.test import TestCase
from selenium.webdriver.support.select import Select
from siteapp.models import User
from siteapp.tests import SeleniumTest, OrganizationSiteFunctionalTests, var_sleep
from .models import *


# from controls.oscal import Catalogs, Catalog

# ####### siteapp.test
# import os
# import os.path
# import re
# from unittest import skip

# from django.conf import settings
# from django.contrib.staticfiles.testing import StaticLiveServerTestCase
# from django.utils.crypto import get_random_string

# from siteapp.models import (Organization, Portfolio, Project,
#                             ProjectMembership, User)

# ######guidedmodules.test
# from django.test import TestCase
# from django.conf import settings

# from siteapp.models import Organization, Project, User
# from guidedmodules.models import Module, Task, TaskAnswer
# from guidedmodules.module_logic import *
# from guidedmodules.app_loading import load_app_into_database


#####################################################################

# Control Tests

class SampleTest(TestCase):
    ## Simply dummy test ##
    def test_tests(self):
        self.assertEqual(1,1)

class Oscal80053Tests(TestCase):
    # Test
    def test_catalog_load_control(self):
        cg = Catalog.GetInstance(Catalogs.NIST_SP_800_53_rev4)
        cg_flat = cg.get_flattened_controls_all_as_dict()
        control = cg_flat['au-2']
        self.assertEqual(control['id'].upper(), "AU-2")
        # self.assertEqual(control.class, "NIST.800.53")
        # TODO: ADD Class into object
        self.assertEqual(control['title'].upper(), "AUDIT EVENTS")

    def test_catalog_all_controls_with_organizational_parameters(self):
        parameter_values = { 'ac-1_prm_2': 'every 12 parsecs' }
        cg = Catalog.GetInstance(Catalogs.NIST_SP_800_53_rev4, 
                                 parameter_values=parameter_values)
        cg_flat = cg.get_flattened_controls_all_as_dict()
        control = cg_flat['ac-1']
        description = control['description']
        self.assertTrue('every 12 parsecs' in description, description)

    def test_catalog_one_control_with_organizational_parameters(self):
        parameter_values = { 'ac-1_prm_2': 'every 12 parsecs' }
        cg = Catalog.GetInstance(Catalogs.NIST_SP_800_53_rev4,
                                 parameter_values=parameter_values)
        control = cg.get_control_by_id('ac-1')
        flat = cg.get_flattened_control_as_dict(control)
        description = flat['description']
        self.assertTrue('every 12 parsecs' in description, description)

    def test_catalog_control_organization_parameters_hashing(self):
        # no org params
        cg = Catalog.GetInstance(Catalogs.NIST_SP_800_53_rev4)
        cg_flat = cg.get_flattened_controls_all_as_dict()
        control = cg_flat['ac-1']
        description = control['description']
        self.assertTrue('Access control policy [organization-defined frequency]' in description,
                        description)

        # set org params
        parameter_values_1 = { 'ac-1_prm_2': 'every 12 parsecs' }
        cg = Catalog.GetInstance(Catalogs.NIST_SP_800_53_rev4, parameter_values=parameter_values_1)
        cg_flat = cg.get_flattened_controls_all_as_dict()
        control = cg_flat['ac-1']
        description = control['description']
        self.assertTrue('Access control policy every 12 parsecs' in description,
                        description)

        # different org params, we should get back a different instance
        parameter_values_2 = { 'ac-1_prm_2': 'every 13 parsecs' }
        cg = Catalog.GetInstance(Catalogs.NIST_SP_800_53_rev4, parameter_values=parameter_values_2)
        cg_flat = cg.get_flattened_controls_all_as_dict()
        control = cg_flat['ac-1']
        description = control['description']
        self.assertTrue('Access control policy every 13 parsecs' in description,
                        description)

        # switch back to prev org params, we should get an appropriate instance
        cg = Catalog.GetInstance(Catalogs.NIST_SP_800_53_rev4, parameter_values=parameter_values_1)
        cg_flat = cg.get_flattened_controls_all_as_dict()
        control = cg_flat['ac-1']
        description = control['description']
        self.assertTrue('Access control policy every 12 parsecs' in description,
                        description)


#####################################################################

class ControlUITests(SeleniumTest):
    def test_homepage(self):
        self.browser.get(self.url("/controls/"))

    def test_control_lookup(self):
        self.browser.get(self.url("/controls/catalogs/NIST_SP-800-53_rev4/control/au-2"))
        var_sleep(2)
        self.assertInNodeText("AU-2", "#control-heading")
        self.assertInNodeText("Audit Events", "#control-heading")

    def test_control_enhancement_lookup(self):
        self.browser.get(self.url("/controls/catalogs/NIST_SP-800-53_rev4/control/AC-2 (4)"))
        self.assertInNodeText("AC-2 (4)", "#control-heading")
        self.assertInNodeText("Automated Audit Actions", "#control-heading")

    # def test_control_lookup_no_matching_id(self):
    #     self.browser.get(self.url("/controls/800-53/XX-2/"))
    #     self.assertInNodeText("XX-2", "#control-heading")
    #     self.assertInNodeText("The control XX-2 was not found in the control catalog.", "#control-message")

# class ControlUIControlEditorTests(SeleniumTest):
#     def test_homepage(self):
#         self.browser.get(self.url("/controls/editor"))
#         self.assertInNodeText("Test works", "p")

    # def test_control_lookup(self):
    #     self.browser.get(self.url("/controls/800-53/AU-2/"))
    #     self.assertInNodeText("AU-2", "#control-heading")
    #     self.assertInNodeText("Audit Events", "#control-heading")

    # def test_control_enhancement_lookup(self):
    #     self.browser.get(self.url("/controls/800-53/AC-2 (4)/"))
    #     self.assertInNodeText("AC-2 (4)", "#control-heading")
    #     self.assertInNodeText("Automated Audit Actions", "#control-heading")

#####################################################################

class StatementUnitTests(TestCase):
    ## Simply dummy test ##
    def test_tests(self):
        self.assertEqual(1,1)

    def test_smt_status(self):
        # Create a smt
        smt = Statement.objects.create(
            sid = "au-3",
            sid_class = "NIST_SP-800-53_rev4",
            body = "This is a test statement.",
            statement_type = "control",
            status = "Implemented"
        )
        self.assertIsNotNone(smt.id)
        self.assertEqual(smt.status, "Implemented")
        self.assertEqual(smt.sid, "au-3")
        self.assertEqual(smt.body, "This is a test statement.")
        self.assertEqual(smt.sid_class, "NIST_SP-800-53_rev4")
        # Test updating status and retrieving statement
        smt.status = "Partially Implemented"
        smt.save()
        smt2 = Statement.objects.get(pk=smt.id)
        self.assertEqual(smt2.sid, "au-3")
        self.assertEqual(smt2.status, "Partially Implemented")

    def test_control_implementation_vs_prototype(self):
        # Detection of difference in statement
        # Create a smt
        smt = Statement.objects.create(
            sid = "au.3",
            sid_class = "NIST_SP-800-53_rev4",
            body = "This is a test statement.",
            statement_type = "control_implementation",
            status = "Implemented"
        )
        smt.save()
        # Create statement prototype
        smt.create_prototype()
        self.assertEqual(smt.body, smt.prototype.body)
        self.assertNotEqual(smt.id, smt.prototype.id)
        self.assertTrue(smt.prototype_synched)
        # Change statement compared to prototype
        smt.prototype.body = smt.prototype.body + "\nModified statememt"
        smt.prototype.save()
        self.assertFalse(smt.prototype_synched)
        self.assertEqual(smt.diff_prototype_main, [(0, 'This is a test statement.'), (-1, '\nModified statememt')])

class ElementUnitTests(TestCase):
    ## Simply dummy test ##
    def test_tests(self):
        self.assertEqual(1,1)

    def test_element_create(self):
        e = Element.objects.create(name="New Element", full_name="New Element Full Name", element_type="system")
        self.assertTrue(e.id is not None)
        self.assertTrue(e.name == "New Element")
        self.assertTrue(e.full_name == "New Element Full Name")
        self.assertTrue(e.element_type == "system")
        e.delete()
        self.assertTrue(e.id is None)

    def test_element_assign_owner_permissions(self):
        e = Element.objects.create(name="New Element", full_name="New Element Full Name", element_type="system")
        e.save()
        self.assertTrue(e.id is not None)
        self.assertTrue(e.name == "New Element")
        # create a user
        u = User.objects.create(username="Jane", email="jane@example.com")
        # Test no permissions for user
        perms = get_user_perms(u, e)
        self.assertTrue(len(perms) == 0)

        # Assign owner permissions
        e.assign_owner_permissions(u)
        perms = get_user_perms(u, e)
        self.assertTrue(len(perms) == 4)
        self.assertIn('add_element', perms)
        self.assertIn('change_element', perms)
        self.assertIn('delete_element', perms)
        self.assertIn('view_element', perms)

class SystemUnitTests(TestCase):
    def test_system_create(self):
        e = Element.objects.create(name="New Element", full_name="New Element Full Name", element_type="system")
        self.assertTrue(e.id is not None)
        self.assertTrue(e.name == "New Element")
        self.assertTrue(e.full_name == "New Element Full Name")
        self.assertTrue(e.element_type == "system")
        s = System(root_element=e)
        s.save()
        self.assertEqual(s.root_element.name,e.name)

        u2 = User.objects.create(username="Jane2", email="jane@example.com")
        # Test no permissions for user
        perms = get_user_perms(u2, s)
        self.assertTrue(len(perms) == 0)

        # Assign owner permissions
        s.assign_owner_permissions(u2)
        perms = get_user_perms(u2, s)
        self.assertTrue(len(perms) == 4)
        self.assertIn('add_system', perms)
        self.assertIn('change_system', perms)
        self.assertIn('delete_system', perms)
        self.assertIn('view_system', perms)

class PoamUnitTests(TestCase):
    """Class for Poam Unit Tests"""

    ## Simply dummy test ##
    def test_tests(self):
        self.assertEqual(1,1)

    def test_element_create(self):
        # Create a root_element and system
        e = Element.objects.create(name="New Element 2", full_name="New Element 2 Full Name", element_type="system")
        self.assertTrue(e.id is not None)
        self.assertTrue(e.name == "New Element 2")
        self.assertTrue(e.full_name == "New Element 2 Full Name")
        self.assertTrue(e.element_type == "system")

        e.save()
        s = System(root_element=e)
        s.save()
        self.assertEqual(s.root_element.name,e.name)

        # Create a Poam for the system
        smt = Statement.objects.create(
            sid = None,
            sid_class = None,
            pid = None,
            body = "This is a test Poam statement.",
            statement_type = "Poam",
            status = "New",
            consumer_element = e
        )
        smt.save()
        poam = Poam.objects.create(statement = smt, poam_group = "New POA&M Group")
        self.assertTrue(poam.poam_group == "New POA&M Group")
        # self.assertTrue(poam.name == "New Element")
        # self.assertTrue(poam.full_name == "New Element Full Name")
        # self.assertTrue(poam.element_type == "system")
        poam.save()
        # poam.delete()
        # self.assertTrue(poam.uuid is None)
<<<<<<< HEAD

class ControlComponentTests(OrganizationSiteFunctionalTests):

   def create_test_statement(self, sid, sid_class, body, statement_type, status):
       """
       Creates and saves a new statement
       """
       # Create a smt
       smt = Statement.objects.create(
           sid = sid,
           sid_class = sid_class,
           body = body,
           statement_type = statement_type,
           status = status
       )
       smt.save()
       return smt

    def click_components_tab(self):
        self.browser.find_element_by_partial_link_text("Component Statements").click()

    def dropdown_option(self, dropdownid):
        """
        Allows for viewing of attributes of a given dropdown/select
        """

        dropdown = Select(self.browser.find_element_by_id(dropdownid))
        return dropdown

    def create_fill_statement_form(self, name, statement, part, status, statusvalue, remarks):
        """
        In the component statements tab create and then fill a new component statement with the given information.
        """

        self.click_components_tab()

        # Click to add new component statement
        self.click_element("#new_component_statement")

        # Open the new component form open
        self.browser.find_element_by_link_text("New Component Statement").click()

        # Fill out form
        self.browser.find_element_by_id("producer_element_name").send_keys(name)
        self.browser.find_elements_by_name("body")[-1].send_keys(statement)
        self.browser.find_elements_by_name("pid")[-1].send_keys(part)
        select = self.dropdown_option(status)
        select.select_by_value(statusvalue)
        self.browser.find_elements_by_name("remarks")[-1].send_keys(remarks)
        # Save form
        self.browser.find_elements_by_name("save")[-1].click()
        self.browser.refresh()

    def test_smt_autocomplete(self):
        """
        Testing if the textbox can autocomplete and filter for existing components
        """

        # login as the first user and create a new project
        self._login()
        self._new_project()
        var_sleep(1)

        # Baseline selection
        self.navigateToPage("/systems/1/controls/selected")
        # Select moderate
        self.navigateToPage("/systems/1/controls/baseline/NIST_SP-800-53_rev4/moderate/_assign")
        # Head to the control ac-3
        self.navigateToPage("/systems/1/controls/catalogs/NIST_SP-800-53_rev4/control/ac-3")

        statement_title_list = self.browser.find_elements_by_css_selector("span#producer_element-panel_num-title")
        assert len(statement_title_list) == 0

        # Creating a few components
        self.create_fill_statement_form("Component 1", "Component body", 'a', 'status_',"Planned", "Component remarks")
        self.create_fill_statement_form("Component 2", "Component body", 'b', 'status_',"Planned", "Component remarks")
        self.create_fill_statement_form("Component 3", "Component body", 'c', 'status_',"Planned", "Component remarks")
        self.create_fill_statement_form("Test name 1", "Component body", 'a', 'status_',"Planned", "Component remarks")
        self.create_fill_statement_form("Test name 2", "Component body", 'b', 'status_',"Planned", "Component remarks")
        self.create_fill_statement_form("Test name 3", "Component body", 'c', 'status_',"Planned", "Component remarks")

        self.click_components_tab()

        # Confirm the dropdown sees all components
        comps_dropdown = self.dropdown_option("selected_producer_element_form_id")
        assert len(comps_dropdown.options) == 6
        # Click on search bar
        search_comps_txtbar = self.browser.find_elements_by_id("producer_element_search")

        # Type a few text combinations and make sure filtering is working
        # Need to click the new dropdown after sending keys

        ## Search for Component
        search_comps_txtbar[-1].click()
        search_comps_txtbar[-1].clear()
        search_comps_txtbar[-1].send_keys("Component")
        self.browser.find_elements_by_id("selected_producer_element_form_id")[-1].click()
        var_sleep(3)
        assert len(comps_dropdown.options) == 3

        ## Search for 2
        search_comps_txtbar[-1].click()
        search_comps_txtbar[-1].clear()
        search_comps_txtbar[-1].send_keys("2")
        self.browser.find_elements_by_id("selected_producer_element_form_id")[-1].click()
        var_sleep(3)
        assert len(comps_dropdown.options) == 2

        # Add a new component based on one of the options available in the filtered dropdown

        ## Test name 2 has a value of 6 and Component 2 has a value of 3
        self.select_option("select#selected_producer_element_form_id", "6")
        assert self.find_selected_option("select#selected_producer_element_form_id").get_attribute("value") == "6"

        self.select_option("select#selected_producer_element_form_id", "3")
        assert self.find_selected_option("select#selected_producer_element_form_id").get_attribute("value") == "3"

        # Adding an existing component
        add_existing_component_btn = self.browser.find_elements_by_id("add_existing_component")
        add_existing_component_btn[-1].click()
        self.click_components_tab()

        statement_title_list = self.browser.find_elements_by_css_selector("span#producer_element-panel_num-title")
        assert len(statement_title_list) == 7

=======
>>>>>>> 0e1524d1
<|MERGE_RESOLUTION|>--- conflicted
+++ resolved
@@ -303,7 +303,6 @@
         poam.save()
         # poam.delete()
         # self.assertTrue(poam.uuid is None)
-<<<<<<< HEAD
 
 class ControlComponentTests(OrganizationSiteFunctionalTests):
 
@@ -428,6 +427,3 @@
 
         statement_title_list = self.browser.find_elements_by_css_selector("span#producer_element-panel_num-title")
         assert len(statement_title_list) == 7
-
-=======
->>>>>>> 0e1524d1
