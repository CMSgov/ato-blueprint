--- conflicted
+++ resolved
@@ -10,34 +10,21 @@
 # If paths differ on your system, you may need to set the PATH system
 # environment variable and the options.binary_location field below.
 
-<<<<<<< HEAD
-# import os.path
-=======
 import json
 import os
-# import os.path
 from pathlib import PurePath
 import re
 from unittest import skip
->>>>>>> 5a1db412
 
 from django.test import TestCase
-<<<<<<< HEAD
 from selenium.webdriver.support.select import Select
 from siteapp.models import User
 from siteapp.tests import SeleniumTest, OrganizationSiteFunctionalTests, var_sleep
 from .models import *
-
-=======
-
 from django.contrib.staticfiles.testing import StaticLiveServerTestCase
 from django.utils.text import slugify
-
 from .oscal import Catalogs, Catalog
-from .models import *
-from siteapp.models import User
 from system_settings.models import SystemSettings
->>>>>>> 5a1db412
 
 # from controls.oscal import Catalogs, Catalog
 
