# This module defines a SeleniumTest class that is used here and in
# the discussion app to run Selenium and Chrome-based functional/integration
# testing.
#
# Selenium requires that 'chromedriver' be on the system PATH. The
# Ubuntu package chromium-chromedriver installs Chromium and
# chromedriver. But if you also have Google Chrome installed, it
# picks up Google Chrome which might be of an incompatible version.
# So we hard-code the Chromium binary using options.binary_location="/usr/bin/chromium-browser".
# If paths differ on your system, you may need to set the PATH system
# environment variable and the options.binary_location field below.

# import os.path

from django.test import TestCase
<<<<<<< HEAD
from django.utils.crypto import get_random_string
from django.contrib.staticfiles.testing import StaticLiveServerTestCase

from .oscal import Catalogs, Catalog
from siteapp.models import (Organization, Portfolio, Project,
                            ProjectMembership, User)
from .models import *
=======
from selenium.webdriver.support.select import Select
>>>>>>> 3c01745c
from siteapp.models import User
from siteapp.tests import SeleniumTest, OrganizationSiteFunctionalTests, var_sleep
from .models import *


# Import SeleniumTest and OrganizationSiteFunctionalTests from siteapp to keep things DRY
from siteapp.tests import SeleniumTest, OrganizationSiteFunctionalTests

<<<<<<< HEAD
def var_sleep(duration):
    '''
    Tweak sleep globally by multple, a fraction, or depend on env
    '''
    from time import sleep
    sleep(duration*2)

=======
#####################################################################

# Control Tests
>>>>>>> 3c01745c

class SampleTest(TestCase):
    ## Simply dummy test ##
    def test_tests(self):
        self.assertEqual(1,1)

class Oscal80053Tests(TestCase):
    # Test
    def test_catalog_load_control(self):
        cg = Catalog.GetInstance(Catalogs.NIST_SP_800_53_rev4)
        cg_flat = cg.get_flattened_controls_all_as_dict()
        control = cg_flat['au-2']
        self.assertEqual(control['id'].upper(), "AU-2")
        # self.assertEqual(control.class, "NIST.800.53")
        # TODO: ADD Class into object
        self.assertEqual(control['title'].upper(), "AUDIT EVENTS")

    def test_catalog_all_controls_with_organizational_parameters(self):
        parameter_values = { 'ac-1_prm_2': 'every 12 parsecs' }
        cg = Catalog.GetInstance(Catalogs.NIST_SP_800_53_rev4, 
                                 parameter_values=parameter_values)
        cg_flat = cg.get_flattened_controls_all_as_dict()
        control = cg_flat['ac-1']
        description = control['description']
        self.assertTrue('every 12 parsecs' in description, description)

    def test_catalog_one_control_with_organizational_parameters(self):
        parameter_values = { 'ac-1_prm_2': 'every 12 parsecs' }
        cg = Catalog.GetInstance(Catalogs.NIST_SP_800_53_rev4,
                                 parameter_values=parameter_values)
        control = cg.get_control_by_id('ac-1')
        flat = cg.get_flattened_control_as_dict(control)
        description = flat['description']
        self.assertTrue('every 12 parsecs' in description, description)

    def test_catalog_control_organization_parameters_hashing(self):
        # no org params
        cg = Catalog.GetInstance(Catalogs.NIST_SP_800_53_rev4)
        cg_flat = cg.get_flattened_controls_all_as_dict()
        control = cg_flat['ac-1']
        description = control['description']
        self.assertTrue('Access control policy [organization-defined frequency]' in description,
                        description)

        # set org params
        parameter_values_1 = { 'ac-1_prm_2': 'every 12 parsecs' }
        cg = Catalog.GetInstance(Catalogs.NIST_SP_800_53_rev4, parameter_values=parameter_values_1)
        cg_flat = cg.get_flattened_controls_all_as_dict()
        control = cg_flat['ac-1']
        description = control['description']
        self.assertTrue('Access control policy every 12 parsecs' in description,
                        description)

        # different org params, we should get back a different instance
        parameter_values_2 = { 'ac-1_prm_2': 'every 13 parsecs' }
        cg = Catalog.GetInstance(Catalogs.NIST_SP_800_53_rev4, parameter_values=parameter_values_2)
        cg_flat = cg.get_flattened_controls_all_as_dict()
        control = cg_flat['ac-1']
        description = control['description']
        self.assertTrue('Access control policy every 13 parsecs' in description,
                        description)

        # switch back to prev org params, we should get an appropriate instance
        cg = Catalog.GetInstance(Catalogs.NIST_SP_800_53_rev4, parameter_values=parameter_values_1)
        cg_flat = cg.get_flattened_controls_all_as_dict()
        control = cg_flat['ac-1']
        description = control['description']
        self.assertTrue('Access control policy every 12 parsecs' in description,
                        description)


#####################################################################

class GeneralTests(OrganizationSiteFunctionalTests):

    def test_homepage(self):
        self.browser.get(self.url("/"))
        self.assertRegex(self.browser.title, "Welcome to Compliance Automation")

    def test_login(self):
        # Test that a wrong password doesn't log us in.
        self._login(password=get_random_string(4))
        self.assertInNodeText("The username and/or password you specified are not correct.", "form#login_form .alert-danger")

        # Test that a wrong username doesn't log us in.
        self._login(username="notme")
        self.assertInNodeText("The username and/or password you specified are not correct.", "form#login_form .alert-danger")

        # Log in as a new user, log out, then log in a second time.
        # We should only get the account settings questions on the
        # first login.
        self._login()
        self.browser.get(self.url("/accounts/logout/"))
        self._login()

class ControlUITests(OrganizationSiteFunctionalTests):
    def test_homepage(self):
        self.browser.get(self.url("/controls/"))

    def test_control_lookup(self):
        self.browser.get(self.url("/controls/catalogs/NIST_SP-800-53_rev4/control/au-2"))
        var_sleep(2)
        self.assertInNodeText("AU-2", "#control-heading")
        self.assertInNodeText("Audit Events", "#control-heading")

    def test_control_enhancement_lookup(self):
        self.browser.get(self.url("/controls/catalogs/NIST_SP-800-53_rev4/control/AC-2 (4)"))
        self.assertInNodeText("AC-2 (4)", "#control-heading")
        self.assertInNodeText("Automated Audit Actions", "#control-heading")

    # def test_control_lookup_no_matching_id(self):
    #     self.browser.get(self.url("/controls/800-53/XX-2/"))
    #     self.assertInNodeText("XX-2", "#control-heading")
    #     self.assertInNodeText("The control XX-2 was not found in the control catalog.", "#control-message")

class ControlUIControlEditorTests(OrganizationSiteFunctionalTests):
    def test_homepage(self):
        self.browser.get(self.url("/controls/editor"))
        self.assertInNodeText("Test works", "p")

    # def test_control_lookup(self):
    #     self.browser.get(self.url("/controls/800-53/AU-2/"))
    #     self.assertInNodeText("AU-2", "#control-heading")
    #     self.assertInNodeText("Audit Events", "#control-heading")

    # def test_control_enhancement_lookup(self):
    #     self.browser.get(self.url("/controls/800-53/AC-2 (4)/"))
    #     self.assertInNodeText("AC-2 (4)", "#control-heading")
    #     self.assertInNodeText("Automated Audit Actions", "#control-heading")

#####################################################################

class StatementUnitTests(TestCase):
    ## Simply dummy test ##
    def test_tests(self):
        self.assertEqual(1,1)

    def test_smt_status(self):
        # Create a smt
        smt = Statement.objects.create(
            sid = "au-3",
            sid_class = "NIST_SP-800-53_rev4",
            body = "This is a test statement.",
            statement_type = "control",
            status = "Implemented"
        )
        self.assertIsNotNone(smt.id)
        self.assertEqual(smt.status, "Implemented")
        self.assertEqual(smt.sid, "au-3")
        self.assertEqual(smt.body, "This is a test statement.")
        self.assertEqual(smt.sid_class, "NIST_SP-800-53_rev4")
        # Test updating status and retrieving statement
        smt.status = "Partially Implemented"
        smt.save()
        smt2 = Statement.objects.get(pk=smt.id)
        self.assertEqual(smt.sid, "au.3")
        self.assertEqual(smt.status, "Partially Implemented")

    def test_control_implementation_vs_prototype(self):
        # Detection of difference in statement
        # Create a smt
        smt = Statement.objects.create(
            sid = "au.3",
            sid_class = "NIST_SP-800-53_rev4",
            body = "This is a test statement.",
            statement_type = "control_implementation",
            status = "Implemented"
        )
        smt.save()
        # Create statement prototype
        smt.create_prototype()
        self.assertEqual(smt.body, smt.prototype.body)
        self.assertNotEqual(smt.id, smt.prototype.id)
        self.assertTrue(smt.prototype_synched)
        # Change statement compared to prototype
        smt.prototype.body = smt.prototype.body + "\nModified statememt"
        smt.prototype.save()
        self.assertFalse(smt.prototype_synched)
        self.assertEqual(smt.diff_prototype_main, [(0, 'This is a test statement.'), (-1, '\nModified statememt')])

class ElementUnitTests(TestCase):
    ## Simply dummy test ##
    def test_tests(self):
        self.assertEqual(1,1)

    def test_element_create(self):
        e = Element.objects.create(name="New Element", full_name="New Element Full Name", element_type="system")
        self.assertTrue(e.id is not None)
        self.assertTrue(e.name == "New Element")
        self.assertTrue(e.full_name == "New Element Full Name")
        self.assertTrue(e.element_type == "system")
        e.delete()
        self.assertTrue(e.id is None)

    def test_element_assign_owner_permissions(self):
        e = Element.objects.create(name="New Element", full_name="New Element Full Name", element_type="system")
        e.save()
        self.assertTrue(e.id is not None)
        self.assertTrue(e.name == "New Element")
        # create a user
        u = User.objects.create(username="Jane", email="jane@example.com")
        # Test no permissions for user
        perms = get_user_perms(u, e)
        self.assertTrue(len(perms) == 0)

        # Assign owner permissions
        e.assign_owner_permissions(u)
        perms = get_user_perms(u, e)
        self.assertTrue(len(perms) == 4)
        self.assertIn('add_element', perms)
        self.assertIn('change_element', perms)
        self.assertIn('delete_element', perms)
        self.assertIn('view_element', perms)

class SystemUnitTests(TestCase):
    def test_system_create(self):
        e = Element.objects.create(name="New Element", full_name="New Element Full Name", element_type="system")
        self.assertTrue(e.id is not None)
        self.assertTrue(e.name == "New Element")
        self.assertTrue(e.full_name == "New Element Full Name")
        self.assertTrue(e.element_type == "system")
        s = System(root_element=e)
        s.save()
        self.assertEqual(s.root_element.name,e.name)

        u2 = User.objects.create(username="Jane2", email="jane@example.com")
        # Test no permissions for user
        perms = get_user_perms(u2, s)
        self.assertTrue(len(perms) == 0)

        # Assign owner permissions
        s.assign_owner_permissions(u2)
        perms = get_user_perms(u2, s)
        self.assertTrue(len(perms) == 4)
        self.assertIn('add_system', perms)
        self.assertIn('change_system', perms)
        self.assertIn('delete_system', perms)
        self.assertIn('view_system', perms)

class PoamUnitTests(TestCase):
    """Class for Poam Unit Tests"""

    ## Simply dummy test ##
    def test_tests(self):
        self.assertEqual(1,1)

    def test_element_create(self):
        # Create a root_element and system
        e = Element.objects.create(name="New Element 2", full_name="New Element 2 Full Name", element_type="system")
        self.assertTrue(e.id is not None)
        self.assertTrue(e.name == "New Element 2")
        self.assertTrue(e.full_name == "New Element 2 Full Name")
        self.assertTrue(e.element_type == "system")

        e.save()
        s = System(root_element=e)
        s.save()
        self.assertEqual(s.root_element.name,e.name)

        # Create a Poam for the system
        smt = Statement.objects.create(
            sid = None,
            sid_class = None,
            pid = None,
            body = "This is a test Poam statement.",
            statement_type = "Poam",
            status = "New",
            consumer_element = e
        )
        smt.save()
        import uuid
        poam = Poam.objects.create(statement = smt, poam_group = "New POA&M Group")
        self.assertTrue(poam.poam_group == "New POA&M Group")
        # self.assertTrue(poam.name == "New Element")
        # self.assertTrue(poam.full_name == "New Element Full Name")
        # self.assertTrue(poam.element_type == "system")
        poam.save()
        # poam.delete()
        # self.assertTrue(poam.uuid is None)

class ControlComponentTests(OrganizationSiteFunctionalTests):

    def click_components_tab(self):
        self.browser.find_element_by_partial_link_text("Component Statements").click()

    def dropdown_option(self, dropdownid):
        """
        Allows for viewing of attributes of a given dropdown/select
        """

        dropdown = Select(self.browser.find_element_by_id(dropdownid))
        return dropdown

    def create_test_statement(self, sid, sid_class, body, statement_type, status):
        """
        Creates and saves a new statement
        """
        # Create a smt
        smt = Statement.objects.create(
            sid = sid,
            sid_class = sid_class,
            body = body,
            statement_type = statement_type,
            status = status
        )
        smt.save()
        return smt

    def create_fill_statement_form(self, name, statement, part, status, statusvalue, remarks):
        """
        In the component statements tab create and then fill a new component statement with the given information.
        """

        self.click_components_tab()

        # Click to add new component statement
        self.click_element("#new_component_statement")

        # Open the new component form open
        self.browser.find_element_by_link_text("New Component Statement").click()

        # Fill out form
        self.browser.find_element_by_id("producer_element_name").send_keys(name)
        self.browser.find_elements_by_name("body")[-1].send_keys(statement)
        self.browser.find_elements_by_name("pid")[-1].send_keys(part)
        select = self.dropdown_option(status)
        select.select_by_value(statusvalue)
        self.browser.find_elements_by_name("remarks")[-1].send_keys(remarks)
        # Save form
        self.browser.find_elements_by_name("save")[-1].click()
        self.browser.refresh()

    def test_smt_autocomplete(self):
        """
        Testing if the textbox can autocomplete and filter for existing components
        """

        # login as the first user and create a new project
        self._login()
        self._new_project()
        var_sleep(1)

        # Baseline selection
        self.navigateToPage("/systems/1/controls/selected")
        # Select moderate
        self.navigateToPage("/systems/1/controls/baseline/NIST_SP-800-53_rev4/moderate/_assign")
        # Head to the control ac-3
        self.navigateToPage("/systems/1/controls/catalogs/NIST_SP-800-53_rev4/control/ac-3")

        statement_title_list = self.browser.find_elements_by_css_selector("span#producer_element-panel_num-title")
        assert len(statement_title_list) == 0

        # Creating a few components
        self.create_fill_statement_form("Component 1", "Component body", 'a', 'status_',"Planned", "Component remarks")
        self.create_fill_statement_form("Component 2", "Component body", 'b', 'status_',"Planned", "Component remarks")
        self.create_fill_statement_form("Component 3", "Component body", 'c', 'status_',"Planned", "Component remarks")
        self.create_fill_statement_form("Test name 1", "Component body", 'a', 'status_',"Planned", "Component remarks")
        self.create_fill_statement_form("Test name 2", "Component body", 'b', 'status_',"Planned", "Component remarks")
        self.create_fill_statement_form("Test name 3", "Component body", 'c', 'status_',"Planned", "Component remarks")

        self.click_components_tab()

        # Confirm the dropdown sees all components
        comps_dropdown = self.dropdown_option("selected_producer_element_form_id")
        assert len(comps_dropdown.options) == 6
        # Click on search bar
        search_comps_txtbar = self.browser.find_elements_by_id("producer_element_search")

        # Type a few text combinations and make sure filtering is working
        # Need to click the new dropdown after sending keys

        ## Search for Component
        search_comps_txtbar[-1].click()
        search_comps_txtbar[-1].clear()
        search_comps_txtbar[-1].send_keys("Component")
        self.browser.find_elements_by_id("selected_producer_element_form_id")[-1].click()
        var_sleep(3)
        assert len(comps_dropdown.options) == 3

        ## Search for 2
        search_comps_txtbar[-1].click()
        search_comps_txtbar[-1].clear()
        search_comps_txtbar[-1].send_keys("2")
        self.browser.find_elements_by_id("selected_producer_element_form_id")[-1].click()
        var_sleep(3)
        assert len(comps_dropdown.options) == 2

        # Add a new component based on one of the options available in the filtered dropdown

        ## Test name 2 has a value of 6 and Component 2 has a value of 3
        self.select_option("select#selected_producer_element_form_id", "6")
        assert self.find_selected_option("select#selected_producer_element_form_id").get_attribute("value") == "6"

        self.select_option("select#selected_producer_element_form_id", "3")
        assert self.find_selected_option("select#selected_producer_element_form_id").get_attribute("value") == "3"

        # Adding an existing component
        add_existing_component_btn = self.browser.find_elements_by_id("add_existing_component")
        add_existing_component_btn[-1].click()
        self.click_components_tab()

        statement_title_list = self.browser.find_elements_by_css_selector("span#producer_element-panel_num-title")
        assert len(statement_title_list) == 7

<|MERGE_RESOLUTION|>--- conflicted
+++ resolved
@@ -13,38 +13,40 @@
 # import os.path
 
 from django.test import TestCase
-<<<<<<< HEAD
-from django.utils.crypto import get_random_string
-from django.contrib.staticfiles.testing import StaticLiveServerTestCase
-
-from .oscal import Catalogs, Catalog
-from siteapp.models import (Organization, Portfolio, Project,
-                            ProjectMembership, User)
-from .models import *
-=======
 from selenium.webdriver.support.select import Select
->>>>>>> 3c01745c
 from siteapp.models import User
 from siteapp.tests import SeleniumTest, OrganizationSiteFunctionalTests, var_sleep
 from .models import *
 
 
-# Import SeleniumTest and OrganizationSiteFunctionalTests from siteapp to keep things DRY
-from siteapp.tests import SeleniumTest, OrganizationSiteFunctionalTests
-
-<<<<<<< HEAD
-def var_sleep(duration):
-    '''
-    Tweak sleep globally by multple, a fraction, or depend on env
-    '''
-    from time import sleep
-    sleep(duration*2)
-
-=======
+# from controls.oscal import Catalogs, Catalog
+
+# ####### siteapp.test
+# import os
+# import os.path
+# import re
+# from unittest import skip
+
+# from django.conf import settings
+# from django.contrib.staticfiles.testing import StaticLiveServerTestCase
+# from django.utils.crypto import get_random_string
+
+# from siteapp.models import (Organization, Portfolio, Project,
+#                             ProjectMembership, User)
+
+# ######guidedmodules.test
+# from django.test import TestCase
+# from django.conf import settings
+
+# from siteapp.models import Organization, Project, User
+# from guidedmodules.models import Module, Task, TaskAnswer
+# from guidedmodules.module_logic import *
+# from guidedmodules.app_loading import load_app_into_database
+
+
 #####################################################################
 
 # Control Tests
->>>>>>> 3c01745c
 
 class SampleTest(TestCase):
     ## Simply dummy test ##
@@ -118,29 +120,7 @@
 
 #####################################################################
 
-class GeneralTests(OrganizationSiteFunctionalTests):
-
-    def test_homepage(self):
-        self.browser.get(self.url("/"))
-        self.assertRegex(self.browser.title, "Welcome to Compliance Automation")
-
-    def test_login(self):
-        # Test that a wrong password doesn't log us in.
-        self._login(password=get_random_string(4))
-        self.assertInNodeText("The username and/or password you specified are not correct.", "form#login_form .alert-danger")
-
-        # Test that a wrong username doesn't log us in.
-        self._login(username="notme")
-        self.assertInNodeText("The username and/or password you specified are not correct.", "form#login_form .alert-danger")
-
-        # Log in as a new user, log out, then log in a second time.
-        # We should only get the account settings questions on the
-        # first login.
-        self._login()
-        self.browser.get(self.url("/accounts/logout/"))
-        self._login()
-
-class ControlUITests(OrganizationSiteFunctionalTests):
+class ControlUITests(SeleniumTest):
     def test_homepage(self):
         self.browser.get(self.url("/controls/"))
 
@@ -160,10 +140,10 @@
     #     self.assertInNodeText("XX-2", "#control-heading")
     #     self.assertInNodeText("The control XX-2 was not found in the control catalog.", "#control-message")
 
-class ControlUIControlEditorTests(OrganizationSiteFunctionalTests):
-    def test_homepage(self):
-        self.browser.get(self.url("/controls/editor"))
-        self.assertInNodeText("Test works", "p")
+# class ControlUIControlEditorTests(SeleniumTest):
+#     def test_homepage(self):
+#         self.browser.get(self.url("/controls/editor"))
+#         self.assertInNodeText("Test works", "p")
 
     # def test_control_lookup(self):
     #     self.browser.get(self.url("/controls/800-53/AU-2/"))
