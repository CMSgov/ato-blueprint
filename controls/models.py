--- conflicted
+++ resolved
@@ -185,9 +185,6 @@
     # TODO:c
     #   - On Save be sure to replace any '\r\n' with '\n' added by round-tripping with excel
 
-<<<<<<< HEAD
-=======
-
     @staticmethod
     def _statement_id_from_control(control_id, part_id):
         if part_id:
@@ -199,8 +196,6 @@
     def oscal_statement_id(self):
         return Statement._statement_id_from_control(self.sid, self.pid)
 
-
->>>>>>> 62b7a4ca
 class Element(models.Model):
     name = models.CharField(max_length=250, help_text="Common name or acronym of the element", unique=True, blank=False, null=False)
     full_name =models.CharField(max_length=250, help_text="Full name of the element", unique=False, blank=True, null=True)
