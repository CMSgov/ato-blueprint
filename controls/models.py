from pathlib import Path
import os
import json
import auto_prefetch
from django.db import models
from django.db.models import Count
from django.utils.functional import cached_property
from guardian.shortcuts import (assign_perm, get_objects_for_user,
                                get_perms_for_model, get_user_perms,
                                get_users_with_perms, remove_perm)
from simple_history.models import HistoricalRecords
from jsonfield import JSONField
from natsort import natsorted

from controls.enums.components import ComponentTypeEnum, ComponentStateEnum
from siteapp.model_mixins.tags import TagModelMixin
from controls.enums.statements import StatementTypeEnum
from controls.oscal import Catalogs, Catalog, check_and_extend
import uuid
import tools.diff_match_patch.python3 as dmp_module
from copy import deepcopy
from django.db import transaction

BASELINE_PATH = os.path.join(os.path.dirname(__file__),'data','baselines')
EXTERNAL_BASELINE_PATH = os.path.join(f"{os.getcwd()}",'local', 'controls', 'data', 'baselines')
ORGPARAM_PATH = os.path.join(os.path.dirname(__file__),'data','org_defined_parameters')

class ImportRecord(models.Model):
    name = models.CharField(max_length=100, help_text="File name of the import", unique=False, blank=True, null=True)
    created = models.DateTimeField(auto_now_add=True, db_index=True)
    updated = models.DateTimeField(auto_now=True, db_index=True)
    uuid = models.UUIDField(default=uuid.uuid4, editable=True, help_text="Unique identifier for this Import Record.")

    def get_components_statements(self):
        components = Element.objects.filter(import_record=self)
        component_statements = {}

        for component in components:
            component_statements[component] = Statement.objects.filter(producer_element=component)

        return component_statements

STATEMENT_SYNCHED = 'synched'
STATEMENT_NOT_SYNCHED = 'not_synched'
STATEMENT_ORPHANED = 'orphaned'

class SystemException(Exception):
    """Class for raising custom exceptions with Systems"""
    pass

class Statement(auto_prefetch.Model):
    sid = models.CharField(max_length=100, help_text="Statement identifier such as OSCAL formatted Control ID", unique=False, blank=True, null=True)
    sid_class = models.CharField(max_length=200, help_text="Statement identifier 'class' such as 'NIST_SP-800-53_rev4' or other OSCAL catalog name Control ID.", unique=False, blank=True, null=True)
    pid = models.CharField(max_length=20, help_text="Statement part identifier such as 'h' or 'h.1' or other part key", unique=False, blank=True, null=True)
    body = models.TextField(help_text="The statement itself", unique=False, blank=True, null=True)
    statement_type = models.CharField(max_length=150, help_text="Statement type.", unique=False, blank=True, null=True, choices=StatementTypeEnum.choices())
    remarks = models.TextField(help_text="Remarks about the statement.", unique=False, blank=True, null=True)
    status = models.CharField(max_length=100, help_text="The status of the statement.", unique=False, blank=True, null=True)
    version = models.CharField(max_length=20, help_text="Optional version number.", unique=False, blank=True, null=True)
    created = models.DateTimeField(auto_now_add=True, db_index=True)
    updated = models.DateTimeField(auto_now=True, db_index=True)

    parent = auto_prefetch.ForeignKey('self', help_text="Parent statement", related_name="children", on_delete=models.SET_NULL, blank=True, null=True)
    prototype = auto_prefetch.ForeignKey('self', help_text="Prototype statement", related_name="instances", on_delete=models.SET_NULL, blank=True, null=True)
    producer_element = auto_prefetch.ForeignKey('Element', related_name='statements_produced', on_delete=models.CASCADE, blank=True, null=True, help_text="The element producing this statement.")
    consumer_element = auto_prefetch.ForeignKey('Element', related_name='statements_consumed', on_delete=models.CASCADE, blank=True, null=True, help_text="The element the statement is about.")
    mentioned_elements = models.ManyToManyField('Element', related_name='statements_mentioning', blank=True, help_text="All elements mentioned in a statement; elements with a first degree relationship to the statement.")
    uuid = models.UUIDField(default=uuid.uuid4, editable=False, help_text="A UUID (a unique identifier) for this Statement.")
    import_record = auto_prefetch.ForeignKey(ImportRecord, related_name="import_record_statements", on_delete=models.CASCADE,
                                      unique=False, blank=True, null=True, help_text="The Import Record which created this Statement.")
    history = HistoricalRecords(cascade_delete_history=True)
    class Meta:
        indexes = [models.Index(fields=['producer_element'], name='producer_element_idx'),]
        permissions = [('can_grant_smt_owner_permission', 'Grant a user statement owner permission'),]
        ordering = ['producer_element__name', 'sid']

    def __str__(self):
        return "'%s %s %s %s %s'" % (self.statement_type, self.sid, self.pid, self.sid_class, self.id)

    def __repr__(self):
        # For debugging.
        return "'%s %s %s %s %s'" % (self.statement_type, self.sid, self.pid, self.sid_class, self.id)

    @cached_property
    def producer_element_name(self):
        return self.producer_element.name

    @property
    def catalog_control(self):
        """Return the control content from the catalog"""

        # Get instance of the control catalog
        catalog = Catalog.GetInstance(catalog_key=self.sid_class)
        # Look up control by ID
        return catalog.get_control_by_id(self.sid)

    @cached_property
    def catalog_control_as_dict(self):
        """Return the control content from the catalog"""

        # Get instance of the control catalog
        catalog = Catalog.GetInstance(catalog_key=self.sid_class)
        # Look up control by ID
        catalog_control_dict = catalog.get_flattened_control_as_dict(self.catalog_control)
        return catalog_control_dict

    @cached_property
    def control_title(self):
        """Return the control title"""

        return self.catalog_control_as_dict['title']

    def create_prototype(self):
        """Creates a prototype statement from an existing statement and prototype object"""

        if self.prototype is not None:
            # Prototype already exists for statement
            return self.prototype
            # check if prototype content is the same, report error if not, or overwrite if permission approved
        prototype = deepcopy(self)
        prototype.statement_type=StatementTypeEnum.CONTROL_IMPLEMENTATION_PROTOTYPE.name
        prototype.consumer_element_id = None
        prototype.id = None
        prototype.save()
        # Set prototype attribute on the instances to newly created prototype
        self.prototype = prototype
        self.save()
        return self.prototype

    def create_system_control_smt_from_component_prototype_smt(self, consumer_element_id):
        """Creates a control_implementation statement instance for a system's root_element from an existing control implementation prototype statement"""

<<<<<<< HEAD
        # TODO: Check statement is a prototype

        # System already has instance of the control_implementation statement
        # TODO: write check for this logic
        # Get all statements for consumer element so we can identify
        smts_existing = Statement.objects.filter(consumer_element__id = consumer_element_id, statement_type=StatementTypeEnum.CONTROL_IMPLEMENTATION.name).select_related('prototype')
=======
        # Check statement is a prototype
        if self.statement_type != StatementTypeEnum.CONTROL_IMPLEMENTATION_PROTOTYPE.value:
            return None
>>>>>>> 5a9f3b98

        # Return if statement already has instance associated with consumer_element
        if self.instances.filter(consumer_element__id=consumer_element_id).exists():
            return self.prototype

        instance = deepcopy(self)
        instance.statement_type=StatementTypeEnum.CONTROL_IMPLEMENTATION.name
        instance.consumer_element_id = consumer_element_id
        instance.id = None
        # Set prototype attribute to newly created instance
        instance.prototype = self
        instance.save()
        return instance

    @property
    def prototype_synched(self):
        """Returns one of STATEMENT_SYNCHED, STATEMENT_NOT_SYNCHED, STATEMENT_ORPHANED for control_implementations"""

        if self.statement_type == "control_implementation":
            if self.prototype:
                if self.body == self.prototype.body:
                    return STATEMENT_SYNCHED
                else:
                    return STATEMENT_NOT_SYNCHED
            else:
                return STATEMENT_ORPHANED
        else:
            return STATEMENT_NOT_SYNCHED

    @property
    def diff_prototype_main(self):
        """Generate a diff of statement of type `control_implementation` and its prototype"""

        if self.statement_type != 'control_implementation':
            # TODO: Should we return None or raise error because statement is not of type control_implementation?
            return None
        if self.prototype is None:
            # TODO: Should we return None or raise error because statement does not have a prototype?
            return None
        dmp = dmp_module.diff_match_patch()
        diff = dmp.diff_main(self.prototype.body, self.body)
        return diff

    @property
    def diff_prototype_prettyHtml(self):
        """Generate a diff of statement of type `control_implementation` and its prototype"""

        if self.statement_type != 'control_implementation':
            # TODO: Should we return None or raise error because statement is not of type control_implementation?
            return None
        if self.prototype is None:
            # TODO: Should we return None or raise error because statement does not have a prototype?
            return None
        dmp = dmp_module.diff_match_patch()
        diff = dmp.diff_main(self.prototype.body, self.body)
        return dmp.diff_prettyHtml(diff)

    # TODO:c
    #   - On Save be sure to replace any '\r\n' with '\n' added by round-tripping with excel

    @staticmethod
    def _statement_id_from_control(control_id, part_id):
        if part_id:
            return f"{control_id}_smt.{part_id}"
        else:
            return f"{control_id}_smt"

    @property
    def oscal_statement_id(self):
        return Statement._statement_id_from_control(self.sid, self.pid)

    @staticmethod
    def _statement_id_from_control(control_id, part_id):
        if part_id:
            return f"{control_id}_smt.{part_id}"
        else:
            return f"{control_id}_smt"

    @property
    def oscal_statement_id(self):
        return Statement._statement_id_from_control(self.sid, self.pid)

class Element(auto_prefetch.Model, TagModelMixin):
    name = models.CharField(max_length=250, help_text="Common name or acronym of the element", unique=True, blank=False, null=False)
    full_name =models.CharField(max_length=250, help_text="Full name of the element", unique=False, blank=True, null=True)
    description = models.TextField(default="Description needed", help_text="Description of the Element", unique=False, blank=False, null=False)
    element_type = models.CharField(max_length=150, help_text="Component type", unique=False, blank=True, null=True)
    roles = models.ManyToManyField('ElementRole', related_name='elements', blank=True, help_text="Roles assigned to the Element")
    created = models.DateTimeField(auto_now_add=True, db_index=True)
    updated = models.DateTimeField(auto_now=True, db_index=True)
    uuid = models.UUIDField(default=uuid.uuid4, editable=True, help_text="A UUID (a unique identifier) for this Element.")
    import_record = auto_prefetch.ForeignKey(ImportRecord, related_name="import_record_elements", on_delete=models.CASCADE,
                                      unique=False, blank=True, null=True, help_text="The Import Record which created this Element.")
    component_type = models.CharField(default="software", max_length=50, help_text="OSCAL Component Type.", unique=False, blank=True, null=True, choices=ComponentTypeEnum.choices())
    component_state = models.CharField(default="operational", max_length=50, help_text="OSCAL Component State.", unique=False, blank=True, null=True, choices=ComponentStateEnum.choices())

    # Notes
    # Retrieve Element controls where element is e to answer "What controls selected for a system?" (System is an element.)
    #    element_id = 8
    #    e = Element.objects.get(id=element_id);
    #    e.controls.all()
    #    # returns <QuerySet ['ac-2 id=1', 'ac-3 id=2', 'au-2 id=3']>
    #
    # Retrieve statements
    #    e.statements_consumed.all()
    #
    # Retrieve statements that are control implementations
    #    e.statements_consumed.filter(statement_type=StatementTypeEnum.CONTROL_IMPLEMENTATION.name)

    def __str__(self):
        return "'%s id=%d'" % (self.name, self.id)

    def __repr__(self):
        # For debugging.
        return "'%s id=%d'" % (self.name, self.id)

    def assign_owner_permissions(self, user):
        try:
            permissions = get_perms_for_model(Element)
            for perm in permissions:
                assign_perm(perm.codename, user, self)
            return True
        except:
            return False

    def assign_edit_permissions(self, user):
        try:
            permissions = ['view_element', 'change_element', 'add_element']
            for perm in permissions:
                assign_perm(perm, user, self)
            return True
        except:
            return False

    @transaction.atomic
    def remove_element_control(self, oscal_ctl_id, oscal_catalog_key):
        """Remove a selected control from a system.root_element"""

        try:
            if ElementControl.objects.filter(element=self, oscal_ctl_id=oscal_ctl_id, oscal_catalog_key=oscal_catalog_key).exists():
                ElementControl.objects.get(element=self, oscal_ctl_id=oscal_ctl_id, oscal_catalog_key=oscal_catalog_key).delete()
            result = True
        except:
            result = False

        return result

    @transaction.atomic
    def assign_baseline_controls(self, user, baselines_key, baseline_name):
        """Assign set of controls from baseline to system.root_element"""

        # Usage
            # s = System.objects.get(pk=20)
            # s.root_element.assign_baseline_controls(user, 's', 'low')

        # Get system's existing selected controls and build list control ids
        selected_controls_cur = self.controls.all()
        selected_controls_ids_cur = set([f"{sc.oscal_ctl_id}=+={sc.oscal_catalog_key}" for sc in selected_controls_cur])

        # Create object to track controls added, removed, and no_change in existing selected controls
        changed_controls = {"add": [], "remove": [], "no_change": []}

        # Does user have edit permissions on system?
        can_assign_controls = user.has_perm('change_element', self)
        if can_assign_controls:
            bs = Baselines()
            controls = bs.get_baseline_controls(baselines_key, baseline_name)
            for oscal_ctl_id in controls:
                if f"{oscal_ctl_id}=+={baselines_key}" in selected_controls_ids_cur:
                    # Control already in selected, just append to 'no_change' list
                    changed_controls['no_change'].append(f"{oscal_ctl_id}=+={baselines_key}")
                    next
                else:
                    # Control in in selected, add control to selected controls and append to 'add' list
                    ec = ElementControl(element=self, oscal_ctl_id=oscal_ctl_id, oscal_catalog_key=baselines_key)
                    ec.save()
                    changed_controls['add'].append(f"{oscal_ctl_id}=+={baselines_key}")
            # We are done adding new controls to selected
            # Now remove controls previously selected but not in new baseline
            selected_controls_ids_new = set([f"{oscal_ctl_id}=+={baselines_key}" for oscal_ctl_id in controls])
            for scc in selected_controls_ids_cur:
                if scc not in selected_controls_ids_new:
                    oscal_ctl_id_rm = scc.split("=+=")[0]
                    remove_result = self.remove_element_control(oscal_ctl_id_rm, baselines_key)
                    if remove_result:
                        changed_controls['remove'].append(scc)
            return True
        else:
            # print("User does not have permission to assign selected controls to element's system.")
            return False

    def statements(self, statement_type):
        """Return on the statements of statement_type produced by this element"""

        smts = Statement.objects.filter(producer_element = self, statement_type = statement_type)
        return smts

    def consuming_systems(self):
        """Return list of systems for which Element is producer_element of statement of type control_implementation"""

        root_element_ids = set(filter(None, [ce['consumer_element'] for ce in Statement.objects.filter(producer_element=self).values('consumer_element').distinct()]))
        systems = System.objects.filter(pk__in=Element.objects.filter(pk__in=root_element_ids).values_list('system', flat=True))
        # Remove orphaned systems (e.g., systems whose projects have been deleted). See issue https://github.com/GovReady/govready-q/issues/1617
        systems_with_projects = []
        for s in systems:
            if s.projects.exists():
                systems_with_projects.append(s)
        systems_with_projects.sort(key=lambda x: x.root_element.name)
        return systems_with_projects

    @property
    def get_control_impl_smts_prototype_count(self):
        """Return count of statements with this element as producer_element"""

        smt_count = Statement.objects.filter(producer_element=self, statement_type=StatementTypeEnum.CONTROL_IMPLEMENTATION_PROTOTYPE.name).count()

        return smt_count

    @transaction.atomic
    def copy(self, name=None):
        """Return a copy of an existing system element as a new element with duplicate control_implementation_prototype statements"""

        # Copy only elements that are components. Do not copy an element of type "system"
        # Components that are systems should always be associated with a project (at least currently).
        # Also, statement structure for a system would be very different.
        if self.element_type == "system":
            raise SystemException("Copying an entire system is not permitted.")

        e_copy = deepcopy(self)
        e_copy.id = None
        if name is not None:
            e_copy.name = name
        else:
            e_copy.name = self.name + " copy"
        e_copy.save()
        # Copy prototype statements from existing element
        for smt in self.statements("control_implementation_prototype"):
            smt_copy = deepcopy(smt)
            smt_copy.producer_element = e_copy
            smt_copy.consumer_element_id = None
            smt_copy.id = None
            smt_copy.save()
        return e_copy

    @property
    def selected_controls_oscal_ctl_ids(self):
        """Return array of selected controls oscal ids"""
        # oscal_ids = self.controls.all()
        oscal_ctl_ids = [control.oscal_ctl_id for control in self.controls.all()]
        # Sort
        oscal_ctl_ids = natsorted(oscal_ctl_ids, key=str.casefold)

        return oscal_ctl_ids

class ElementControl(auto_prefetch.Model):
    element = auto_prefetch.ForeignKey(Element, related_name="controls", on_delete=models.CASCADE, help_text="The Element (e.g., System, Component, Host) to which controls are associated.")
    oscal_ctl_id = models.CharField(max_length=20, help_text="OSCAL formatted Control ID (e.g., au-2.3)", blank=True, null=True)
    oscal_catalog_key = models.CharField(max_length=100, help_text="Catalog key from which catalog file can be derived (e.g., 'NIST_SP-800-53_rev4')", blank=True, null=True)
    created = models.DateTimeField(auto_now_add=True, db_index=True)
    updated = models.DateTimeField(auto_now=True, db_index=True)
    smts_updated = models.DateTimeField(auto_now=False, db_index=True, help_text="Store date of most recent statement update", blank=True, null=True)
    uuid = models.UUIDField(default=uuid.uuid4, editable=True, help_text="A UUID (a unique identifier) for this ElementControl.")

    # Notes
    # from controls.oscal import *;from controls.models import *;
    #     e = Element.objects.get(id=8);
    #     e.name;
    #     ecq = ElementControl.objects.filter(element=e);
    #     ec = ecq[0]
    #     ec.oscal_catalog_key
    #     cg = Catalog(ec.oscal_catalog_key)
    #     print(cg.get_flattened_control_as_dict(cg.get_control_by_id(ec.oscal_ctl_id)))
    #
    #     # Get the flattened oscal control information
    #     ec.get_flattened_oscal_control_as_dict()
    #     # Get Implementation statement if it exists
    #     ec.get_flattened_impl_smt_as_dict()
    #
    #     # Get an element/system by it's element id
    #     e = Element.objects.get(id=8);
    #     e.name;
    #     # Get all ElementControls for the Element
    #     ec_list = ElementControl.objects.filter(element=e);
    #     for ec in ec_list:
    #       print("OSCAL CONTROL")
    #       print(ec.get_flattened_oscal_control_as_dict())
    #       print("Implementation Statement")
    #       print(ec.get_flattened_impl_smt_as_dict())

    class Meta:
        unique_together = [('element', 'oscal_ctl_id', 'oscal_catalog_key')]

    def __str__(self):
        return "'%s id=%d'" % (self.oscal_ctl_id, self.id)

    def __repr__(self):
        # For debugging.
        return "'%s id=%d'" % (self.oscal_ctl_id, self.id)

    # Commenting out get_controls_by_element in 0.9.1.53+ because it does
    # not appear to be used in the code base.
    # def get_controls_by_element(self, element):

    #     # TODO: Is this method being used? Can it be deleted?
    #     query_set = self.objects.filter(element=element)
    #     selected_controls = {}
    #     for cl in query_set:
    #         selected_controls[cl['oscal_ctl_id']] = {'oscal_ctl_id': cl['oscal_ctl_id'],
    #                                                  'oscal_catalog_key': cl['oscal_catalog_key'],
    #                                                  'uuid': cl['uuid']
    #                                                  }
    #     # Sort
    #     selected_controls = natsorted(selected_controls, key=lambda x: x.oscal_ctl_id.casefold)

    #     return selected_controls

    def get_flattened_oscal_control_as_dict(self):
        cg = Catalog.GetInstance(catalog_key=self.oscal_catalog_key)
        return cg.get_flattened_control_as_dict(cg.get_control_by_id(self.oscal_ctl_id))

    # def get_flattened_impl_smt_as_dict(self):
    #     """Return the implementation statement for this ElementControl combination"""
    #     # For development let's hardcode what we return
    #     impl_smt = {"sid": "impl_smt sid", "body": "This is the statement itself"}
    #     # Error checking
    #     return impl_smt

class ElementRole(auto_prefetch.Model):
    role = models.CharField(max_length=250, help_text="Common name or acronym of the role", unique=True, blank=False, null=False)
    description = models.CharField(max_length=255, help_text="Brief description of the Element", unique=False, blank=False, null=False)
    created = models.DateTimeField(auto_now_add=True, db_index=True)
    updated = models.DateTimeField(auto_now=True, db_index=True)

    def __str__(self):
        return "'%s id=%d'" % (self.role, self.id)

    def __repr__(self):
        # For debugging.
        return "'%s id=%d'" % (self.role, self.id)

class System(auto_prefetch.Model):
    root_element = auto_prefetch.ForeignKey(Element, related_name="system", on_delete=models.CASCADE, help_text="The Element that is this System. Element must be type [Application, General Support System]")
    fisma_id = models.CharField(max_length=40, help_text="The FISMA Id of the system", unique=False, blank=True, null=True)

    # Notes
    # Retrieve system implementation statements
    #   system = System.objects.get(pk=2)
    #   system.root_element.statements_consumed.filter(statement_type=StatementTypeEnum.CONTROL_IMPLEMENTATION.name)
    #
    # Retrieve system common controls statements
    #   system = System.objects.get(pk=2)
    #   system.root_element.common_controls.all()[0].common_control.legacy_imp_smt
    #   system.root_element.common_controls.all()[0].common_control.body
    #

    def __str__(self):
        return "'System %s id=%d'" % (self.root_element.name, self.id)

    def __repr__(self):
        # For debugging.
        return "'System %s id=%d'" % (self.root_element.name, self.id)

    # @property
    # def statements_consumed(self):
    #     smts = self.root_element.statements_consumed.all()
    #     return smts

    def assign_owner_permissions(self, user):
        try:
            permissions = get_perms_for_model(System)
            for perm in permissions:
                assign_perm(perm.codename, user, self)
            return True
        except:
            return False

    def assign_edit_permissions(self, user):
        try:
            permissions = ['view_system', 'change_system', 'add_system']
            for perm in permissions:
                assign_perm(perm, user, self)
            return True
        except:
            return False

    def add_control(self, catalog_key, control_id):
         """Add ElementControl (e.g., selected control) to a system"""

         control = ElementControl(element=self.root_element,
                                  oscal_catalog_key=catalog_key,
                                  oscal_ctl_id=control_id
                                 )
         control.save()
         return control

    def remove_control(self, control_id):
        """Remove ElementControl (e.g., selected control) from a system"""
        control = ElementControl.objects.get(pk=control_id)

        # Delete Control Statements
        self.root_element.statements_consumed.filter(statement_type=StatementTypeEnum.CONTROL_IMPLEMENTATION.name,
                                                     sid_class=control.oscal_catalog_key,
                                                     sid=control.oscal_ctl_id
                                                     ).delete()
        control.delete()
        return control

    @transaction.atomic
<<<<<<< HEAD
    def set_security_sensitivity_level(self, security_sensitivity_level):
        """Assign Security Sensitivty level to system"""
        # Get or create the security_sensitivity_level smt for system's root_element; should only have 1 statement
        smt = Statement.objects.create(statement_type=StatementTypeEnum.SECURITY_SENSITIVITY_LEVEL.name, producer_element=self.root_element, consumer_element=self.root_element, body=security_sensitivity_level)
        return security_sensitivity_level, smt
=======
    def set_fisma_impact_level(self, fisma_impact_level):
        """Assign FISMA impact level to system"""
        # TODO: Fisma impact level is actually the security-sensitivity-level as defined in oscal ssp schema.

        # Get or create the fisma_impact_level smt for system's root_element; should only have 1 statement
        smt = Statement.objects.create(statement_type=StatementTypeEnum.FISMA_IMPACT_LEVEL.value, producer_element=self.root_element,consumer_element=self.root_element, body=fisma_impact_level)
        return fisma_impact_level, smt
>>>>>>> 5a9f3b98

    @property
    def get_security_sensitivity_level(self):
        """Assign Security Sensitivty level to system"""

        # Get or create the security_sensitivity_level smt for system's root_element; should only have 1 statement
        smt, created = Statement.objects.get_or_create(statement_type=StatementTypeEnum.SECURITY_SENSITIVITY_LEVEL.name, producer_element=self.root_element, consumer_element=self.root_element)
        security_sensitivity_level = smt.body
        return security_sensitivity_level

    @transaction.atomic
    def set_security_impact_level(self, security_impact_level):
        """Assign one or more of the System Security impact levels (e.g. confidentiality, integrity, availability)"""

        security_objective_smt = self.root_element.statements_consumed.filter(statement_type=StatementTypeEnum.SECURITY_IMPACT_LEVEL.name)
        if security_objective_smt.exists():
            security_objective_smt.update(body=security_impact_level)
        else:
            # Set the security_impact_level smt for element; should only have 1 statement
            security_objective_smt, created = Statement.objects.get_or_create(statement_type=StatementTypeEnum.SECURITY_IMPACT_LEVEL.name, producer_element=self.root_element,consumer_element=self.root_element, body=security_impact_level)
        return security_impact_level, security_objective_smt

    @property
    def get_security_impact_level(self):
        """Get one or more of the System Security impact levels (e.g. confidentiality, integrity, availability)"""

        # Get the security_impact_level smt for element; should only have 1 statement
<<<<<<< HEAD
        smt = Statement.objects.get(statement_type=StatementTypeEnum.SECURITY_IMPACT_LEVEL.name, producer_element=self.root_element, consumer_element=self.root_element)
        security_impact_level = eval(smt.body)# Evaluate string of dictionary
        return security_impact_level
=======
        try:
            smt = Statement.objects.get(statement_type=StatementTypeEnum.SECURITY_IMPACT_LEVEL.value, producer_element=self.root_element, consumer_element=self.root_element)
            security_impact_level = eval(smt.body)# Evaluate string of dictionary
            return security_impact_level
        except Statement.DoesNotExist:
            return {}
>>>>>>> 5a9f3b98

    @property
    def smts_common_controls_as_dict(self):
        common_controls = self.root_element.common_controls.all()
        smts_as_dict = {}
        for cc in common_controls:
            if cc.common_control.oscal_ctl_id in smts_as_dict:
                smts_as_dict[cc.common_control.oscal_ctl_id].append(cc)
            else:
                smts_as_dict[cc.common_control.oscal_ctl_id] = [cc]
        return smts_as_dict

    @property
    def smts_control_implementation_as_dict(self):
        smts = self.root_element.statements_consumed.filter(statement_type=StatementTypeEnum.CONTROL_IMPLEMENTATION.name).order_by('pid')
        smts_as_dict = {}
        for smt in smts:
            if smt.sid in smts_as_dict:
                smts_as_dict[smt.sid]['control_impl_smts'].append(smt)
            else:
                smts_as_dict[smt.sid] = {"control_impl_smts": [smt], "common_controls": [], "combined_smt": ""}
        return smts_as_dict

    @cached_property
    def control_implementation_as_dict(self):
        pid_current = None

        # Fetch all selected controls
        elm = self.root_element
        selected_controls = elm.controls.all().values("oscal_ctl_id", "uuid")
        # Get the smts_control_implementations ordered by part, e.g. pid
        smts = elm.statements_consumed.filter(statement_type=StatementTypeEnum.CONTROL_IMPLEMENTATION.name).order_by('pid')

        smts_as_dict = {}

        # Retrieve all of the existing statements
        for smt in smts:
            if smt.sid in smts_as_dict:
                smts_as_dict[smt.sid]['control_impl_smts'].append(smt)
            else:

                try:
                    elementcontrol = self.root_element.controls.get(oscal_ctl_id=smt.sid, oscal_catalog_key=smt.sid_class)
                    smts_as_dict[smt.sid] = {"control_impl_smts": [smt],
                                         "common_controls": [],
                                         "combined_smt": "",
                                         "elementcontrol_uuid": elementcontrol.uuid,
                                         "combined_smt_uuid": uuid.uuid4()
                                         }
                except ElementControl.DoesNotExist:
                    # Handle case where Element control does not exist
                    elementcontrol = None
                    smts_as_dict[smt.sid] = {"control_impl_smts": [smt],
                                             "common_controls": [],
                                             "combined_smt": "",
                                             "elementcontrol_uuid": None,
                                             "combined_smt_uuid": uuid.uuid4()
                                             }

            # Build combined statement

            # Define status options
            impl_statuses = ["Not implemented", "Planned", "Partially implemented", "Implemented", "Unknown"]
            status_str = ""
            for status in impl_statuses:
                if (smt.status is not None) and (smt.status.lower() == status.lower()):
                    status_str += f'[x] {status} '
                else:
                    status_str += f'<span style="color: #888;">[ ] {status}</span> '
            # Conditionally add statement part in the beginning of a block of statements related to a part
            if smt.pid != "" and smt.pid != pid_current:
                smts_as_dict[smt.sid]['combined_smt'] += f"{smt.pid}.\n"
                pid_current = smt.pid
            # DEBUG
            # TODO
            # Poor performance, at least in some instances, appears to being caused by `smt.producer_element.name`
            # parameter in the below statement.
            if smt.producer_element:
                smt_formatted = smt.body.replace('\n','<br/>')
                smts_as_dict[smt.sid]['combined_smt'] += f"<i>{smt.producer_element.name}</i><br/>{status_str}<br/><br/>{smt_formatted}<br/><br/>"
            # When "smt.producer_element.name" the provided as a fixed string (e.g, "smt.producer_element.name")
            # for testing purposes, the loop runs 3x faster
            # The reference `smt.producer_element.name` appears to be calling the database and creating poor performance
            # even where there are no statements.

        # Deprecated implementation of inherited/common controls
        # Leave commented out until we can fully delete...Greg - 2020-10-12
        # # Add in the common controls
        # for cc in self.root_element.common_controls.all():
        #     if cc.common_control.oscal_ctl_id in smts_as_dict:
        #         smts_as_dict[smt.sid]['common_controls'].append(cc)
        #     else:
        #         smts_as_dict[cc.common_control.oscal_ctl_id] = {"control_impl_smts": [], "common_controls": [cc], "combined_smt": ""}
        #     # Build combined statement
        #     smts_as_dict[cc.common_control.oscal_ctl_id]['combined_smt'] += "{}\n{}\n\n".format(cc.common_control.name, cc.common_control.body)

        # Populate any controls from assigned baseline that do not have statements
        for ec in selected_controls:
            if ec.get('oscal_ctl_id') not in smts_as_dict:
                smts_as_dict[ec.get('oscal_ctl_id')] = {"control_impl_smts": [],
                                         "common_controls": [],
                                         "combined_smt": "",
                                         "elementcontrol_uuid": ec.get('ec.uuid'),
                                         "combined_smt_uuid": uuid.uuid4()
                                         }

        # Return the dictionary
        return smts_as_dict

    @cached_property
    def controls_status_count(self):
        """Retrieve counts of control status"""

        status_list = ['Not Implemented', 'Planned', 'Partially Implemented', 'Implemented', 'Unknown']
        status_stats = {status: 0 for status in status_list}
        # Fetch all selected controls
        elm = self.root_element

        counts = Statement.objects.filter(statement_type=StatementTypeEnum.CONTROL_IMPLEMENTATION.name, status__in=status_list).values('status').order_by('status').annotate(count=Count('status'))
        status_stats.update({r['status']: r['count'] for r in counts})

        # TODO add index on statement status
        # Get overall controls addressed (e.g., covered)
        status_stats['Addressed'] = elm.statements_consumed.filter(statement_type=StatementTypeEnum.CONTROL_IMPLEMENTATION.name).values('sid').distinct().count()
        return status_stats

    @cached_property
    def poam_status_count(self):
        """Retrieve counts of poam status"""

        # Temporarily hard code status list
        status_list = ['Open', 'Closed', "In Progress"]
        # TODO
        # Get a unique filter of status list and gather on that...
        status_stats = {status: 0 for status in status_list}
        # Fetch all system POA&Ms
        counts = Statement.objects.filter(statement_type="POAM", consumer_element=self.root_element, status__in=status_list).values('status').order_by('status').annotate(
            count=Count('status'))
        status_stats.update({r['status']: r['count'] for r in counts})
        # TODO add index on statement status
        return status_stats

    # @property (See below for creation of property from method)
    def get_producer_elements(self):
        smts = self.root_element.statements_consumed.all()
        components = set()
        for smt in smts:
            if smt.producer_element:
                components.add(smt.producer_element)
        components = list(components)
        components.sort(key = lambda component:component.name)
        return components

    producer_elements = cached_property(get_producer_elements)

    def set_component_control_status(self, element, status):
        """Batch update status of system control implementation statements for a specific element."""

        self.root_element.statements_consumed.filter(producer_element=element, statement_type=StatementTypeEnum.CONTROL_IMPLEMENTATION.value).update(status=status)
        return True

class CommonControlProvider(models.Model):
    name = models.CharField(max_length=150, help_text="Name of the CommonControlProvider", unique=False)
    description = models.CharField(max_length=255, help_text="Brief description of the CommonControlProvider", unique=False)

    def __str__(self):
        return self.name

class CommonControl(auto_prefetch.Model):
    name = models.CharField(max_length=150, help_text="Name of the CommonControl", unique=False, blank=True, null=True)
    description = models.CharField(max_length=255, help_text="Brief description of the CommonControlProvider", unique=False)
    oscal_ctl_id = models.CharField(max_length=20, help_text="OSCAL formatted Control ID (e.g., au-2.3)", blank=True, null=True)
    legacy_imp_smt = models.TextField(help_text="Legacy large implementation statement", unique=False, blank=True, null=True,)
    common_control_provider =  auto_prefetch.ForeignKey(CommonControlProvider, on_delete=models.CASCADE)

    def __str__(self):
        return self.name

class ElementCommonControl(auto_prefetch.Model):
    element = auto_prefetch.ForeignKey(Element, related_name="common_controls", on_delete=models.CASCADE, help_text="The Element (e.g., System, Component, Host) to which common controls are associated.")
    common_control = auto_prefetch.ForeignKey(CommonControl, related_name="element_common_control", on_delete=models.CASCADE, help_text="The Common Control for this association.")
    oscal_ctl_id = models.CharField(max_length=20, help_text="OSCAL formatted Control ID (e.g., au-2.3)", blank=True, null=True)
    oscal_catalog_key = models.CharField(max_length=100, help_text="Catalog key from which catalog file can be derived (e.g., 'NIST_SP-800-53_rev4')", blank=True, null=True)
    created = models.DateTimeField(auto_now_add=True, db_index=True)
    updated = models.DateTimeField(auto_now=True, db_index=True)

    class Meta:
        unique_together = [('element', 'common_control', 'oscal_ctl_id', 'oscal_catalog_key')]

    def __str__(self):
        return f"'{self.element} {self.common_control} {self.oscal_ctl_id} id={self.id}'"

    def __repr__(self):
        # For debugging.
        return f"'{self.element} {self.common_control} {self.oscal_ctl_id} id={self.id}'"

class Baselines (object):
    """Represent list of baselines"""
    def __init__(self):

        self.file_path = BASELINE_PATH
        self.external_file_path = EXTERNAL_BASELINE_PATH
        self.baselines_keys = self._list_keys()
        # self.index = self._build_index()

        # Usage
            # from controls.models import Baselines
            # bs = Baselines()
            # bs.baselines_keys
            # bs53 = bs._load_json('NIST_SP-800-53_rev4')
            # bs53['moderate']['controls']
            # # Returns ['ac-1', 'ac-2', 'ac-2.1', 'ac-2.2', ...]
            # bs.get_baseline_controls('NIST_SP-800-53_rev4', 'moderate')

    def _list_files(self):
        return self.extend_external_baselines([
            'NIST_SP-800-53_rev4_baselines.json',
            # 'NIST_SP-800-53_rev5_baselines.json',
            'NIST_SP-800-171_rev1_baselines.json'
        ], "files")


    def _list_keys(self):
        return self.extend_external_baselines([
            'NIST_SP-800-53_rev4',
            # 'NIST_SP-800-53_rev5',
            'NIST_SP-800-171_rev1'
        ], "keys")


    def _load_json(self, baselines_key):
        """Read baseline file - JSON"""
        # TODO Escape baselines_key
        self.data_file = baselines_key + "_baselines.json"
        data_file = os.path.join(self.file_path, self.data_file)
        # Does file exist?
        if not os.path.isfile(data_file):
            # Check if there any external oscal baseline files
            try:
                data_file = os.path.join(self.external_file_path, self.data_file)
            except:
                print("ERROR: {} does not exist".format(data_file))
                return False
        # Load file as json
        try:
            with open(data_file, 'r') as json_file:
                data = json.load(json_file)
            return data
        except:
            print("ERROR: {} could not be read or could not be read as json".format(data_file))
            return False

    def get_baseline_controls(self, baselines_key, baseline_name):
        """Return baseline's control OSCAL control ids given baselines key and baseline name"""
        if baselines_key in self.baselines_keys:
            data = self._load_json(baselines_key)
        else:
            print("Requested baselines_key not found in baselines_key data file")
            return False
        if baseline_name in data.keys():
            return data[baseline_name]['controls']
        else:
            print("Requested baseline name not found in baselines_key data file")
            return False

    @property
    def body(self):
        return self.legacy_imp_smt


    def extend_external_baselines(self, baseline_info, extendtype):
        """
        Add external baselines to list of baselines
        """
        os.makedirs(EXTERNAL_BASELINE_PATH, exist_ok=True)
        external_baselines = [file for file in os.listdir(EXTERNAL_BASELINE_PATH) if
                  file.endswith('.json')]

        baseline_info = check_and_extend(baseline_info, external_baselines, extendtype, "_baselines")
        return baseline_info
class OrgParams(object):
    """
    Represent list of organizational defined parameters. Temporary
    class to work with default org params.
    """

    _singleton = None

    def __new__(cls):
        if cls._singleton is None:
            cls._singleton = super(OrgParams, cls).__new__(cls)
            cls._singleton.init()

        return cls._singleton

    def init(self):
        self.cache = {}

        path = Path(ORGPARAM_PATH)
        for f in path.glob("*.json"):
            name, values = self.load_param_file(f)
            if name in self.cache:
                raise Exception("Duplicate default organizational parameters name {} from {}".format(name, f))
            self.cache[name] = values

    def load_param_file(self, path):
        with path.open("r") as json_file:
            data = json.load(json_file)
            if 'name' in data and 'values' in data:
                return (data["name"], data["values"])
            else:
                raise Exception("Invalid organizational parameters file {}".format(path))

    def get_names(self):
        return self.cache.keys()

    def get_params(self, name):
        return self.cache.get(name, {})

class Poam(models.Model):
    statement = models.OneToOneField(Statement, related_name="poam", unique=False, blank=True, null=True, on_delete=models.CASCADE, help_text="The Poam details for this statement. Statement must be type Poam.")
    poam_id = models.IntegerField(unique=False, blank=True, null=True, help_text="The sequential ID for the information system.")
    controls = models.CharField(max_length=254, unique=False, blank=True, null=True, help_text="Comma delimited list of security controls affected by the weakness identified.")
    weakness_name = models.CharField(max_length=254, unique=False, blank=True, null=True, help_text="Name for the identified weakness that provides a general idea of the weakness.")
    # weakness_description is found in the Statement.body
    weakness_detection_source = models.CharField(max_length=180, unique=False, blank=True, null=True, help_text=" Name of organization, vulnerability scanner, or other entity that first identified the weakness.")
    weakness_source_identifier = models.CharField(max_length=180, unique=False, blank=True, null=True, help_text="ID or reference provided by the detection source identifying the weakness.")
    # asset_identifier is the Statement.producer_element
    remediation_plan = models.TextField(unique=False, blank=True, null=True, help_text="A high-level summary of the actions required to remediate the plan.")
    scheduled_completion_date = models.DateTimeField(db_index=True, unique=False, blank=True, null=True, help_text="Planned completion date of all milestones.")
    milestones = models.TextField(unique=False, blank=True, null=True, help_text="One or more milestones that identify specific actions to correct the weakness with an associated completion date.")
    milestone_changes = models.TextField(unique=False, blank=True, null=True, help_text="List of changes to milestones.")
    # vendor_dependency = models.CharField(max_length=254, unique=False, blank=True, null=True, help_text="Comma.")
    risk_rating_original = models.CharField(max_length=50, unique=False, blank=True, null=True, help_text="The initial risk rating of the weakness.")
    risk_rating_adjusted = models.CharField(max_length=50, unique=False, blank=True, null=True, help_text="The current or modified risk rating of the weakness.")
    poam_group = models.CharField(max_length=50, unique=False, blank=True, null=True, help_text="A name to collect related POA&Ms together.")
    # spec = JSONField(help_text="A load_modules ModuleRepository spec.", load_kwargs={'object_pairs_hook': OrderedDict})
    # Spec will hold additional values, such as: POC, resources_required, vendor_dependency


    def __str__(self):
        return "<Poam %s id=%d>" % (self.statement, self.id)

    def __repr__(self):
        # For debugging.
        return "<Poam %s id=%d>" % (self.statement, self.id)

    def get_next_poam_id(self, system):
        """Count total number of POAMS and return next linear id"""
        return Statement.objects.filter(statement_type="POAM", consumer_element=system.root_element).count()

    # TODO:
    #   - On Save be sure to replace any '\r\n' with '\n' added by round-tripping with excel

class Deployment(auto_prefetch.Model):
    name = models.CharField(max_length=250, help_text="Name of the deployment", unique=False, blank=False, null=False)
    description = models.CharField(max_length=255, help_text="Brief description of the deployment", unique=False, blank=False, null=False)
    created = models.DateTimeField(auto_now_add=True, db_index=True)
    updated = models.DateTimeField(auto_now=True, db_index=True)
    uuid = models.UUIDField(default=uuid.uuid4, editable=True, help_text="A UUID (a unique identifier) for the deployment.")
    system = auto_prefetch.ForeignKey('System', related_name='deployments', on_delete=models.CASCADE, blank=True, null=True, help_text="The system associated with the deployment")
    inventory_items = JSONField(blank=True, null=True,
        help_text="JSON object representing the inventory items in a deployment.")
    history = HistoricalRecords(cascade_delete_history=True)

    # Notes
    #
    # Retrieve System Deployment
    #    from controls.models import *
    #    s = System.objects.get(pk=11)
    #    s.deployments.all()
    #    # returns <QuerySet ['ac-2 id=1', 'ac-3 id=2', 'au-2 id=3']>
    #

    def __str__(self):
        return "'%s id=%d'" % (self.name, self.id)

    def __repr__(self):
        # For debugging.
        return "'%s id=%d'" % (self.name, self.id)

    def get_absolute_url(self):
        return "/systems/%d/deployments" % (self.system.id)

class SystemAssessmentResult(auto_prefetch.Model):
    name = models.CharField(max_length=250, help_text="Name of the system assessment result", unique=False, blank=False, null=False)
    description = models.CharField(max_length=255, help_text="Brief description of the system assessment result", unique=False, blank=True, null=True)
    created = models.DateTimeField(auto_now_add=True, db_index=True)
    updated = models.DateTimeField(auto_now=True, db_index=True)
    uuid = models.UUIDField(default=uuid.uuid4, editable=True, help_text="A UUID (a unique identifier) for the system assessment result.")
    system = auto_prefetch.ForeignKey('System', related_name='system_assessment_result', on_delete=models.CASCADE, blank=True, null=True, help_text="The system associated with the system assessment result")
    deployment = auto_prefetch.ForeignKey(Deployment, related_name="assessment_results",
        unique=False, blank=True, null=True, on_delete=models.SET_NULL,
        help_text="The deployment associated with the assessment result.")
    assessment_results = JSONField(blank=True, null=True,
        help_text="JSON object representing the system assessment results associated with a deployment.")
    history = HistoricalRecords(cascade_delete_history=True)

    def __str__(self):
        return "<SystemAssesmentResult %s id=%d>" % (self.system, self.id)

    def __repr__(self):
        # For debugging.
        return "<SystemAssesmentResult %s id=%d>" % (self.system, self.id)

# Individual statement Model
# class AssessmentResult(models.Model):
#     statement = models.OneToOneField(Statement, related_name="assessment_result",
#         unique=False, blank=True, null=True, on_delete=models.CASCADE,
#         help_text="The assessment results details for this statement. Statement must be type 'assessment_result'.")
#     deployment = auto_prefetch.ForeignKey(Deployment, related_name="assessment_results",
#         unique=False, blank=True, null=True, on_delete=models.SET_NULL,
#         help_text="The deployment associated with the assessment result.")
#     # reporter = auto_prefetch.ForeignKey(Reporter, on_delete=models.CASCADE)
#     # inventory_item_uuid = models.UUIDField(default=None, editable=True, unique=False, blank=True, null=True,
#         # help_text="UUID of the inventory item.")
#     # data = JSONField(blank=True, null=True,
#     #     help_text="JSON object representing the inventory item's assessment results.")
#     ar_type = models.CharField(max_length=150, unique=False, blank=True, null=True,
#         help_text="Assessment results type.")
#     generated = models.DateTimeField(db_index=True)
#     # history = HistoricalRecords(cascade_delete_history=True)


#     def __str__(self):
#         return "<AssesmentResult %s id=%d>" % (self.statement, self.id)

#     def __repr__(self):
#         # For debugging.
#         return "<AssesmentResult %s id=%d>" % (self.statement, self.id)
<|MERGE_RESOLUTION|>--- conflicted
+++ resolved
@@ -130,18 +130,9 @@
     def create_system_control_smt_from_component_prototype_smt(self, consumer_element_id):
         """Creates a control_implementation statement instance for a system's root_element from an existing control implementation prototype statement"""
 
-<<<<<<< HEAD
-        # TODO: Check statement is a prototype
-
-        # System already has instance of the control_implementation statement
-        # TODO: write check for this logic
-        # Get all statements for consumer element so we can identify
-        smts_existing = Statement.objects.filter(consumer_element__id = consumer_element_id, statement_type=StatementTypeEnum.CONTROL_IMPLEMENTATION.name).select_related('prototype')
-=======
         # Check statement is a prototype
         if self.statement_type != StatementTypeEnum.CONTROL_IMPLEMENTATION_PROTOTYPE.value:
             return None
->>>>>>> 5a9f3b98
 
         # Return if statement already has instance associated with consumer_element
         if self.instances.filter(consumer_element__id=consumer_element_id).exists():
@@ -550,21 +541,12 @@
         return control
 
     @transaction.atomic
-<<<<<<< HEAD
     def set_security_sensitivity_level(self, security_sensitivity_level):
         """Assign Security Sensitivty level to system"""
         # Get or create the security_sensitivity_level smt for system's root_element; should only have 1 statement
         smt = Statement.objects.create(statement_type=StatementTypeEnum.SECURITY_SENSITIVITY_LEVEL.name, producer_element=self.root_element, consumer_element=self.root_element, body=security_sensitivity_level)
         return security_sensitivity_level, smt
-=======
-    def set_fisma_impact_level(self, fisma_impact_level):
-        """Assign FISMA impact level to system"""
-        # TODO: Fisma impact level is actually the security-sensitivity-level as defined in oscal ssp schema.
-
-        # Get or create the fisma_impact_level smt for system's root_element; should only have 1 statement
-        smt = Statement.objects.create(statement_type=StatementTypeEnum.FISMA_IMPACT_LEVEL.value, producer_element=self.root_element,consumer_element=self.root_element, body=fisma_impact_level)
-        return fisma_impact_level, smt
->>>>>>> 5a9f3b98
+
 
     @property
     def get_security_sensitivity_level(self):
@@ -592,18 +574,13 @@
         """Get one or more of the System Security impact levels (e.g. confidentiality, integrity, availability)"""
 
         # Get the security_impact_level smt for element; should only have 1 statement
-<<<<<<< HEAD
-        smt = Statement.objects.get(statement_type=StatementTypeEnum.SECURITY_IMPACT_LEVEL.name, producer_element=self.root_element, consumer_element=self.root_element)
-        security_impact_level = eval(smt.body)# Evaluate string of dictionary
-        return security_impact_level
-=======
         try:
             smt = Statement.objects.get(statement_type=StatementTypeEnum.SECURITY_IMPACT_LEVEL.value, producer_element=self.root_element, consumer_element=self.root_element)
             security_impact_level = eval(smt.body)# Evaluate string of dictionary
             return security_impact_level
         except Statement.DoesNotExist:
             return {}
->>>>>>> 5a9f3b98
+
 
     @property
     def smts_common_controls_as_dict(self):
