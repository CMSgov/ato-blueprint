--- conflicted
+++ resolved
@@ -7,12 +7,9 @@
                                 get_users_with_perms, remove_perm)
 from .oscal import Catalogs, Catalog
 import uuid
-<<<<<<< HEAD
 import tools.diff_match_patch.python3 as dmp_module
-
-=======
 from copy import deepcopy
->>>>>>> 3adc67f0
+
 BASELINE_PATH = os.path.join(os.path.dirname(__file__),'data','baselines')
 
 class Statement(models.Model):
@@ -74,10 +71,6 @@
             # Prototype already exists for statement
             return self.prototype
             # check if prototype content is the same, report error if not, or overwrite if permission approved
-<<<<<<< HEAD
-        from copy import deepcopy
-=======
->>>>>>> 3adc67f0
         prototype = deepcopy(self)
         prototype.statement_type="control_implementation_prototype"
         prototype.consumer_element_id = None
@@ -95,10 +88,6 @@
         #     # Prototype already exists for statement
         #     return self.prototype
         #     # check if prototype content is the same, report error if not, or overwrite if permission approved
-<<<<<<< HEAD
-        from copy import deepcopy
-=======
->>>>>>> 3adc67f0
         instance = deepcopy(self)
         instance.statement_type="control_implementation"
         instance.consumer_element_id = consumer_element_id
@@ -108,7 +97,6 @@
         instance.save()
         return instance
 
-<<<<<<< HEAD
     @property
     def prototype_synched(self):
         """Return True if statement of type `control_implementation` and its prototype"""
@@ -146,8 +134,6 @@
         diff = dmp.diff_main(self.prototype.body, self.body)
         return dmp.diff_prettyHtml(diff)
 
-=======
->>>>>>> 3adc67f0
     # TODO:c
     #   - On Save be sure to replace any '\r\n' with '\n' added by round-tripping with excel
 
