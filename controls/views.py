from collections import defaultdict

from django.urls import reverse_lazy

from django.conf import settings
from django.contrib import messages
<<<<<<< HEAD
from django.shortcuts import render, get_object_or_404
=======
from django.contrib.messages.views import SuccessMessageMixin
from django.shortcuts import render
>>>>>>> 83c33f89
from django.http import Http404, HttpResponse, HttpResponseRedirect, HttpResponseForbidden, JsonResponse, \
    HttpResponseNotAllowed
from django.forms import ModelForm
from django.views import View
from django.utils.text import slugify
from siteapp.models import Project, User, Organization
from siteapp.forms import PortfolioForm, ProjectForm
from datetime import datetime, timezone
from .oscal import Catalog, Catalogs
import json, rtyaml, shutil, re, os
from .utilities import *
from .models import *
from system_settings.models import SystemSettings
from guardian.shortcuts import (assign_perm, get_objects_for_user,
                                get_perms_for_model, get_user_perms,
                                get_users_with_perms, remove_perm)

from pathlib import PurePath
import logging
logging.basicConfig()
import structlog
from structlog import get_logger
from structlog.stdlib import LoggerFactory
structlog.configure(logger_factory=LoggerFactory())
structlog.configure(processors=[structlog.processors.JSONRenderer()])
logger = get_logger()

def test(request):
    # Simple test page of routing for controls
    output = "Test works."
    html = "<html><body><p>{}</p></body></html>".format(output)
    return HttpResponse(html)

def index(request):
    """Index page for controls"""

    # Get catalog
    catalog = Catalog()
    cg_flat = catalog.get_flattened_controls_all_as_dict()
    control_groups = catalog.get_groups()
    context = {
        "catalog": catalog,
        "control": None,
        "common_controls": None,
        "control_groups": control_groups
    }
    return render(request, "controls/index.html", context)

def catalogs(request):
    """Index page for catalogs"""

    context = {
        "catalogs": Catalogs(),
        "project_form": ProjectForm(request.user),
    }
    return render(request, "controls/index-catalogs.html", context)

def catalog(request, catalog_key, system_id=None):
    """Index page for controls"""

    if system_id is None:
        system = None
    else:
        system = System.objects.get(pk=system_id)

    # Get catalog
    catalog = Catalog(catalog_key)
    cg_flat = catalog.get_flattened_controls_all_as_dict()
    control_groups = catalog.get_groups()
    context = {
        "catalog": catalog,
        "control": None,
        "common_controls": None,
        "system": system,
        "control_groups": control_groups,
        "project_form": ProjectForm(request.user),
    }
    return render(request, "controls/index.html", context)

def group(request, catalog_key, g_id):
    """Temporary index page for catalog control group"""

    # Get catalog
    catalog = Catalog(catalog_key)
    cg_flat = catalog.get_flattened_controls_all_as_dict()
    control_groups = catalog.get_groups()
    group = None
    # Get group/family of controls
    for g in control_groups:
        if g['id'].lower() == g_id:
            group = g
            break

    context = {
        "catalog": catalog,
        "control": None,
        "common_controls": None,
        "control_groups": control_groups,
        "group": group,
        "project_form": ProjectForm(request.user),
    }
    return render(request, "controls/index-group.html", context)

def control(request, catalog_key, cl_id):
    """Control detail view"""
    cl_id = oscalize_control_id(cl_id)
    catalog_key = oscalize_catalog_key(catalog_key)

    # Get catalog
    catalog = Catalog(catalog_key)
    cg_flat = catalog.get_flattened_controls_all_as_dict()

    # Handle properly formatted control id that does not exist
    if cl_id.lower() not in cg_flat:
        return render(request, "controls/detail.html", {"catalog": catalog,"control": {}})
    # Get and return the control
    context = {
        "catalog": catalog,
        "control": cg_flat[cl_id.lower()],
        "project_form": ProjectForm(request.user),
    }
    return render(request, "controls/detail.html", context)

def controls_selected(request, system_id):
    """Display System's selected controls view"""

    # Retrieve identified System
    system = System.objects.get(id=system_id)
    # Retrieve related selected controls if user has permission on system
    if request.user.has_perm('view_system', system):
        # Retrieve primary system Project
        # Temporarily assume only one project and get first project
        project = system.projects.all()[0]
        controls = system.root_element.controls.all()
        impl_smts = system.root_element.statements_consumed.all()

        # sort controls
        controls = list(controls)
        controls.sort(key=lambda control: control.get_flattened_oscal_control_as_dict()['sort_id'])
        # controls.sort(key = lambda control:list(reversed(control.get_flattened_oscal_control_as_dict()['sort_id'])))

        impl_smts_count = {}
        ikeys = system.smts_control_implementation_as_dict.keys()
        for c in controls:
            impl_smts_count[c.oscal_ctl_id] = 0
            if c.oscal_ctl_id in ikeys:
                impl_smts_count[c.oscal_ctl_id] = len(
                    system.smts_control_implementation_as_dict[c.oscal_ctl_id]['control_impl_smts'])

        # Return the controls
        context = {
            "system": system,
            "project": project,
            "controls": controls,
            "impl_smts_count": impl_smts_count,
            "enable_experimental_opencontrol": SystemSettings.enable_experimental_opencontrol,
            "enable_experimental_oscal": SystemSettings.enable_experimental_oscal,
            "project_form": ProjectForm(request.user),
        }
        return render(request, "systems/controls_selected.html", context)
    else:
        # User does not have permission to this system
        raise Http404

def controls_updated(request, system_id):
    """Display System's statements by updated date in reverse chronological order"""

    # Retrieve identified System
    system = System.objects.get(id=system_id)
    # Retrieve related selected controls if user has permission on system
    if request.user.has_perm('view_system', system):
        # Retrieve primary system Project
        # Temporarily assume only one project and get first project
        project = system.projects.all()[0]
        controls = system.root_element.controls.all()
        impl_smts = system.root_element.statements_consumed.all()

        impl_smts_count = {}
        ikeys = system.smts_control_implementation_as_dict.keys()
        for c in controls:
            impl_smts_count[c.oscal_ctl_id] = 0
            if c.oscal_ctl_id in ikeys:
                impl_smts_count[c.oscal_ctl_id] = len(
                    system.smts_control_implementation_as_dict[c.oscal_ctl_id]['control_impl_smts'])

        # Return the controls
        context = {
            "system": system,
            "project": project,
            "controls": controls,
            "impl_smts_count": impl_smts_count,
            "enable_experimental_opencontrol": SystemSettings.enable_experimental_opencontrol,
            "enable_experimental_oscal": SystemSettings.enable_experimental_oscal,
            "project_form": ProjectForm(request.user),
        }
        return render(request, "systems/controls_updated.html", context)
    else:
        # User does not have permission to this system
        raise Http404

def rename_element(request,element_id):
    """Update the component's name
    Args:
        request ([HttpRequest]): The network request
    component_id ([int|str]): The id of the component
    Returns:
        [JsonResponse]: Either a ok status or an error 
    """
    try:
        new_name = request.POST.get("name", "").strip() or None
        element = get_object_or_404(Element, id=element_id)
        element.name = new_name
        element.save()
        logger.info(
            event="rename_element",
            element={"id": element.id, "new_name": new_name}
        )
        return JsonResponse({ "status": "ok" }) 
    except:
        import sys
        return JsonResponse({ "status": "error", "message": sys.exc_info() })


def components_selected(request, system_id):
    """Display System's selected components view"""

    # Retrieve identified System
    system = System.objects.get(id=system_id)
    # Retrieve related selected controls if user has permission on system
    if request.user.has_perm('view_system', system):
        # Retrieve primary system Project
        # Temporarily assume only one project and get first project
        project = system.projects.all()[0]

        # Return the components
        context = {
            "system": system,
            "project": project,
            "elements": Element.objects.all().exclude(element_type='system'),
            "project_form": ProjectForm(request.user),
        }
        return render(request, "systems/components_selected.html", context)
    else:
        # User does not have permission to this system
        raise Http404

def component_library(request):
    """Display the library of components"""

    context = {
            "elements": Element.objects.all().exclude(element_type='system'),
        }
    return render(request, "components/component_library.html", context)

class ComponentSerializer(object):

    def __init__(self, element, impl_smts):
        self.element = element
        self.impl_smts = impl_smts

class OSCALComponentSerializer(ComponentSerializer):

    def as_json(self):
        # Build OSCAL
        # Example: https://github.com/usnistgov/OSCAL/blob/master/src/content/ssp-example/json/example-component.json
        uuid = str(self.element.uuid)
        control_implementations = []
        of = {
            "component-definition": {
                "metadata": {
                    "title": "{} Component-to-Control Narratives".format(self.element.name),
                    "published": datetime.now(timezone.utc).replace(microsecond=0).isoformat(),
                    "last-modified": self.element.updated.replace(microsecond=0).isoformat(),
                    "version": "string",
                    "oscal-version": "1.0.0-milestone2",
                },
                "components": {
                    uuid: {
                        "name": self.element.name,
                        "component-type": self.element.element_type or "software",
                        "title": self.element.full_name or "",
                        "description": self.element.description,
                        "control-implementations": control_implementations
                    }
                }
            },
            "back-matter": []
        }

        # create requirements and organize by source (sid_class)

        by_class = defaultdict(list)
        
        for smt in self.impl_smts:
            requirement = {
                "uuid": str(smt.uuid),
                "control-id": smt.sid,
                "description": smt.body,
                "remarks": smt.remarks
            }
            # if there is a part ID, add it as a label property
            if smt.pid:
                requirement['properties'] = dict(name='label', value=smt.pid)
            by_class[smt.sid_class].append(requirement)

        for sid_class, requirements in by_class.items():
            control_implementation = {
                "uuid": requirements[0]['uuid'], # REMIND: need a real UUID?
                "source": sid_class,
                "description": f"Partial implementation of {sid_class}",
                "implemented-requirements": [req for req in requirements]
            }
            control_implementations.append(control_implementation)

        oscal_string = json.dumps(of, sort_keys=False, indent=2)
        return oscal_string

class OpenControlComponentSerializer(ComponentSerializer):

    def as_yaml(self):
        ocf = {
                "name": self.element.name,
                "schema_version": "3.0.0",
                "documentation_complete": False,
                "satisfies": []
               }

        satisfies_smts = ocf["satisfies"]
        for smt in self.impl_smts:
            my_dict = {
                "control_key": smt.sid.upper(),
                "control_name": smt.catalog_control_as_dict['title'],
                "standard_key": smt.sid_class,
                "covered_by": [],
                "security_control_type": "Hybrid | Inherited | ...",
                "narrative": [
                    {"text": smt.body}
                ],
                "remarks": [
                    {"text": smt.remarks}
                ]
            }
            satisfies_smts.append(my_dict)
        opencontrol_string = rtyaml.dump(ocf)
        return opencontrol_string

def system_element(request, system_id, element_id):
    """Display System's selected element detail view"""

    # Retrieve identified System
    system = System.objects.get(id=system_id)
    # Retrieve related selected controls if user has permission on system
    if request.user.has_perm('view_system', system):
        # Retrieve primary system Project
        # Temporarily assume only one project and get first project
        project = system.projects.all()[0]

        # Retrieve element
        element = Element.objects.get(id=element_id)

        # Retrieve impl_smts produced by element and consumed by system
        # Get the impl_smts contributed by this component to system
        impl_smts = element.statements_produced.filter(consumer_element=system.root_element)

        # Retrieve used catalog_key
        catalog_key = impl_smts[0].sid_class

        # Retrieve control ids
        catalog_controls = Catalog.GetInstance(catalog_key=catalog_key).get_controls_all()

        # Build OSCAL and OpenControl
        oscal_string = OSCALComponentSerializer(element, impl_smts).as_json()
        opencontrol_string = OpenControlComponentSerializer(element, impl_smts).as_yaml()

        # Return the system's element information
        context = {
            "system": system,
            "project": project,
            "element": element,
            "impl_smts": impl_smts,
            "catalog_controls": catalog_controls,
            "catalog_key": catalog_key,
            "oscal": oscal_string,
            "enable_experimental_opencontrol": SystemSettings.enable_experimental_opencontrol,
            "enable_experimental_oscal": SystemSettings.enable_experimental_oscal,
            "opencontrol": opencontrol_string,
            "project_form": ProjectForm(request.user),
        }
        return render(request, "systems/element_detail_tabs.html", context)

def component_library_component(request, element_id):
    """Display certified component's element detail view"""

    # Retrieve element
    element = Element.objects.get(id=element_id)

    # Retrieve impl_smts produced by element and consumed by system
    # Get the impl_smts contributed by this component to system
    impl_smts = element.statements_produced.filter(statement_type="control_implementation_prototype")
    
    if len(impl_smts) < 1:
        context = {
            "element": element,
            "impl_smts": impl_smts,
            "is_admin": request.user.is_superuser,
            "enable_experimental_opencontrol": SystemSettings.enable_experimental_opencontrol,
            "enable_experimental_oscal": SystemSettings.enable_experimental_oscal,
        }
        return render(request, "components/element_detail_tabs.html", context)

    # TODO: We may have multiple catalogs in this case in the future
    # Retrieve used catalog_key
    catalog_key = impl_smts[0].sid_class

    # Retrieve control ids
    catalog_controls = Catalog.GetInstance(catalog_key=catalog_key).get_controls_all()

    # Build OSCAL and OpenControl
    oscal_string = OSCALComponentSerializer(element, impl_smts).as_json()
    opencontrol_string = OpenControlComponentSerializer(element, impl_smts).as_yaml()

    # Return the system's element information
    context = {
        "element": element,
        "impl_smts": impl_smts,
        "catalog_controls": catalog_controls,
        "catalog_key": catalog_key,
        "oscal": oscal_string,
        "is_admin": request.user.is_superuser,
        "enable_experimental_opencontrol": SystemSettings.enable_experimental_opencontrol,
        "enable_experimental_oscal": SystemSettings.enable_experimental_oscal,
        "opencontrol": opencontrol_string,
        # "project_form": ProjectForm(request.user),
    }
    return render(request, "components/element_detail_tabs.html", context)

def component_library_component_copy(request, element_id):
    """Copy a component"""

    # Retrieve element
    element = Element.objects.get(id=element_id)

    e_copy = element.copy()

    # Create message to display to user
    messages.add_message(request, messages.INFO,
                         'Component "{}" copied to "{}".'.format(element.name, e_copy.name))

    # Redirect to the new page for the component
    return HttpResponseRedirect("/controls/components/{}".format(e_copy.id))

def system_element_download_oscal_json(request, system_id, element_id):
    # Retrieve identified System
    system = System.objects.get(id=system_id)
    # Retrieve related selected controls if user has permission on system
    if request.user.has_perm('view_system', system):
        # Retrieve primary system Project
        # Temporarily assume only one project and get first project
        project = system.projects.all()[0]

        # Retrieve element
        element = Element.objects.get(id=element_id)

        # Retrieve impl_smts produced by element and consumed by system
        # Get the impl_smts contributed by this component to system
        impl_smts = element.statements_produced.filter(consumer_element=system.root_element)

        response = HttpResponse(content_type="application/json")
        filename = str(PurePath(slugify(element.name)).with_suffix('.json'))
        response['Content-Disposition'] = f'attachment; filename="{filename}"'
        body = OSCALComponentSerializer(element, impl_smts).as_json()
        response.write(body)

        return response

def controls_selected_export_xacta_xslx(request, system_id):
    """Export System's selected controls compatible with Xacta 360"""

    # Retrieve identified System
    system = System.objects.get(id=system_id)
    # Retrieve related selected controls if user has permission on system
    if request.user.has_perm('view_system', system):
        # Retrieve primary system Project
        # Temporarily assume only one project and get first project
        project = system.projects.all()[0]
        controls = system.root_element.controls.all()

        # Retrieve any related Implementation Statements
        impl_smts = system.root_element.statements_consumed.all()
        impl_smts_by_sid = {}
        for smt in impl_smts:
            if smt.sid in impl_smts_by_sid:
                impl_smts_by_sid[smt.sid].append(smt)
            else:
                impl_smts_by_sid[smt.sid] = [smt]

        for control in controls:
            # print(control)
            if control.oscal_ctl_id in impl_smts_by_sid:
                setattr(control, 'impl_smts', impl_smts_by_sid[control.oscal_ctl_id])
                # print(control.oscal_ctl_id, control.impl_smts)
            else:
                setattr(control, 'impl_smts', None)

        from openpyxl import Workbook
        from openpyxl.styles import Border, Side, PatternFill, Font, GradientFill, Alignment
        from tempfile import NamedTemporaryFile

        wb = Workbook()
        ws = wb.active
        # create alignment style
        wrap_alignment = Alignment(wrap_text=True)
        ws.title = "Controls_Implementation"

        # Add in field name row
        # Paragraph/ReqID
        c = ws.cell(row=1, column=1, value="Paragraph/ReqID")
        c.fill = PatternFill("solid", fgColor="5599FE")
        c.font = Font(color="FFFFFF", bold=True)
        c.border = Border(left=Side(border_style="thin", color="444444"), right=Side(border_style="thin", color="444444"),
                          bottom=Side(border_style="thin", color="444444"),
                          outline=Side(border_style="thin", color="444444"))

        # Stated Requirement (Control statement/Requirement)
        c = ws.cell(row=1, column=2, value="Title")
        c.fill = PatternFill("solid", fgColor="5599FE")
        c.font = Font(color="FFFFFF", bold=True)
        ws.column_dimensions['B'].width = 30
        c.border = Border(right=Side(border_style="thin", color="444444"), bottom=Side(border_style="thin", color="444444"),
                          outline=Side(border_style="thin", color="444444"))

        # Private Implementation
        c = ws.cell(row=1, column=3, value="Private Implementation")
        c.fill = PatternFill("solid", fgColor="5599FE")
        c.font = Font(color="FFFFFF", bold=True)
        ws.column_dimensions['C'].width = 80
        c.border = Border(right=Side(border_style="thin", color="444444"), bottom=Side(border_style="thin", color="444444"),
                          outline=Side(border_style="thin", color="444444"))

        # Public Implementation
        c = ws.cell(row=1, column=4, value="Public Implementation")
        c.fill = PatternFill("solid", fgColor="5599FE")
        c.font = Font(color="FFFFFF", bold=True)
        ws.column_dimensions['D'].width = 80
        c.border = Border(right=Side(border_style="thin", color="444444"), bottom=Side(border_style="thin", color="444444"),
                          outline=Side(border_style="thin", color="444444"))

        # Notes
        c = ws.cell(row=1, column=5, value="Notes")
        ws.column_dimensions['E'].width = 60
        c.fill = PatternFill("solid", fgColor="5599FE")
        c.font = Font(color="FFFFFF", bold=True)
        c.border = Border(right=Side(border_style="thin", color="444444"), bottom=Side(border_style="thin", color="444444"),
                          outline=Side(border_style="thin", color="444444"))

        # Status ["Implemented", "Planned"]
        c = ws.cell(row=1, column=6, value="Status")
        ws.column_dimensions['F'].width = 15
        c.fill = PatternFill("solid", fgColor="5599FE")
        c.font = Font(color="FFFFFF", bold=True)
        c.border = Border(right=Side(border_style="thin", color="444444"), bottom=Side(border_style="thin", color="444444"),
                          outline=Side(border_style="thin", color="444444"))

        # Expected Completion (expected implementation)
        c = ws.cell(row=1, column=7, value="Expected Completion")
        ws.column_dimensions['G'].width = 20
        c.fill = PatternFill("solid", fgColor="5599FE")
        c.font = Font(color="FFFFFF", bold=True)
        c.border = Border(right=Side(border_style="thin", color="444444"), bottom=Side(border_style="thin", color="444444"),
                          outline=Side(border_style="thin", color="444444"))

        # Class ["Management", "Operational", "Technical",
        c = ws.cell(row=1, column=8, value="Class")
        ws.column_dimensions['H'].width = 15
        c.fill = PatternFill("solid", fgColor="5599FE")
        c.font = Font(color="FFFFFF", bold=True)
        c.border = Border(right=Side(border_style="thin", color="444444"), bottom=Side(border_style="thin", color="444444"),
                          outline=Side(border_style="thin", color="444444"))

        # Priority ["p0", "P1", "P2", "P3"]
        c = ws.cell(row=1, column=9, value="Priority")
        ws.column_dimensions['I'].width = 15
        c.fill = PatternFill("solid", fgColor="5599FE")
        c.font = Font(color="FFFFFF", bold=True)
        c.border = Border(right=Side(border_style="thin", color="444444"), bottom=Side(border_style="thin", color="444444"),
                          outline=Side(border_style="thin", color="444444"))

        # Responsible Entities
        c = ws.cell(row=1, column=10, value="Responsible Entities")
        ws.column_dimensions['J'].width = 20
        c.fill = PatternFill("solid", fgColor="5599FE")
        c.font = Font(color="FFFFFF", bold=True)
        c.border = Border(right=Side(border_style="thin", color="444444"), bottom=Side(border_style="thin", color="444444"),
                          outline=Side(border_style="thin", color="444444"))

        # Control Owner(s)
        c = ws.cell(row=1, column=11, value="Control Owner(s)")
        ws.column_dimensions['K'].width = 15
        c.fill = PatternFill("solid", fgColor="5599FE")
        c.font = Font(color="FFFFFF", bold=True)
        c.border = Border(right=Side(border_style="thin", color="444444"), bottom=Side(border_style="thin", color="444444"),
                          outline=Side(border_style="thin", color="444444"))

        # Type ["System-Specific", "Hybrid", "Inherited", "Common", "blank"]
        c = ws.cell(row=1, column=12, value="Type")
        ws.column_dimensions['L'].width = 15
        c.fill = PatternFill("solid", fgColor="5599FE")
        c.font = Font(color="FFFFFF", bold=True)
        c.border = Border(right=Side(border_style="thin", color="444444"), bottom=Side(border_style="thin", color="444444"),
                          outline=Side(border_style="thin", color="444444"))

        # Inherited From
        c = ws.cell(row=1, column=13, value="Inherited From")
        ws.column_dimensions['M'].width = 20
        c.fill = PatternFill("solid", fgColor="5599FE")
        c.font = Font(color="FFFFFF", bold=True)
        c.border = Border(right=Side(border_style="thin", color="444444"), bottom=Side(border_style="thin", color="444444"),
                          outline=Side(border_style="thin", color="444444"))

        # Provide As ["Do Not Share", "blank"]
        c = ws.cell(row=1, column=14, value="Provide As")
        ws.column_dimensions['N'].width = 15
        c.fill = PatternFill("solid", fgColor="5599FE")
        c.font = Font(color="FFFFFF", bold=True)
        c.border = Border(right=Side(border_style="thin", color="444444"), bottom=Side(border_style="thin", color="444444"),
                          outline=Side(border_style="thin", color="444444"))

        # Evaluation Status ["Evaluated", "Expired", "Not Evaluated", "Unknown", "blank"]
        c = ws.cell(row=1, column=15, value="Evaluation Status")
        ws.column_dimensions['O'].width = 15
        c.fill = PatternFill("solid", fgColor="5599FE")
        c.font = Font(color="FFFFFF", bold=True)
        c.border = Border(right=Side(border_style="thin", color="444444"), bottom=Side(border_style="thin", color="444444"),
                          outline=Side(border_style="thin", color="444444"))

        # Control Origination
        c = ws.cell(row=1, column=16, value="Control Origination")
        ws.column_dimensions['P'].width = 15
        c.fill = PatternFill("solid", fgColor="5599FE")
        c.font = Font(color="FFFFFF", bold=True)
        c.border = Border(right=Side(border_style="thin", color="444444"), bottom=Side(border_style="thin", color="444444"),
                          outline=Side(border_style="thin", color="444444"))

        # History
        c = ws.cell(row=1, column=17, value="History")
        ws.column_dimensions['Q'].width = 15
        c.fill = PatternFill("solid", fgColor="5599FE")
        c.font = Font(color="FFFFFF", bold=True)
        c.border = Border(right=Side(border_style="thin", color="444444"), bottom=Side(border_style="thin", color="444444"),
                          outline=Side(border_style="thin", color="444444"))

        for row in range(2, len(controls) + 1):
            control = controls[row - 2]

            # Paragraph/ReqID
            c = ws.cell(row=row, column=1, value=control.get_flattened_oscal_control_as_dict()['id_display'].upper())
            c.fill = PatternFill("solid", fgColor="FFFF99")
            c.alignment = Alignment(vertical='top', wrapText=True)
            c.border = Border(left=Side(border_style="thin", color="444444"),
                              right=Side(border_style="thin", color="444444"),
                              bottom=Side(border_style="thin", color="444444"),
                              outline=Side(border_style="thin", color="444444"))

            # Title
            c = ws.cell(row=row, column=2, value=control.get_flattened_oscal_control_as_dict()['title'])
            c.fill = PatternFill("solid", fgColor="FFFF99")
            c.alignment = Alignment(vertical='top', wrapText=True)
            c.border = Border(right=Side(border_style="thin", color="444444"),
                              bottom=Side(border_style="thin", color="444444"),
                              outline=Side(border_style="thin", color="444444"))

            # Private Implementation
            smt_combined = ""
            if control.impl_smts:
                for smt in control.impl_smts:
                    smt_combined += smt.body
            c = ws.cell(row=row, column=3, value=smt_combined)
            c.alignment = Alignment(vertical='top', wrapText=True)
            c.border = Border(right=Side(border_style="thin", color="444444"),
                              bottom=Side(border_style="thin", color="444444"),
                              outline=Side(border_style="thin", color="444444"))

            # Public Implementation
            c.alignment = Alignment(vertical='top', wrapText=True)
            c.border = Border(right=Side(border_style="thin", color="444444"),
                              bottom=Side(border_style="thin", color="444444"),
                              outline=Side(border_style="thin", color="444444"))

            # Notes
            c = ws.cell(row=1, column=5, value="Notes")
            c.border = Border(right=Side(border_style="thin", color="444444"),
                              bottom=Side(border_style="thin", color="444444"),
                              outline=Side(border_style="thin", color="444444"))

            # Status ["Implemented", "Planned"]
            c = ws.cell(row=1, column=6, value="Status")
            c.border = Border(right=Side(border_style="thin", color="444444"),
                              bottom=Side(border_style="thin", color="444444"),
                              outline=Side(border_style="thin", color="444444"))

            # Expected Completion (expected implementation)
            c = ws.cell(row=1, column=7, value="Expected Completion")
            c.border = Border(right=Side(border_style="thin", color="444444"),
                              bottom=Side(border_style="thin", color="444444"),
                              outline=Side(border_style="thin", color="444444"))

            # Class ["Management", "Operational", "Technical",
            c = ws.cell(row=1, column=8, value="Class")
            c.border = Border(right=Side(border_style="thin", color="444444"),
                              bottom=Side(border_style="thin", color="444444"),
                              outline=Side(border_style="thin", color="444444"))

            # Priority ["p0", "P1", "P2", "P3"]
            c = ws.cell(row=1, column=9, value="Priority")
            c.border = Border(right=Side(border_style="thin", color="444444"),
                              bottom=Side(border_style="thin", color="444444"),
                              outline=Side(border_style="thin", color="444444"))

            # Responsible Entities
            c = ws.cell(row=1, column=10, value="Responsible Entities")
            c.border = Border(right=Side(border_style="thin", color="444444"),
                              bottom=Side(border_style="thin", color="444444"),
                              outline=Side(border_style="thin", color="444444"))

            # Control Owner(s)
            c = ws.cell(row=1, column=11, value="Control Owner(s)")
            c.border = Border(right=Side(border_style="thin", color="444444"),
                              bottom=Side(border_style="thin", color="444444"),
                              outline=Side(border_style="thin", color="444444"))

            # Type ["System-Specific", "Hybrid", "Inherited", "Common", "blank"]
            c = ws.cell(row=1, column=12, value="Type")
            c.border = Border(right=Side(border_style="thin", color="444444"),
                              bottom=Side(border_style="thin", color="444444"),
                              outline=Side(border_style="thin", color="444444"))

            # Inherited From
            c = ws.cell(row=1, column=13, value="Inherited From")
            c.border = Border(right=Side(border_style="thin", color="444444"),
                              bottom=Side(border_style="thin", color="444444"),
                              outline=Side(border_style="thin", color="444444"))

            # Provide As ["Do Not Share", "blank"]
            c = ws.cell(row=1, column=14, value="Provide As")
            c.border = Border(right=Side(border_style="thin", color="444444"),
                              bottom=Side(border_style="thin", color="444444"),
                              outline=Side(border_style="thin", color="444444"))

            # Evaluation Status ["Evaluated", "Expired", "Not Evaluated", "Unknown", "blank"]
            c = ws.cell(row=1, column=15, value="Evaluation Status")
            c.border = Border(right=Side(border_style="thin", color="444444"),
                              bottom=Side(border_style="thin", color="444444"),
                              outline=Side(border_style="thin", color="444444"))

            # Control Origination
            c = ws.cell(row=1, column=16, value="Control Origination")
            c.border = Border(right=Side(border_style="thin", color="444444"),
                              bottom=Side(border_style="thin", color="444444"),
                              outline=Side(border_style="thin", color="444444"))

            # History
            c = ws.cell(row=1, column=17, value="History")
            c.border = Border(right=Side(border_style="thin", color="444444"),
                              bottom=Side(border_style="thin", color="444444"),
                              outline=Side(border_style="thin", color="444444"))

        with NamedTemporaryFile() as tmp:
            wb.save(tmp.name)
            tmp.seek(0)
            stream = tmp.read()
            blob = stream

        mime_type = "application/octet-stream"
        filename = "{}_control_implementations-{}.xlsx".format(system.root_element.name.replace(" ", "_"),
                                                               datetime.now().strftime("%Y-%m-%d-%H-%M"))

        resp = HttpResponse(blob, mime_type)
        resp['Content-Disposition'] = 'inline; filename=' + filename
        return resp
    else:
        # User does not have permission to this system
        raise Http404


def editor(request, system_id, catalog_key, cl_id):
    """System Control detail view"""

    cl_id = oscalize_control_id(cl_id)
    catalog_key = oscalize_catalog_key(catalog_key)

    # Get control catalog
    catalog = Catalog(catalog_key)

    # TODO: maybe catalogs could provide an API that returns a set of 
    # control ids instead?

    cg_flat = catalog.get_flattened_controls_all_as_dict()

    # If control id does not exist in catalog
    if cl_id.lower() not in cg_flat:
        return render(request, "controls/detail.html", {"catalog": catalog,"control": {}})

    # Retrieve identified System
    system = System.objects.get(id=system_id)

    # Retrieve related statements if user has permission on system
    if request.user.has_perm('view_system', system):
        # Retrieve primary system Project
        # Temporarily assume only one project and get first project
        project = system.projects.all()[0]
        # if len(projects) > 0:
        #     project = projects[0]
        # Retrieve any related CommonControls
        # CRITICAL TODO: Filter by sid and by system.root_element

        # Retrieve organizational parameter settings for this catalog
        # We need to grab the catalog again.

        parameter_values = project.get_parameter_values(catalog_key)
        catalog = Catalog(catalog_key, parameter_values=parameter_values)
        cg_flat = catalog.get_flattened_controls_all_as_dict()

        common_controls = CommonControl.objects.filter(oscal_ctl_id=cl_id)
        ccp_name = None
        if common_controls:
            cc = common_controls[0]
            ccp_name = cc.common_control_provider.name
        # Get and return the control

        # Retrieve any related Implementation Statements filtering by control and system.root_element
        impl_smts = Statement.objects.filter(sid=cl_id, consumer_element=system.root_element).order_by('pid')

        # Build OSCAL
        # Example: https://github.com/usnistgov/OSCAL/blob/master/content/ssp-example/json/ssp-example.json
        of = {
            "system-security-plan": {
                "id": "example-ssp",
                "metadata": {
                    "title": "{} System Security Plan Excerpt".format(system.root_element.name),
                    "published": datetime.now().replace(microsecond=0).isoformat(),
                    "last-modified": "element.updated.replace(microsecond=0).isoformat()",
                    "version": "1.0",
                    "oscal-version": "1.0.0-milestone3",
                    "roles": [],
                    "parties": [],
                },
                "import-profile": {},
                "system-characteristics": {},
                "system-implementations": {},
                "control-implementation": {
                    "description": "",
                    "implemented-requirements": {
                        "control-id": "{}".format(cl_id),
                        "description": "",
                        "statements": {
                            "{}_smt".format(cl_id): {
                                "description": "N/A",
                                "by-components": {
                                }
                            }
                        }  #statements
                    },  # implemented-requirements
                },
                "back-matter": []
            }
        }
        by_components = of["system-security-plan"]["control-implementation"]["implemented-requirements"]["statements"][
            "{}_smt".format(cl_id)]["by-components"]
        for smt in impl_smts:
            # print(smt.id, smt.body)
            my_dict = {
                smt.sid + "{}".format(smt.producer_element.name.replace(" ", "-")): {
                    "description": smt.body,
                    "role-ids": "",
                    "set-params": {},
                    "remarks": smt.remarks
                },
            }
            by_components.update(my_dict)
        oscal_string = json.dumps(of, sort_keys=False, indent=2)

        # Build combined statement if it exists
        if cl_id in system.control_implementation_as_dict:
            combined_smt = system.control_implementation_as_dict[cl_id]['combined_smt']
        else:
            combined_smt = ""

        # Define status options
        impl_statuses = ["Not implemented", "Planned", "Partially implemented", "Implemented", "Unknown"]

      # Only elements for the given control id, sid, and statement type

        elements =  Element.objects.all().exclude(element_type='system')

        context = {
            "system": system,
            "project": project,
            "catalog": catalog,
            "control": cg_flat[cl_id.lower()],
            "common_controls": common_controls,
            "ccp_name": ccp_name,
            "impl_smts": impl_smts,
            "impl_statuses": impl_statuses,
            "combined_smt": combined_smt,
            "oscal": oscal_string,
            "enable_experimental_opencontrol": SystemSettings.enable_experimental_opencontrol,
            "enable_experimental_oscal": SystemSettings.enable_experimental_oscal,
            "opencontrol": "opencontrol_string",
            "project_form": ProjectForm(request.user),
            "elements": elements,
        }
        return render(request, "controls/editor.html", context)
    else:
        # User does not have permission to this system
        raise Http404



def editor_compare(request, system_id, catalog_key, cl_id):
    """System Control detail view"""

    cl_id = oscalize_control_id(cl_id)

    # Get control catalog
    catalog = Catalog(catalog_key)
    cg_flat = catalog.get_flattened_controls_all_as_dict()
    # If control id does not exist in catalog
    if cl_id.lower() not in cg_flat:
        return render(request, "controls/detail.html", {"catalog": catalog,"control": {}})

    # Retrieve identified System
    system = System.objects.get(id=system_id)
    # Retrieve related statements if owner has permission on system
    if request.user.has_perm('view_system', system):
        # Retrieve primary system Project
        # Temporarily assume only one project and get first project
        project = system.projects.all()[0]
        # Retrieve any related CommonControls
        common_controls = CommonControl.objects.filter(oscal_ctl_id=cl_id)
        ccp_name = None
        if common_controls:
            cc = common_controls[0]
            ccp_name = cc.common_control_provider.name
        # Get and return the control

        # Retrieve any related Implementation Statements
        impl_smts = Statement.objects.filter(sid=cl_id)
        context = {
            "system": system,
            "project": project,
            "catalog": catalog,
            "control": cg_flat[cl_id.lower()],
            "common_controls": common_controls,
            "ccp_name": ccp_name,
            "impl_smts": impl_smts,
            "project_form": ProjectForm(request.user),
        }
        return render(request, "controls/compare.html", context)
    else:
        # User does not have permission to this system
        raise Http404


# @task_view
def save_smt(request):
    """Save a statement"""

    if request.method != "POST":
        return HttpResponseNotAllowed(["POST"])

    else:
        # EXAMPLE CODE FOR GUARDIAN PERMISSIONS
        # does user have write privs?
        # if not task.has_write_priv(request.user):
        #     return HttpResponseForbidden()

        # validate question
        # q = task.module.questions.get(id=request.POST.get("question"))

        # validate and parse value
        # if request.POST.get("method") == "clear":
        #     # Clear means that the question returns to an unanswered state.
        #     # This method is only offered during debugging to make it easier
        #     # to test the application's behavior when questions are unanswered.
        #     value = None
        #     cleared = True
        #     skipped_reason = None
        #     unsure = False

        # elif request.POST.get("method") == "skip":
        #     # The question is being skipped, i.e. answered with a null value,
        #     # because the user doesn't know the answer, it doesn't apply to
        #     # the user's circumstances, or they want to return to it later.
        #     value = None
        #     cleared = False
        #     skipped_reason = request.POST.get("skipped_reason") or None
        #     unsure = bool(request.POST.get("unsure"))

        # Track if we are creating a new statement
        new_statement = False
        #print(dict(request.POST))
        form_dict = dict(request.POST)
        form_values = {}
        for key in form_dict.keys():
            form_values[key] = form_dict[key][0]
        # Updating or saving a new statement?
        if len(form_values['smt_id']) > 0:
            # Look up existing Statement object
            statement = Statement.objects.get(pk=form_values['smt_id'])

            # Check user permissions
            system = statement.consumer_element
            if not request.user.has_perm('change_system', system):
                # User does not have write permissions
                # Log permission to save answer denied
                logger.info(
                    event="save_smt permission_denied",
                    object={"object": "statement", "id": statement.id},
                    user={"id": request.user.id, "username": request.user.username}
                )
                return HttpResponseForbidden(
                    "Permission denied. {} does not have change privileges to system and/or project.".format(
                        request.user.username))

            if statement is None:
                # Statement from received has an id no longer in the database.
                # Report error. Alternatively, in future save as new Statement object
                statement_status = "error"
                statement_msg = "The id for this statement is no longer valid in the database."
                return JsonResponse({"status": "error", "message": statement_msg})
            # Update existing Statement object with received info
            statement.pid = form_values['pid']
            statement.body = form_values['body']
            statement.remarks = form_values['remarks']
            statement.status = form_values['status']
        else:
            # Create new Statement object
            statement = Statement(
                sid=oscalize_control_id(form_values['sid']),
                sid_class=form_values['sid_class'],
                body=form_values['body'],
                pid=form_values['pid'],
                statement_type=form_values['statement_type'],
                status=form_values['status'],
                remarks=form_values['remarks'],
            )
            new_statement = True
        # Save Statement object
        try:
            statement.save()
            statement_status = "ok"
            statement_msg = "Statement saved."
        except Exception as e:
            statement_status = "error"
            statement_msg = "Statement save failed. Error reported {}".format(e)
            return JsonResponse({"status": "error", "message": statement_msg})

        # Updating or saving a new producer_element?
        try:
            # Does the name match and existing element? (Element names are unique.)
            # TODO: Sanitize data entered in form?
            producer_element, created = Element.objects.get_or_create(name=form_values['producer_element_name'])
            if created:
                producer_element.element_type = "system_element"
                producer_element.save()
            producer_element_status = "ok"
            producer_element_msg = "Producer Element saved."
        except Exception as e:
            producer_element_status = "error"
            producer_element_msg = "Producer Element save failed. Error reported {}".format(e)
            return JsonResponse({"status": "error", "message": producer_element_msg})

        # Associate Statement and Producer Element if creating new statement
        if new_statement:
            try:
                statement.producer_element = producer_element
                statement.save()
                statement_element_status = "ok"
                statement_element_msg = "Statement associated with Producer Element."
            except Exception as e:
                statement_element_status = "error"
                statement_element_msg = "Failed to associate statement with Producer Element {}".format(e)
                return JsonResponse(
                    {"status": "error", "message": statement_msg + " " + producer_element_msg + " " + statement_element_msg})

        # Create new Prototype Statement object on new statement creation (not statement edit)
        if new_statement:
            try:
                statement_prototype = statement.create_prototype()
            except Exception as e:
                statement_status = "error"
                statement_msg = "Statement save failed while saving statement prototype. Error reported {}".format(e)
                return JsonResponse({"status": "error", "message": statement_msg})

        # Create new Prototype Statement object on new statement creation (not statement edit)
        if new_statement:
            try:
                statement_prototype = statement.create_prototype()
            except Exception as e:
                statement_status = "error"
                statement_msg = "Statement save failed while saving statement prototype. Error reported {}".format(e)
                return JsonResponse({ "status": "error", "message": statement_msg })

        # Associate Statement and System's root_element
        # print("** System.objects.get(pk=form_values['system_id']).root_element", System.objects.get(pk=form_values['system_id']).root_element)
        system_id = form_values['system_id']
        if new_statement and system_id is not None:
            try:
                statement.consumer_element = System.objects.get(pk=form_values['system_id']).root_element
                statement.save()
                statement_consumer_status = "ok"
                statement_consumer_msg = "Statement associated with System/Consumer Element."
            except Exception as e:
                statement_consumer_status = "error"
                statement_consumer_msg = "Failed to associate statement with System/Consumer Element {}".format(e)
                return JsonResponse(
                    {"status": "error", "message": statement_msg + " " + producer_element_msg + " " + statement_consumer_msg})

        # If we are updating a smt of type control_implementation_prototype
        # then update ElementControl smts_updated to know when control element on system was recently updated
        statement_element_msg = ""
        if statement.statement_type == "control_implementation":
            try:
                ec = ElementControl.objects.get(element=statement.consumer_element, oscal_ctl_id=statement.sid,
                                                oscal_catalog_key=statement.sid_class)
                ec.smts_updated = statement.updated
                ec.save()
            except Exception as e:
                statement_element_status = "error"
                statement_element_msg = "Failed to update ControlElement smt_updated {}".format(e)
                return JsonResponse(
                    {"status": "error", "message": statement_msg + " " + producer_element_msg + " " + statement_element_msg})

    # Serialize saved data object(s) to send back to update web page
    # The submitted form needs to be updated with the object primary keys (ids)
    # in order that future saves will be treated as updates.
    from django.core import serializers
    serialized_obj = serializers.serialize('json', [statement, ])

    # Return successful save result to web page's Ajax request
    return JsonResponse(
        {"status": "success", "message": statement_msg + " " + producer_element_msg + " " + statement_element_msg,
         "statement": serialized_obj})


def update_smt_prototype(request):
    """Update a certified statement"""

    if request.method != "POST":
        return HttpResponseNotAllowed(["POST"])

    else:
        form_dict = dict(request.POST)
        form_values = {}
        for key in form_dict.keys():
            form_values[key] = form_dict[key][0]

        statement = Statement.objects.get(pk=form_values['smt_id'])
        system = statement.consumer_element

        # Test if user is admin
        if not request.user.is_superuser:
            # User is not Admin and does not have permission to update statement prototype
            # Log permission update statement prototype answer denied
            logger.info(
                event="update_smt_permission permission_denied",
                object={"object": "statement", "id": statement.id},
                user={"id": request.user.id, "username": request.user.username}
            )
            return HttpResponseForbidden("Permission denied. {} does not have change privileges to update statement prototype.".format(request.user.username))

        if statement is None:
            statement_status = "error"
            statement_msg = "The id for this statement is no longer valid in the database."
            return JsonResponse({ "status": "error", "message": statement_msg })

        # needs self.body == self.prototype.body

        try:
            statement.prototype.body = statement.body
            statement.prototype.save()
            statement_status = "ok"
            statement_msg = "Update to statement prototype succeeded."
        except Exception as e:
            statement_status = "error"
            statement_msg = "Update to statement prototype failed. Error reported {}".format(e)
            return JsonResponse({ "status": "error", "message": statement_msg })

        return JsonResponse({ "status": "success", "message": statement_msg, "data": { "smt_body": statement.body } })

def delete_smt(request):
    """Delete a statement"""

    if request.method != "POST":
        return HttpResponseNotAllowed(["POST"])

    else:
        # check permissions
        # EXAMPLE CODE FOR GUARDIAN PERMISSIONS
        # # does user have write privs?
        # # if not task.has_write_priv(request.user):
        # #     return HttpResponseForbidden()

        # # validate question
        # # q = task.module.questions.get(id=request.POST.get("question"))

        # # validate and parse value
        # # if request.POST.get("method") == "clear":
        # #     # Clear means that the question returns to an unanswered state.
        # #     # This method is only offered during debugging to make it easier
        # #     # to test the application's behavior when questions are unanswered.
        # #     value = None
        # #     cleared = True
        # #     skipped_reason = None
        # #     unsure = False

        # # elif request.POST.get("method") == "skip":
        # #     # The question is being skipped, i.e. answered with a null value,
        # #     # because the user doesn't know the answer, it doesn't apply to
        # #     # the user's circumstances, or they want to return to it later.
        # #     value = None
        # #     cleared = False
        # #     skipped_reason = request.POST.get("skipped_reason") or None
        #     unsure = bool(request.POST.get("unsure"))

        #print(dict(request.POST))
        form_dict = dict(request.POST)
        form_values = {}
        for key in form_dict.keys():
            form_values[key] = form_dict[key][0]

        # Delete statement?
        statement = Statement.objects.get(pk=form_values['smt_id'])

        # Check user permissions
        system = statement.consumer_element
        if not request.user.has_perm('change_system', system):
            # User does not have write permissions
            # Log permission to save answer denied
            logger.info(
                event="delete_smt permission_denied",
                object={"object": "statement", "id": statement.id},
                user={"id": request.user.id, "username": request.user.username}
            )
            return HttpResponseForbidden(
                "Permission denied. {} does not have change privileges to system and/or project.".format(
                    request.user.username))

        if statement is None:
            # Statement from received has an id no longer in the database.
            # Report error. Alternatively, in future save as new Statement object
            statement_status = "error"
            statement_msg = "The id for this statement is no longer valid in the database."
            return JsonResponse({ "status": "error", "message": statement_msg })
        # Delete Statement object
        try:
            statement.delete()
            statement_status = "ok"
            statement_msg = "Statement deleted."
        except Exception as e:
            statement_status = "error"
            statement_msg = "Statement delete failed. Error reported {}".format(e)
            return JsonResponse({"status": "error", "message": statement_msg})

        # TODO Record fact statement deleted
        # Below will not work because statement is deleted
        # and need to show in racird that a statement was recently deleted
        # Update ElementControl smts_updated to know when control element on system was recently updated
        # try:
        #     print("Updating ElementControl smts_updated")
        #     ec = ElementControl.objects.get(element=statement.consumer_element, oscal_ctl_id=statement.sid, oscal_catalog_key=statement.sid_class)
        #     ec.smts_updated = statement.updated
        #     ec.save()
        # except Exception as e:
        #     statement_element_status = "error"
        #     statement_element_msg = "Failed to update ControlElement smt_updated {}".format(e)
        #     return JsonResponse({ "status": "error", "message": statement_msg + " " + producer_element_msg + " " +statement_element_msg })

        return JsonResponse({"status": "success", "message": statement_msg})


# Components


def search_system_component(request):
    """Add an existing element and its statements to a system"""

    if request.method != "GET":
        return HttpResponseNotAllowed(["GET"])

    form_dict = dict(request.GET)
    form_values = {}
    for key in form_dict.keys():
        form_values[key] = form_dict[key][0]
    # Form values from ajax data

    if "system_id" in form_values.keys():
        system_id = form_values['system_id']

        # Does user have permission to add element?
        # Check user permissions
        system = System.objects.get(pk=system_id)

        if not request.user.has_perm('change_system', system):
            # User does not have write permissions
            # Log permission to save answer denied
            logger.info(
                event="change_system permission_denied",
                object={"object": "element", "producer_element_name": form_values['producer_element_name']},
                user={"id": request.user.id, "username": request.user.username}
            )
            return HttpResponseForbidden("Permission denied. {} does not have change privileges to system and/or project.".format(request.user.username))

        selected_controls = system.root_element.controls.all()
        selected_controls_ids = set()
        for sc in selected_controls:
            selected_controls_ids.add("{} {}".format(sc.oscal_ctl_id, sc.oscal_catalog_key))

        # Add element
        # Look up the element

        text =  form_values['text']

        # The final elements that are returned to the new dropdown created...
        producer_system_elements = Element.objects.filter(element_type="system_element").filter(name__contains= text)

        producer_elements = [{"id":str(ele.id), "name": ele.name} for ele in producer_system_elements]

        results = {'producer_element_statement_values': producer_elements}
        data = json.dumps(results)
        mimetype = 'application/json'
        return HttpResponse(data, mimetype)
    # # Redirect to selected element page
    # return HttpResponseRedirect("/systems/{}/components/selected".format(system_id))

class RelatedComponentStatements(View):
    """
    Returns the component statements that are produced(related) to one control implementation prototype
    """

    template_name = 'controls/editor.html'

    def get(self, request):
        """Add an existing element and its statements to a system"""

        if request.method != "GET":
            return HttpResponseNotAllowed(["GET"])

        logger.info(f"Related controls GET: {dict(request.GET)}")
        form_dict = dict(request.GET)
        form_values = {}
        for key in form_dict.keys():
            form_values[key] = form_dict[key][0]
        # Form values from ajax data

        if "system_id" in form_values.keys():
            system_id = form_values['system_id']

            # Does user have permission to add element?
            # Check user permissions
            system = System.objects.get(pk=system_id)

            if not request.user.has_perm('change_system', system):
                # User does not have write permissions
                # Log permission to save answer denied
                logger.info(
                    event="change_system permission_denied",
                    object={"object": "element", "producer_element_name": form_values['producer_element_name']},
                    user={"id": request.user.id, "username": request.user.username}
                )
                return HttpResponseForbidden(
                    "Permission denied. {} does not have change privileges to system and/or project.".format(
                        request.user.username))

            selected_controls = system.root_element.controls.all()
            selected_controls_ids = set()
            for sc in selected_controls:
                selected_controls_ids.add("{} {}".format(sc.oscal_ctl_id, sc.oscal_catalog_key))

            # Add element
            # Look up the element
            producer_element_id = form_values['producer_element_form_id']
            producer_element = Element.objects.get(pk=producer_element_id)

            # The final elements that are returned to the new dropdown created...
            producer_smt_imps = producer_element.statements("control_implementation")

            producer_smt_imps_vals = [{"smt_id": str(smt.id), "smt_sid": smt.sid, "smt_sid_class": smt.sid_class,  "producer_element_name": producer_element.name, "smt_body":str(smt.body), "smt_pid":str(smt.pid), "smt_status":str(smt.status)} for smt in producer_smt_imps]

            results = {'producer_element_statement_values': producer_smt_imps_vals,  "selected_component": producer_element.name}
            data = json.dumps(results)
            mimetype = 'application/json'
            if data:
                return HttpResponse(data, mimetype)
            else:
                return JsonResponse(status=400, data={'status': 'error', 'message': f"No DATA!: {data}"})
        else:
            return JsonResponse(status=400, data={'status': 'error', 'message': "There is no current system id present"})

class EditorAutocomplete(View):
    template_name = 'controls/editor.html'

    def get(self, request):
        """Add an existing element and its statements to a system"""

        if request.method != "GET":
            return HttpResponseNotAllowed(["GET"])

        form_dict = dict(request.GET)
        form_values = {}
        for key in form_dict.keys():
            form_values[key] = form_dict[key][0]
        # Form values from ajax data

        if "system_id" in form_values.keys():
            system_id = form_values['system_id']

            # Does user have permission to add element?
            # Check user permissions
            system = System.objects.get(pk=system_id)

            if not request.user.has_perm('change_system', system):
                # User does not have write permissions
                # Log permission to save answer denied
                logger.info(
                    event="change_system permission_denied",
                    object={"object": "element", "producer_element_name": form_values['producer_element_name']},
                    user={"id": request.user.id, "username": request.user.username}
                )
                return HttpResponseForbidden(
                    "Permission denied. {} does not have change privileges to system and/or project.".format(
                        request.user.username))

            selected_controls = system.root_element.controls.all()
            selected_controls_ids = set()
            for sc in selected_controls:
                selected_controls_ids.add("{} {}".format(sc.oscal_ctl_id, sc.oscal_catalog_key))

            # Add element
            # Look up the element

            text = form_values['text']

            # The final elements that are returned to the new dropdown created...
            producer_system_elements = Element.objects.filter(element_type="system_element").filter(name__contains=text)

            producer_elements = [{"id": str(ele.id), "name": ele.name} for ele in producer_system_elements]

            results = {'producer_element_name_value': producer_elements}
            data = json.dumps(results)
            mimetype = 'application/json'
            if data:
                return HttpResponse(data, mimetype)
            else:
                return JsonResponse(status=400, data={'status': 'error', 'message': f"No statements found with the search: {text}"})
        else:
            return JsonResponse(status=400, data={'status': 'error', 'message': "There is no current system id present"})

    def post(self, request, system_id):
        """Add an existing element and its statements to a system"""
        if request.method != "POST":
            return HttpResponseNotAllowed(["POST"])

        form_dict = dict(request.POST)

        form_values = {}
        for key in form_dict.keys():
            if key == 'relatedcomps':
                form_values[key] = form_dict[key]
            else:
                form_values[key] = form_dict[key][0]
        # Form values from ajax data

        if "system_id" in form_values.keys():
            system_id = form_values['system_id']
            # Does user have permission to add element?
            # Check user permissions
            system = System.objects.get(pk=system_id)
            if not request.user.has_perm('change_system', system):
                # User does not have write permissions
                # Log permission to save answer denied
                logger.info(
                    event="change_system permission_denied",
                    object={"object": "element", "entered_producer_element_name": form_values['text'] or "None"},
                    user={"id": request.user.id, "username": request.user.username}
                )
                return HttpResponseForbidden(
                    "Permission denied. {} does not have change privileges to system and/or project.".format(
                        request.user.username))

            selected_controls = system.root_element.controls.all()
            selected_controls_ids = set()
            for sc in selected_controls:
                selected_controls_ids.add("{} {}".format(sc.oscal_ctl_id, sc.oscal_catalog_key))

            # Add element
            if form_values.get("relatedcomps", ""):

                for related_element in form_values['relatedcomps']:

                    # Look up the element
                    for smt in Statement.objects.filter(id=related_element, statement_type="control_implementation"):
                        logger.info(
                            f"Adding an element with the id {smt.id} and sid class {smt.sid} to system_id {system_id}")
                        # Only add statements for controls selected for system
                        if "{} {}".format(smt.sid, smt.sid_class) in selected_controls_ids:
                            logger.info(f"smt {smt}")
                            smt.create_instance_from_prototype(system.root_element.id)
                        else:
                            logger.error(f"not adding smt from selected controls for the current system: {smt}")

        # Redirect to the page where the component was added from
        return HttpResponseRedirect(request.META.get('HTTP_REFERER', '/'))


# Baselines

def assign_baseline(request, system_id, catalog_key, baseline_name):
    """Assign a baseline to a system root element thereby showing selected controls for the system."""

    system = System.objects.get(pk=system_id)
    #system.root_element.assign_baseline_controls(user, 'NIST_SP-800-53_rev4', 'low')
    assign_results = system.root_element.assign_baseline_controls(request.user, catalog_key, baseline_name)
    if assign_results:
        messages.add_message(request, messages.INFO,
                             'Baseline "{} {}" assigned.'.format(catalog_key.replace("_", " "), baseline_name.title()))
        # Log start app / new project
        logger.info(
            event="assign_baseline",
            object={"object": "system", "id": system.root_element.id, "title": system.root_element.name},
            baseline={"catalog_key": catalog_key, "baseline_name": baseline_name},
            user={"id": request.user.id, "username": request.user.username}
        )
    else:
        messages.add_message(request, messages.ERROR,
                             'Baseline "{} {}" assignment failed.'.format(catalog_key.replace("_", " "),
                                                                          baseline_name.title()))

    return HttpResponseRedirect("/systems/{}/controls/selected".format(system_id))


# Export OpenControl

def export_system_opencontrol(request, system_id):
    """Export entire system in OpenControl"""

    # Does user have permission
    # Retrieve identified System
    system = System.objects.get(id=system_id)
    # Retrieve related selected controls if user has permission on system
    if request.user.has_perm('view_system', system):
        # Retrieve primary system Project
        # Temporarily assume only one project and get first project
        project = system.projects.all()[0]

        # Create temporary directory structure
        import tempfile
        temp_dir = tempfile.TemporaryDirectory(dir=".")
        repo_path = os.path.join(temp_dir.name, system.root_element.name.replace(" ", "_"))
        # print(temp_dir.name)
        if not os.path.exists(repo_path):
            os.makedirs(repo_path)

        # Create various directories
        os.makedirs(os.path.join(repo_path, "components"))
        os.makedirs(os.path.join(repo_path, "standards"))
        os.makedirs(os.path.join(repo_path, "certifications"))

        # Create opencontrol.yaml config file
        cfg_str = """schema_version: 1.0.0
name: ~
metadata:
  authorization_id: ~
  description: ~
  organization:
    name: ~
    abbreviation: ~
  repository: ~
components: []
standards:
- ./standards/NIST-SP-800-53-rev4.yaml
certifications:
- ./certifications/fisma-low-impact.yaml
"""

        # read default opencontrol.yaml into object
        cfg = rtyaml.load(cfg_str)
        # customize values
        cfg["name"] = system.root_element.name
        # cfg["metadata"]["organization"]["name"] = organization_name
        # cfg["metadata"]["description"] = description
        # cfg["metadata"]["organization"]["abbreviation"] = None
        # if organization_name:
        #     cfg["metadata"]["organization"]["abbreviation"] = "".join([word[0].upper() for word in organization_name.split(" ")])

        with open(os.path.join(repo_path, "opencontrol.yaml"), 'w') as outfile:
            outfile.write(rtyaml.dump(cfg))

        # Populate reference directories from reference
        OPENCONTROL_PATH = os.path.join(os.path.dirname(__file__), 'data', 'opencontrol')
        shutil.copyfile(os.path.join(OPENCONTROL_PATH, "standards", "NIST-SP-800-53-rev4.yaml"),
                        os.path.join(repo_path, "standards", "NIST-SP-800-53-rev4.yaml"))
        shutil.copyfile(os.path.join(OPENCONTROL_PATH, "standards", "NIST-SP-800-171r1.yaml"),
                        os.path.join(repo_path, "standards", "NIST-SP-800-53-rev4.yaml"))
        shutil.copyfile(os.path.join(OPENCONTROL_PATH, "standards", "opencontrol.yaml"),
                        os.path.join(repo_path, "standards", "opencontrol.yaml"))
        shutil.copyfile(os.path.join(OPENCONTROL_PATH, "standards", "hipaa-draft.yaml"),
                        os.path.join(repo_path, "standards", "hipaa-draft.yaml"))
        shutil.copyfile(os.path.join(OPENCONTROL_PATH, "certifications", "fisma-low-impact.yaml"),
                        os.path.join(repo_path, "certifications", "fisma-low-impact.yaml"))

        # # Make stub README.md file
        # with open(os.path.join(repo_path, "README.md"), 'w') as outfile:
        #     outfile.write("Machine readable representation of 800-53 control implementations for {}.\n\n# Notes\n\n".format(system_name))
        #     print("wrote file: {}\n".format(os.path.join(repo_path, "README.md")))

        # Populate system information files

        # Populate component files
        if not os.path.exists(os.path.join(repo_path, "components")):
            os.makedirs(os.path.join(repo_path, "components"))
        for element in system.producer_elements:
            # Build OpenControl
            ocf = {
                "name": element.name,
                "schema_version": "3.0.0",
                "documentation_complete": False,
                "satisfies": []
            }
            satisfies_smts = ocf["satisfies"]
            # Retrieve impl_smts produced by element and consumed by system
            # Get the impl_smts contributed by this component to system
            impl_smts = element.statements_produced.filter(consumer_element=system.root_element)
            for smt in impl_smts:
                my_dict = {
                    "control_key": smt.sid.upper(),
                    "control_name": smt.catalog_control_as_dict['title'],
                    "standard_key": smt.sid_class,
                    "covered_by": [],
                    "security_control_type": "Hybrid | Inherited | ...",
                    "narrative": [
                        {"text": smt.body}
                    ],
                    "remarks": [
                        {"text": smt.remarks}
                    ]
                }
                satisfies_smts.append(my_dict)
            opencontrol_string = rtyaml.dump(ocf)
            # Write component file
            with open(os.path.join(repo_path, "components", "{}.yaml".format(element.name.replace(" ", "_"))), 'w') as fh:
                fh.write(opencontrol_string)

        # Build Zip archive
        # TODO Make Temporary File
        #      Current approach leads to race conditions!
        shutil.make_archive("/tmp/Zipped_file", 'zip', repo_path)

        # Download Zip archive of OpenControl files
        with open('/tmp/Zipped_file.zip', 'rb') as tmp:
            tmp.seek(0)
            stream = tmp.read()
            blob = stream
        mime_type = "application/octet-stream"
        filename = "{}-opencontrol-{}.zip".format(system.root_element.name.replace(" ", "_"),
                                                  datetime.now().strftime("%Y-%m-%d-%H-%M"))

        resp = HttpResponse(blob, mime_type)
        resp['Content-Disposition'] = 'inline; filename=' + filename

        # Clean up
        shutil.rmtree(repo_path)
        # os.remove("/tmp/Zipped_file") ????
        return resp

    else:
        # User does not have permission to this system
        raise Http404


# PoamS
def poams_list(request, system_id):
    """List PoamS for a system"""

    # Retrieve identified System
    system = System.objects.get(id=system_id)
    # Retrieve related selected controls if user has permission on system
    if request.user.has_perm('view_system', system):
        # Retrieve primary system Project
        # Temporarily assume only one project and get first project
        project = system.projects.all()[0]
        controls = system.root_element.controls.all()
        poam_smts = system.root_element.statements_consumed.filter(statement_type="POAM").order_by('-updated')

        # impl_smts_count = {}
        # ikeys = system.smts_control_implementation_as_dict.keys()
        # for c in controls:
        #     impl_smts_count[c.oscal_ctl_id] = 0
        #     if c.oscal_ctl_id in ikeys:
        #         impl_smts_count[c.oscal_ctl_id] = len(system.smts_control_implementation_as_dict[c.oscal_ctl_id]['control_impl_smts'])

        # Return the controls
        context = {
            "system": system,
            "project": project,
            "controls": controls,
            "poam_smts": poam_smts,
            "enable_experimental_opencontrol": SystemSettings.enable_experimental_opencontrol,
            "enable_experimental_oscal": SystemSettings.enable_experimental_oscal,
            "project_form": ProjectForm(request.user),
        }
        return render(request, "systems/poams_list.html", context)
    else:
        # User does not have permission to this system
        raise Http404


def new_poam(request, system_id):
    """Form to create new POAM"""
    from .forms import StatementPoamForm, PoamForm
    # Retrieve identified System
    system = System.objects.get(id=system_id)
    # Retrieve related selected controls if user has permission on system
    if request.user.has_perm('view_system', system):
        # Retrieve primary system Project
        # Temporarily assume only one project and get first project
        project = system.projects.all()[0]
        controls = system.root_element.controls.all()

        if request.method == 'POST':
            statement_form = StatementPoamForm(request.POST)
            # if statement_form.is_valid() and poam_form.is_valid():
            if statement_form.is_valid():
                statement = statement_form.save()
                poam_form = PoamForm(request.POST)
                if poam_form.is_valid():
                    poam = poam_form.save()
                    print('POAM ID', poam.get_next_poam_id(system))
                    poam.poam_id = poam.get_next_poam_id(system)
                    poam.statement = statement
                    poam.save()
                return HttpResponseRedirect('/systems/{}/poams'.format(system_id), {})
                #url(r'^(?P<system_id>.*)/poams$', views.poams_list, name="poams_list"),
            else:
                pass
        else:
            statement_form = StatementPoamForm(status="Open", statement_type="POAM", consumer_element=system.root_element)
            poam = Poam()
            poam_id = poam.get_next_poam_id(system)
            poam_form = PoamForm()
            return render(request, 'systems/poam_form.html', {
                'statement_form': statement_form,
                'poam_form': poam_form,
                'system': system,
                'project': project,
                'controls': controls,
                "project_form": ProjectForm(request.user),
            })
    else:
        # User does not have permission to this system
        raise Http404


def edit_poam(request, system_id, poam_id):
    """Form to create new POAM"""
    from .forms import StatementPoamForm, PoamForm
    from django.shortcuts import get_object_or_404

    # Retrieve identified System
    system = System.objects.get(id=system_id)
    # Retrieve related selected controls if user has permission on system
    if request.user.has_perm('view_system', system):
        # Retrieve primary system Project
        # Temporarily assume only one project and get first project
        project = system.projects.all()[0]
        controls = system.root_element.controls.all()
        # Retrieve POAM Statement
        poam_smt = get_object_or_404(Statement, id=poam_id)

        if request.method == 'POST':
            statement_form = StatementPoamForm(request.POST, instance=poam_smt)
            poam_form = PoamForm(request.POST, instance=poam_smt.poam)
            if statement_form.is_valid() and poam_form.is_valid():
                # Save statement after updating values
                statement_form.save()
                poam_form.save()
                return HttpResponseRedirect('/systems/{}/poams'.format(system_id), {})
            else:
                pass
                #TODO: What if form invalid?
        else:
            statement_form = StatementPoamForm(initial={
                'statement_type': poam_smt.statement_type,
                'status': poam_smt.status,
                'consumer_element': system.root_element,
                'body': poam_smt.body,
                'remarks': poam_smt.remarks,
            })
            poam_form = PoamForm(initial={
                'weakness_name': poam_smt.poam.weakness_name,
                'controls': poam_smt.poam.controls,
                'poam_group': poam_smt.poam.poam_group,
                'risk_rating_original': poam_smt.poam.risk_rating_original,
                'risk_rating_adjusted': poam_smt.poam.risk_rating_adjusted,
                'weakness_detection_source': poam_smt.poam.weakness_detection_source,
                'remediation_plan': poam_smt.poam.remediation_plan,
                'milestones': poam_smt.poam.milestones,
                'scheduled_completion_date': poam_smt.poam.scheduled_completion_date,
            })
            return render(request, 'systems/poam_edit_form.html', {
                'statement_form': statement_form,
                'poam_form': poam_form,
                'system': system,
                'project': project,
                'controls': controls,
                'poam_smt': poam_smt,
                "project_form": ProjectForm(request.user),
            })
    else:
        # User does not have permission to this system
        raise Http404


def poam_export_xlsx(request, system_id):
    return poam_export(request, system_id, 'xlsx')


def poam_export_csv(request, system_id):
    return poam_export(request, system_id, 'csv')


def poam_export(request, system_id, format='xlsx'):
    """Export POA&M in either xlsx or csv"""

    # Retrieve identified System
    system = System.objects.get(id=system_id)
    # Retrieve related selected POA&Ms if user has permission on system
    if request.user.has_perm('view_system', system):

        if format == 'xlsx':
            from openpyxl import Workbook
            from openpyxl.styles import Border, Side, PatternFill, Font, GradientFill, Alignment
            from tempfile import NamedTemporaryFile

            wb = Workbook()
            ws = wb.active
            # create alignment style
            wrap_alignment = Alignment(wrap_text=True)
            ws.title = "POA&Ms"
        else:
            import csv, io
            csv_buffer = io.StringIO(newline='\n')
            csv_writer = csv.writer(csv_buffer)

        poam_fields = [
            {'var_name': 'poam_id', 'name': 'POA&M ID', 'width': 8},
            {'var_name': 'poam_group', 'name': 'POA&M Group', 'width': 16},
            {'var_name': 'weakness_name', 'name': 'Weakness Name', 'width': 24},
            {'var_name': 'controls', 'name': 'Controls', 'width': 16},
            {'var_name': 'body', 'name': 'Description', 'width': 60},
            {'var_name': 'status', 'name': 'Status', 'width': 8},
            {'var_name': 'risk_rating_original', 'name': 'Risk Rating Original', 'width': 16},
            {'var_name': 'risk_rating_adjusted', 'name': 'Risk Rating Adjusted', 'width': 16},
            {'var_name': 'weakness_detection_source', 'name': 'Weakness Detection Source', 'width': 24},
            {'var_name': 'weakness_source_identifier', 'name': 'Weakness Source Identifier', 'width': 24},
            {'var_name': 'remediation_plan', 'name': 'Remediation Plan', 'width': 60},
            {'var_name': 'milestones', 'name': 'Milestones', 'width': 60},
            {'var_name': 'milestone_changes', 'name': 'Milestone Changes', 'width': 30},
            {'var_name': 'scheduled_completion_date', 'name': 'Scheduled Completion Date', 'width': 18},
        ]

        # create header row
        column = 0
        ord_zeroth_column = ord('A') - 1
        csv_row = []

        for poam_field in poam_fields:
            column += 1
            if format == 'xlsx':
                c = ws.cell(row=1, column=column, value=poam_field['name'])
                c.fill = PatternFill("solid", fgColor="5599FE")
                c.font = Font(color="FFFFFF", bold=True)
                c.border = Border(left=Side(border_style="thin", color="444444"),
                                  right=Side(border_style="thin", color="444444"),
                                  bottom=Side(border_style="thin", color="444444"),
                                  outline=Side(border_style="thin", color="444444"))
                ws.column_dimensions[chr(ord_zeroth_column + column)].width = poam_field['width']
            else:
                csv_row.append(poam_field['name'])
        # Add column for URL
        if format == 'xlsx':
            c = ws.cell(row=1, column=column, value="URL")
            c.fill = PatternFill("solid", fgColor="5599FE")
            c.font = Font(color="FFFFFF", bold=True)
            c.border = Border(left=Side(border_style="thin", color="444444"),
                              right=Side(border_style="thin", color="444444"),
                              bottom=Side(border_style="thin", color="444444"),
                              outline=Side(border_style="thin", color="444444"))
            ws.column_dimensions[chr(ord_zeroth_column + column)].width = 60
        else:
            csv_row.append('URL')

        if format != 'xlsx':
            csv_writer.writerow(csv_row)

        # Retrieve POA&Ms and create POA&M rows
        poam_smts = system.root_element.statements_consumed.filter(statement_type="POAM").order_by('id')
        poam_smts_by_sid = {}
        row = 1
        for poam_smt in poam_smts:
            csv_row = []
            row += 1

            # Loop through fields
            column = 0
            for poam_field in poam_fields:
                column += 1
                if format == 'xlsx':
                    if poam_field['var_name'] in ['body', 'status']:
                        c = ws.cell(row=row, column=column, value=getattr(poam_smt, poam_field['var_name']))
                    else:
                        if poam_field['var_name'] == 'poam_id':
                            c = ws.cell(row=row, column=column,
                                        value="V-{}".format(getattr(poam_smt.poam, poam_field['var_name'])))
                        else:
                            c = ws.cell(row=row, column=column, value=getattr(poam_smt.poam, poam_field['var_name']))
                    c.fill = PatternFill("solid", fgColor="FFFFFF")
                    c.alignment = Alignment(vertical='top', horizontal='left', wrapText=True)
                    c.border = Border(right=Side(border_style="thin", color="444444"),
                                      bottom=Side(border_style="thin", color="444444"),
                                      outline=Side(border_style="thin", color="444444"))
                else:
                    if poam_field['var_name'] in ['body', 'status']:
                        csv_row.append(getattr(poam_smt, poam_field['var_name']))
                    else:
                        if poam_field['var_name'] == 'poam_id':
                            csv_row.append("V-{}".format(getattr(poam_smt.poam, poam_field['var_name'])))
                        else:
                            csv_row.append(getattr(poam_smt.poam, poam_field['var_name']))

            # Add URL column
            poam_url = settings.SITE_ROOT_URL + "/systems/{}/poams/{}/edit".format(system_id, poam_smt.id)
            if format == 'xlsx':
                c = ws.cell(row=row, column=column, value=poam_url)
                c.fill = PatternFill("solid", fgColor="FFFFFF")
                c.alignment = Alignment(vertical='top', horizontal='left', wrapText=True)
                c.border = Border(right=Side(border_style="thin", color="444444"),
                                  bottom=Side(border_style="thin", color="444444"),
                                  outline=Side(border_style="thin", color="444444"))
            else:
                csv_row.append(poam_url)

            if format != 'xlsx':
                csv_writer.writerow(csv_row)

        if format == 'xlsx':
            with NamedTemporaryFile() as tmp:
                wb.save(tmp.name)
                tmp.seek(0)
                stream = tmp.read()
                blob = stream
        else:
            blob = csv_buffer.getvalue()
            csv_buffer.close()

        # Determine filename based on system name
        system_name = system.root_element.name.replace(" ", "_") + "_" + system_id
        filename = "{}_poam_export-{}.{}".format(system_name, datetime.now().strftime("%Y-%m-%d-%H-%M"), format)
        mime_type = "application/octet-stream"

        resp = HttpResponse(blob, mime_type)
        resp['Content-Disposition'] = 'inline; filename=' + filename
        return resp
    else:
        # User does not have permission to this system
        raise Http404<|MERGE_RESOLUTION|>--- conflicted
+++ resolved
@@ -4,12 +4,8 @@
 
 from django.conf import settings
 from django.contrib import messages
-<<<<<<< HEAD
 from django.shortcuts import render, get_object_or_404
-=======
 from django.contrib.messages.views import SuccessMessageMixin
-from django.shortcuts import render
->>>>>>> 83c33f89
 from django.http import Http404, HttpResponse, HttpResponseRedirect, HttpResponseForbidden, JsonResponse, \
     HttpResponseNotAllowed
 from django.forms import ModelForm
