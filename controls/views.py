from itertools import groupby
import logging
from collections import defaultdict
from datetime import datetime, timezone
from pathlib import PurePath
from uuid import uuid4
import rtyaml
import shutil
import operator
from natsort import natsorted
from django.db.models import Q
from django.conf import settings
from django.contrib import messages
from django.contrib.messages.views import SuccessMessageMixin
from django.contrib.auth.decorators import login_required
from django.core.exceptions import ObjectDoesNotExist
from django.core.paginator import Paginator, EmptyPage, PageNotAnInteger
from django.core.serializers.json import DjangoJSONEncoder
from django.db import IntegrityError
from django.db.models.functions import Lower
from django.http import Http404, HttpResponse, HttpResponseRedirect, HttpResponseForbidden, JsonResponse, \
    HttpResponseNotAllowed
from django.shortcuts import get_object_or_404, redirect, render
from django.utils.text import slugify
from django.views import View
from django.views.generic import ListView
from django.urls import reverse
from jsonschema import validate
from jsonschema.exceptions import SchemaError, ValidationError as SchemaValidationError
from urllib.parse import quote
from guidedmodules.models import Task, Module, AppVersion, AppSource
from siteapp.model_mixins.tags import TagView
from siteapp.models import Project, Tag
from system_settings.models import SystemSettings
from .forms import ImportOSCALComponentForm, SystemAssessmentResultForm
from .forms import StatementPoamForm, PoamForm, ElementForm, DeploymentForm
from .forms import ElementEditForm
from siteapp.forms import PortfolioForm
from .models import *
from .utilities import *
from simple_history.utils import update_change_reason
import functools
logging.basicConfig()
import structlog
from structlog import get_logger
from structlog.stdlib import LoggerFactory
structlog.configure(logger_factory=LoggerFactory())
structlog.configure(processors=[structlog.processors.JSONRenderer()])
logger = get_logger()


def index(request):
    """Index page for controls"""

    # Get catalog
    catalog = Catalog()
    cg_flat = catalog.get_flattened_controls_all_as_dict()
    control_groups = catalog.get_groups()
    context = {
        "catalog": catalog,
        "control": None,
        "common_controls": None,
        "control_groups": control_groups
    }
    return render(request, "controls/index.html", context)

def catalogs(request):
    """Index page for catalogs"""

    context = {
        "catalogs": Catalogs(),
    }
    return render(request, "controls/index-catalogs.html", context)

def catalog(request, catalog_key, system_id=None):
    """Index page for controls"""

    if system_id is None:
        system = None
    else:
        system = System.objects.get(pk=system_id)

    # Get catalog
    catalog = Catalog(catalog_key)
    cg_flat = catalog.get_flattened_controls_all_as_dict()
    control_groups = catalog.get_groups()
    context = {
        "catalog": catalog,
        "control": None,
        "common_controls": None,
        "system": system,
        "control_groups": control_groups,
    }
    return render(request, "controls/index.html", context)

def group(request, catalog_key, g_id):
    """Temporary index page for catalog control group"""

    # Get catalog
    catalog = Catalog(catalog_key)
    cg_flat = catalog.get_flattened_controls_all_as_dict()
    control_groups = catalog.get_groups()
    group = None
    # Get group/family of controls
    for g in control_groups:
        if g['id'].lower() == g_id:
            group = g
            break

    context = {
        "catalog": catalog,
        "control": None,
        "common_controls": None,
        "control_groups": control_groups,
        "group": group,
    }
    return render(request, "controls/index-group.html", context)

def control(request, catalog_key, cl_id):
    """Control detail view"""
    cl_id = oscalize_control_id(cl_id)
    catalog_key = oscalize_catalog_key(catalog_key)

    # Get catalog
    catalog = Catalog(catalog_key)
    cg_flat = catalog.get_flattened_controls_all_as_dict()

    # Handle properly formatted control id that does not exist
    if cl_id.lower() not in cg_flat:
        return render(request, "controls/detail.html", {"catalog": catalog,"control": {}})
    # Get and return the control
    context = {
        "catalog": catalog,
        "control": cg_flat[cl_id.lower()],
    }
    return render(request, "controls/detail.html", context)

@functools.lru_cache()
def controls_selected(request, system_id):
    """Display System's selected controls view"""

    # Retrieve identified System
    system = System.objects.get(id=system_id)
    # Retrieve related selected controls if user has permission on system
    if request.user.has_perm('view_system', system):
        # Retrieve primary system Project
        # Temporarily assume only one project and get first project
        project = system.projects.all()[0]
        controls = system.root_element.controls.all()
        impl_smts = system.root_element.statements_consumed.all()

        # sort controls
        controls = list(controls)
        controls.sort(key=lambda control: control.get_flattened_oscal_control_as_dict()['sort_id'])
        # controls.sort(key = lambda control:list(reversed(control.get_flattened_oscal_control_as_dict()['sort_id'])))

        impl_smts_count = {}
        ikeys = system.smts_control_implementation_as_dict.keys()
        for c in controls:
            impl_smts_count[c.oscal_ctl_id] = 0
            if c.oscal_ctl_id in ikeys:
                impl_smts_count[c.oscal_ctl_id] = len(
                    system.smts_control_implementation_as_dict[c.oscal_ctl_id]['control_impl_smts'])

        # Get list of catalog objects
        catalog_list = Catalogs().list_catalogs()
        # Remove the 3 nist catalogs that are hard-coded already in template
        external_catalogs = [catalog for catalog in catalog_list if catalog.catalog_key not in ['NIST_SP-800-53_rev4', 'NIST_SP-800-53_rev5', 'NIST_SP-800-171_rev1' ]]

        # Return the controls
        context = {
            "system": system,
            "project": project,
            "controls": controls,
            "external_catalogs": external_catalogs,
            "impl_smts_count": impl_smts_count,
            "enable_experimental_opencontrol": SystemSettings.enable_experimental_opencontrol,
        }
        return render(request, "systems/controls_selected.html", context)
    else:
        # User does not have permission to this system
        raise Http404

@login_required
def system_controls_add(request, system_id):
    """Add a selected control to a system (e.g., selected controls)"""

    # Get control values from request.POST
    catalog_key = request.POST['catalog_key'].replace(" ","_") # Make sure catalog key has underscores instead of spaces
    control_id = request.POST['control_id']

    system = System.objects.get(id=system_id)
    controls = system.root_element.controls.all()

    # If the catalog key and control id combination returns a result than don't add to controls selected
    if controls.filter(Q(oscal_catalog_key=catalog_key)).filter(Q(oscal_ctl_id=control_id)):
        messages.add_message(request, messages.WARNING, f"Control {control_id.upper()} in catalog {catalog_key} is already in selected controls!")
        # Log result
        logger.warning(
                event="change_system add_selected_control",
                object={"object": "control", "id": control_id, "catalog": catalog_key},
                user={"id": request.user.id, "username": request.user.username}
                )
        return redirect(reverse('controls_selected', args=[system_id]))

    # Retrieve related selected controls if user has permission on system
    if request.user.has_perm('change_system', system):

        # Add ElementControl to system
        system.add_control(catalog_key, control_id)

        # Create message for user
        messages.add_message(request, messages.INFO, f"Control {control_id.upper()} added to selected controls.")

    else:
        # User does not have permission
        # Log result
        logger.info(
                event="change_system add_selected_control permission_denied",
                object={"object": "control", "id": control_id},
                user={"id": request.user.id, "username": request.user.username}
                )

        # Create message for user
        messages.add_message(request, messages.INFO, f"You do not have permission to edit the system.")

    response = redirect(reverse('controls_selected', args=[system_id]))
    return response

@login_required
def system_control_remove(request, system_id, element_control_id):
    """Remove a selected control from a system and delete/hide the related statements"""

    # Retrieve identified System
    system = System.objects.get(id=system_id)
    # Retrieve related selected controls if user has permission on system
    if request.user.has_perm('change_system', system):

        # Retrieve ElementControl
        ec = ElementControl.objects.get(id=element_control_id)

        # Delete the control implementation statements associated with this component
        system.remove_control(element_control_id)
        # result = element.statements_produced.filter(consumer_element=system.root_element).delete()
        messages.add_message(request, messages.INFO, f"Removed control '{ec.oscal_ctl_id}' from system.")

        # Log result
        logger.info(
                event="change_system remove_selected_control",
                object={"object": "control", "id": element_control_id},
                user={"id": request.user.id, "username": request.user.username}
                )

        # Create message for user
        # messages.add_message(request, messages.INFO, f"Removed control '{element_control_id}' from system.")

    else:
        # User does not have permission
        # Log result
        logger.info(
                event="change_system remove_selected_control permission_denied",
                object={"object": "control", "id": element_control_id},
                user={"id": request.user.id, "username": request.user.username}
                )

        # Create message for user
        messages.add_message(request, messages.INFO, f"You do not have permission to edit the system.")

    response = redirect(reverse('controls_selected', args=[system_id]))
    return response

@functools.lru_cache()
def controls_updated(request, system_id):
    """Display System's statements by updated date in reverse chronological order"""

    # Retrieve identified System
    system = System.objects.get(id=system_id)
    # Retrieve related selected controls if user has permission on system
    if request.user.has_perm('view_system', system):
        # Retrieve primary system Project
        # Temporarily assume only one project and get first project
        project = system.projects.all()[0]
        controls = system.root_element.controls.all()
        impl_smts = system.root_element.statements_consumed.all()

        impl_smts_count = {}
        ikeys = system.smts_control_implementation_as_dict.keys()
        for c in controls:
            impl_smts_count[c.oscal_ctl_id] = 0
            if c.oscal_ctl_id in ikeys:
                impl_smts_count[c.oscal_ctl_id] = len(
                    system.smts_control_implementation_as_dict[c.oscal_ctl_id]['control_impl_smts'])

        # Return the controls
        context = {
            "system": system,
            "project": project,
            "controls": controls,
            "impl_smts_count": impl_smts_count,
            "enable_experimental_opencontrol": SystemSettings.enable_experimental_opencontrol,
        }
        return render(request, "systems/controls_updated.html", context)
    else:
        # User does not have permission to this system
        raise Http404


@login_required
def edit_element(request, element_id):
    """
      Edit Element information as long as the name does not clash with a different element name
    Args:
        request ([HttpRequest]): The network request
    component_id ([int|str]): The id of the component
    Returns:
        [JsonResponse]: Either a ok status or an error
    """

    # The original element(component)
    ele_instance = get_object_or_404(Element, id=element_id)

    if request.method == 'POST':
        new_name = request.POST.get("name", "").strip() or None

        # Check if the new component name is already in use and if the new name is different from the current name
        if Element.objects.filter(name__iexact=new_name).exists() and new_name != ele_instance.name:
            return JsonResponse({"status": "err", "message": "Name already in use"})

        form = ElementEditForm(request.POST or None, instance=ele_instance)
        if form.is_valid():
            logger.info(
                event="edit_element",
                object={"object": "element", "id": form.instance.id, "name": form.instance.name},
                user={"id": request.user.id, "username": request.user.username}
            )
            form.save()
            return JsonResponse({"status": "ok"})
        else:
            errors = form.errors.get_json_data(escape_html=False)
            msg_list = [f"{e.title()} - {errors[e][0]['message']}" for e in errors.keys()]
            return JsonResponse({"status": "err", "message": "Please fix the following problems:<br>"+"<br>".join(msg_list)})

class SelectedComponentsList(ListView):
    """
    Display System's selected components view
    """
    model = Element
    template_name = 'systems/components_selected.html'
    context_object_name = 'system_elements'
    ordering = ['name']
    paginate_by = 25

    def get_queryset(self):
        """
        Return the systems producer elements.
        """
        system = System.objects.get(id=self.kwargs['system_id'])
        return [element for element in system.producer_elements if element.element_type != "system"]

    def get_context_data(self, **kwargs):
        context = super().get_context_data(**kwargs)
        # Retrieve identified System
        system = System.objects.get(id=self.kwargs['system_id'])

        # Retrieve related selected controls if user has permission on system
        if self.request.user.has_perm('view_system', system):
            # Retrieve primary system Project
            # Temporarily assume only one project and get first project
            project = system.projects.first()
            context['project'] = project
            context['system'] = system
            context['elements'] = Element.objects.all().exclude(element_type='system')
            return context
        else:
            # User does not have permission to this system
            raise Http404

@login_required
def component_library(request):
    """Display the library of components"""

    query = request.GET.get('search')
    if query:
        try:
            element_list = Element.objects.filter(Q(name__icontains=query) | Q(tags__label__icontains=query)
                                                  | Q(pk__in=set(Statement.objects.filter(body__search=query).values_list('producer_element', flat=True)))
                                                 ).exclude(element_type='system').distinct()
        except:
            logger.info(f"Ah, you are not using Postgres for your Database!")
            element_list = Element.objects.filter(Q(name__icontains=query) | Q(tags__label__icontains=query)).exclude(element_type='system').distinct()
    else:
        element_list = Element.objects.all().exclude(element_type='system').distinct()

    # Natural sorting on name
    element_list = natsorted(element_list, key=lambda x: x.name)

    # Pagination
    ele_paginator = Paginator(element_list, 15)
    page_number = request.GET.get('page')

    try:
        page_obj = ele_paginator.page(page_number)
    except PageNotAnInteger:
        page_obj = ele_paginator.page(1)
    except EmptyPage:
        page_obj = ele_paginator.page(ele_paginator.num_pages)

    context = {
        "page_obj": page_obj,
        "import_form": ImportOSCALComponentForm(),
        "total_comps": Element.objects.exclude(element_type='system').count(),
    }

    return render(request, "components/component_library.html", context)

def diff_components_prettyHtml(smt1, smt2):
    """Generate a diff of two statements of type `control_implementation`"""
    dmp = dmp_module.diff_match_patch()
    val1 = ""
    val2 = ""
    if hasattr(smt1, 'body'):
        val1 = smt1.body
    if hasattr(smt2, 'body'):
        val2 = smt2.body

    diff = dmp.diff_main(val1, val2)
    if len(diff) == 1:
        return "Statement is identical."
    return dmp.diff_prettyHtml(diff)

def compare_components(request):
    """
    Compare submitted components
    """
<<<<<<< HEAD
    checks = json.loads(request.POST.get('hiddenChecks'))
    compare_list = list(checks.values())
    if len(compare_list) <= 1:
=======
    # TODO: need to figure out how to accumulate all checked boxes not one in pageobj
    compare_list = request.POST.getlist('componentcomparecheckbox')
    if compare_list:
        element_list = list(Element.objects.filter(pk__in=compare_list).exclude(element_type='system').distinct())
        compare_prime, element_list = element_list[0], element_list[1:]# The first component selected will be compared against the rest
        compare_prime_smts = compare_prime.statements(StatementTypeEnum.CONTROL_IMPLEMENTATION_PROTOTYPE.name)
    elif len(compare_list) <= 1:
>>>>>>> 7ae7ab28
        # add messages
        messages.add_message(request, messages.WARNING, f"Not enough components were selected to compare!")
        return HttpResponseRedirect("/controls/components")
    else:
        ele_q = Element.objects.filter(pk__in=compare_list).exclude(element_type='system').distinct()
        # Maintain sort order of compare_list otherwise Django will order ascending
        element_list = sorted(ele_q, key=lambda x: compare_list.index(str(x.id)))
        compare_prime, element_list = element_list[0], element_list[
                                                       1:]  # The first component selected will be compared against the rest
        compare_prime_smts = compare_prime.statements(StatementTypeEnum.CONTROL_IMPLEMENTATION_PROTOTYPE.name)
    difference_tuples = []
    for component in element_list:
        differences = []
        # compare each component's statements to prime
        cmt_smts = component.statements(StatementTypeEnum.CONTROL_IMPLEMENTATION_PROTOTYPE.name)
        if cmt_smts.exists():
            # TODO: Need to create a tuple with smt id to return appropriate
            for smt in cmt_smts:
                smt_prime = compare_prime_smts.filter(sid=smt.sid).filter(pid=smt.pid).filter(sid_class=smt.sid_class).first()
                # If it is not a statement found in both components then we just add styling
                if smt_prime:
                    diff = diff_components_prettyHtml(smt_prime, smt)
                else:
                    diff = f"<span><ins style='background:#e6ffe6;'>{smt.body}</ins><span>"
                differences.append(diff)
        difference_tuples.extend(zip([component.id] * len(cmt_smts),[component.name] * len(cmt_smts), cmt_smts, differences))
    if request.method == 'POST':
        context = {
            "element_list": element_list,
            "compare_prime": compare_prime,
            "prime_smts": compare_prime_smts,
            "secondary_smts": cmt_smts,
            "differences": difference_tuples,
            "compare_list": compare_list
        }
        return render(request, "components/compare_components.html", context)

@login_required
def import_records(request):
    """Display the records of component imports"""

    import_records = ImportRecord.objects.all()
    import_components = {}

    for import_record in import_records:
        import_components[import_record] = Element.objects.filter(import_record=import_record)

    context = {
        "import_components": import_components,
    }

    return render(request, "components/import_records.html", context)

@login_required
def import_record_details(request, import_record_id):
    """Display the records of component imports"""

    import_record = ImportRecord.objects.get(id=import_record_id)
    component_statements = import_record.get_components_statements()

    context = {
        "import_record": import_record,
        "component_statements": component_statements,
    }
    return render(request, "components/import_record_details.html", context)

@login_required
def confirm_import_record_delete(request, import_record_id):
    """Delete the components and statements imported from a particular import record"""

    import_record = ImportRecord.objects.get(id=import_record_id)
    component_statements = import_record.get_components_statements()
    component_count = len(component_statements)
    statement_count = 0
    for component in component_statements:
        statement_count += component_statements[component].count()
    projects = import_record.import_record_projects.all()
    project_count = len(projects)
    elements = import_record.import_record_elements.all()
    element_count = len(elements)
    context = {
        "import_record": import_record,
        "component_count": component_count,
        "statement_count": statement_count,
        "project_count": project_count,
        "element_count": element_count
    }
    return render(request, "components/confirm_import_record_delete.html", context)

@login_required
def import_record_delete(request, import_record_id):
    """Delete the components and statements imported from a particular import record"""

    import_record = ImportRecord.objects.get(id=import_record_id)
    import_created = import_record.created
    import_record.delete()

    messages.add_message(request, messages.INFO, f"Deleted import: {import_created}")

    response = redirect('/controls/components')
    return response

class ComponentSerializer(object):

    def __init__(self, element, impl_smts):
        self.element = element
        self.impl_smts = impl_smts

class OSCALComponentSerializer(ComponentSerializer):

    @staticmethod
    def statement_id_from_control(control_id, part_id):
        if part_id:
            return f"{control_id}_smt.{part_id}"
        else:
            return f"{control_id}_smt"

    def as_json(self):
        # Build OSCAL
        # Example: https://github.com/usnistgov/OSCAL/blob/master/src/content/ssp-example/json/example-component.json
        uuid = str(self.element.uuid)
        control_implementations = []
        props = []
        parties = []
        responsible_roles =  {
          "supplier": {
            "party-uuids": [

            ]
          }
        }
        of = {
            "component-definition": {
                "uuid": str(uuid4()),
                "metadata": {
                    "title": "{} Component-to-Control Narratives".format(self.element.name),
                    "published": datetime.now(timezone.utc).replace(microsecond=0).isoformat(),
                    "last-modified": self.element.updated.replace(microsecond=0).isoformat(),
                    "version": self.element.updated.replace(microsecond=0).isoformat(),
                    "oscal-version": "1.0.0-rc1",
                   # "parties": parties,
                    "props": props
                },
                "components": {
                    uuid: {
                        "title": self.element.full_name or self.element.name,
                        "type": self.element.component_type or "software",
                        "description": self.element.description,
                        #"responsible-roles": responsible_roles, # TODO: gathering party-uuids
                        "control-implementations": control_implementations
                    }
                }
            },
        }

        # Add component's tags if they exist
        if self.element.tags.exists():
            props.extend([{"name": "tag", "ns": "https://govready.com/ns/oscal", "value": tag.label} for tag in self.element.tags.all()])

        # Remove 'metadata.props' key if no metadata.props exist
        if len(props) == 0:
            of['component-definition']['metadata'].pop('props', None)

        # create requirements and organize by source (sid_class)

        by_class = defaultdict(list)

        # work:
        # group stmts by control-id
        # emit an requirement for the control-id
        # iterate over each group
        # emit a statement for each member of the group
        # notes:
        # - OSCAL implemented_requirements and control_implementations need UUIDs
        #   which we don't have in the db, so we construct them.

        for control_id, group in groupby(sorted(self.impl_smts, key=lambda ismt: ismt.sid),
                                         lambda ismt: ismt.sid):
            requirement = {
                "uuid": str(uuid4()),
                "control-id": control_id,
                "description": "",
                "remarks": "",
                "statements": {}
            }

            for smt in group:
                statement = {
                    "uuid": str(smt.uuid),
                    "description": smt.body,
                    "remarks": smt.remarks or ""
                }
                if smt.remarks is None:
                    statement.pop('remarks', None)
                statement_id = self.statement_id_from_control(control_id, smt.pid)
                requirement["statements"][statement_id] = statement

            by_class[smt.sid_class].append(requirement)

        for sid_class, requirements in by_class.items():
            control_implementation = {
                "uuid": str(uuid4()),
                "source": sid_class,
                "description": f"Partial implementation of {sid_class}",
                "implemented-requirements": [req for req in requirements]
            }
            control_implementations.append(control_implementation)
        # Remove 'control-implementations' key if no implementations exist
        if len(control_implementations) == 0:
            of['component-definition']['components'][uuid].pop('control-implementations', None)

        oscal_string = json.dumps(of, sort_keys=False, indent=2)
        return oscal_string

class OpenControlComponentSerializer(ComponentSerializer):

    def as_yaml(self):
        ocf = {
                "name": self.element.name,
                "schema_version": "3.0.0",
                "documentation_complete": False,
                "satisfies": []
               }

        satisfies_smts = ocf["satisfies"]
        for smt in self.impl_smts:
            my_dict = {
                "control_key": smt.sid.upper(),
                "control_name": smt.catalog_control_as_dict['title'],
                "standard_key": smt.sid_class,
                "covered_by": [],
                "security_control_type": "Hybrid | Inherited | ...",
                "narrative": [
                    {"text": smt.body}
                ],
                "remarks": [
                    {"text": smt.remarks}
                ]
            }
            satisfies_smts.append(my_dict)
        opencontrol_string = rtyaml.dump(ocf)
        return opencontrol_string

class ComponentImporter(object):

    def import_components_as_json(self, import_name, json_object, request=None, existing_import_record=False):
        """Imports Components from a JSON object

        @type import_name: str
        @param import_name: Name of import file (if it exists)
        @type json_object: dict
        @param json_object: Element attributes from JSON object
        @type existing_import_record: boolean
        @param existing_import_record: Continue to append imports to an existing import record
        @rtype: ImportRecord if success, bool (false) if failure
        @returns: ImportRecord linked to the created components (if success) or False if failure
        """

        # Validates the format of the JSON object
        try:
            oscal_json = json.loads(json_object)
        except ValueError:
            if request is not None:
                messages.add_message(request, messages.ERROR, f"Invalid JSON. Component(s) not created.")
            logger.info(f"Invalid JSON. Component(s) not created.")
            return False
        if self.validate_oscal_json(oscal_json):
            # Returns list of created components

            created_components = self.create_components(oscal_json)
            new_import_record = self.create_import_record(import_name, created_components, existing_import_record=existing_import_record)
            return new_import_record
        else:

            if request is not None:
                messages.add_message(request, messages.ERROR, f"Invalid OSCAL. Component(s) not created.")
                logger.info(f"Invalid JSON. Component(s) not created.")
            else:
                logger.info(f"Invalid JSON. Component(s) not created.")

            return False

    # def find_import_record_by_name(self, import_name):
    #     """Returns most recent existing import record by name

    #     @type import_name: str
    #     @param import_name: Name of import file (if it exists)
    #     """

    #     found_import_record = ImportRecord.objects.filter(name=import_name).last()

    #     return found_import_record

    def create_import_record(self, import_name, components, existing_import_record=False):
        """Associates components and statements to an import record

        @type import_name: str
        @param import_name: Name of import file (if it exists)
        @type components: list
        @param components: List of components
        @type existing_import_record: booleen
        @param existing_import_record: Continue to append imports to an existing import record
        @rtype: ImportRecord
        @returns: New ImportRecord object with components and statements associated
        """

        import_record = ImportRecord.objects.filter(name=import_name).last()
        if import_record is None or not existing_import_record:
            import_record = ImportRecord.objects.create(name=import_name)
        for component in components:
            statements = Statement.objects.filter(producer_element=component)
            for statement in statements:
                statement.import_record = import_record
                #statement.save()
            component.import_record = import_record
            component.save()

        return import_record

    def validate_oscal_json(self, oscal_json):
        """Validates the JSON object is valid OSCAL format"""

        project_root = os.path.abspath(os.path.dirname(__name__))
        oscal_schema_path = os.path.join(project_root, "schemas", "oscal_component_schema.json")

        with open(oscal_schema_path, "r") as schema_content:
            oscal_json_schema = json.load(schema_content)
        try:
            validate(instance=oscal_json, schema=oscal_json_schema)
            return True
        except (SchemaError, SchemaValidationError) as e:
            logger.error(e._contents())
            return False

    def create_components(self, oscal_json):
        """Creates Elements (Components) from valid OSCAL JSON"""
        components_created = []
        components = oscal_json['component-definition']['components']
        for component in components:
            new_component = self.create_component(components[component])
            if new_component is not None:
                components_created.append(new_component)

        return components_created

    def create_component(self, component_json):
        """Creates a component from a JSON dict

        @type component_json: dict
        @param component_json: Component attributes from JSON object
        @rtype: Element
        @returns: Element object if created, None otherwise
        """

        component_name = component_json['title']
        while Element.objects.filter(name=component_name).count() > 0:
            component_name = increment_element_name(component_name)

        new_component = Element.objects.create(
            name=component_name,
            description=component_json['description'] if 'description' in component_json else 'Description missing',
            # Components uploaded to the Component Library are all system_element types
            # TODO: When components can be uploaded by project, set element_type from component-type OSCAL property
            element_type="system_element"
        )

        logger.info(f"Component {new_component.name} created with UUID {new_component.uuid}.")
        control_implementation_statements = component_json.get('control-implementations', None)
        if control_implementation_statements:
            for control_element in control_implementation_statements:
                catalog = oscalize_catalog_key(control_element['source']) if 'source' in control_element else None
                implemented_reqs = control_element['implemented-requirements'] if 'implemented-requirements' in control_element else []
                created_statements = self.create_control_implementation_statements(catalog, implemented_reqs, new_component)
        return new_component

    def create_control_implementation_statements(self, catalog_key, implemented_reqs, parent_component):
        """Creates a Statement from a JSON dict implemented-requirements

        @type catalog_key: str
        @param catalog_key: Catalog of the control statements
        @type implemented_reqs: list
        @param implemented_reqs: Implemented controls
        @type parent_component: str
        @param parent_component: UUID of parent component
        @rtype: dict
        @returns: New statement objects created
        """

        statements_created = []

        for implemented_control in implemented_reqs:

            control_id = oscalize_control_id(implemented_control['control-id']) if 'control-id' in implemented_control else ''
            statements = implemented_control['statements'] if 'statements' in implemented_control else ''

            for stmnt_id in statements:
                statement = statements[stmnt_id]

                if self.control_exists_in_catalog(catalog_key, control_id):
                    if 'description' in statement:
                        description = statement['description']
                    elif 'description' in implemented_control:
                        description = implemented_control['description']
                    else:
                        description = ''

                    if 'remarks' in statement:
                        remarks = statement['remarks']
                    elif 'remarks' in implemented_control:
                        remarks = implemented_control['remarks']
                    else:
                        remarks = ''

                    new_statement = Statement.objects.create(
                        sid=control_id,
                        sid_class=catalog_key,
                        pid=get_control_statement_part(stmnt_id),
                        body=description,
                        statement_type=StatementTypeEnum.CONTROL_IMPLEMENTATION_PROTOTYPE.name,
                        remarks=remarks,
                        status=implemented_control['status'] if 'status' in implemented_control else None,
                        producer_element=parent_component,
                    )

                    logger.info(f"New statement with UUID {new_statement.uuid} created.")
                    statements_created.append(new_statement)

                else:
                    logger.info(f"Control {control_id} doesn't exist in catalog {catalog_key}. Skipping Statement...")

        return statements_created

    def control_exists_in_catalog(self, catalog_key, control_id):
        """Searches for the presence of a specific control id in a catalog.

        @type catalog_key: str
        @param catalog_key: Catalog Key
        @type control_id: str
        @param control_id: Control id
        @rtype: bool
        @returns: True if control id exists in the catalog. False otherwise
        """

        if catalog_key not in Catalogs()._list_catalog_keys():
            return False
        else:
            catalog = Catalog.GetInstance(catalog_key)
            control = catalog.get_control_by_id(control_id)
            return True if control is not None else False

@login_required
def add_selected_components(system, import_record):
        """Add a component from the library or a compliance app to the project and its statements using the import record"""

        # Get components from import record
        imported_components = Element.objects.filter(import_record=import_record)
        for imported_component in imported_components:
            # Loop through all element's prototype statements and add to control implementation statements.
            # System's selected controls will filter what controls and control statements to display.
            for smt in Statement.objects.filter(producer_element_id=imported_component.id,
                                                statement_type=StatementTypeEnum.CONTROL_IMPLEMENTATION_PROTOTYPE.name):
                smt.create_system_control_smt_from_component_prototype_smt(system.root_element.id)
        return imported_components

@login_required
def system_element(request, system_id, element_id):
    """Display System's selected element detail view"""

    # Retrieve identified System
    system = System.objects.get(id=system_id)
    # Retrieve related selected controls if user has permission on system
    if request.user.has_perm('view_system', system):
        # Retrieve primary system Project
        # Temporarily assume only one project and get first project
        project = system.projects.all()[0]

        # Retrieve element
        element = Element.objects.get(id=element_id)

        # Retrieve impl_smts produced by element and consumed by system
        # Get the impl_smts contributed by this component to system
        impl_smts = element.statements_produced.filter(consumer_element=system.root_element)

        # Retrieve used catalog_key
        catalog_key = impl_smts[0].sid_class

        # Retrieve control ids
        catalog_controls = Catalog.GetInstance(catalog_key=catalog_key).get_controls_all()

        # Build OSCAL and OpenControl
        oscal_string = OSCALComponentSerializer(element, impl_smts).as_json()
        opencontrol_string = OpenControlComponentSerializer(element, impl_smts).as_yaml()
        states = [choice_tup[1] for choice_tup in ComponentStateEnum.choices()]
        types = [choice_tup[1] for choice_tup in ComponentTypeEnum.choices()]
        # Return the system's element information
        context = {
            "states": states,
            "types": types,
            "system": system,
            "project": project,
            "element": element,
            "impl_smts": impl_smts,
            "catalog_controls": catalog_controls,
            "catalog_key": catalog_key,
            "oscal": oscal_string,
            "enable_experimental_opencontrol": SystemSettings.enable_experimental_opencontrol,
            "opencontrol": opencontrol_string,
        }
        return render(request, "systems/element_detail_tabs.html", context)

def edit_component_state(request, system_id, element_id):
    """
    Edit system component state
    """
    # Retrieve identified System
    system = System.objects.get(id=system_id)
    # Retrieve related selected controls if user has permission on system
    if request.user.has_perm('change_system', system):
        # Retrieve element
        # TODO: Make atomic transaction
        element = Element.objects.get(id=element_id)
        element.component_state = request.POST['state_change']
        element.save()
        logger.info(event=f"change_system update_component_state {element} {element.component_state}",
                    object={"object": "system", "id": system.id},
                    user={"id": request.user.id, "username": request.user.username})
        # Batch update status of control implementation statements provided by the element to the system
        state_status = {"operational": "Implemented", "under-development": "Partially Implemented", "planned": "Planned"}
        control_status = state_status.get(request.POST['state_change']) or "Not Implemented"
        system.set_component_control_status(element, control_status)
        logger.info(event=f"change_system batch_update_component_control_status {element} {control_status}",
                    object={"object": "system", "id": system.id},
                    user={"id": request.user.id, "username": request.user.username})
    return redirect(reverse('system_element', args=[system_id, element_id]))

def edit_component_type(request, system_id, element_id):
    """
    Edit system component type
    """
    # Retrieve identified System
    system = System.objects.get(id=system_id)
    # Retrieve related selected controls if user has permission on system
    if request.user.has_perm('change_system', system):
        # Retrieve element
        element = Element.objects.get(id=element_id)
        element.component_type = request.POST['type_change']
        element.save()
    return redirect(reverse('system_element', args=[system_id, element_id]))

@login_required
def system_element_remove(request, system_id, element_id):
    """Remove an element from a system and delete the controls it produces"""

    # Retrieve identified System
    system = System.objects.get(id=system_id)
    # Retrieve related selected controls if user has permission on system
    if request.user.has_perm('change_system', system):

        # Retrieve element
        element = Element.objects.get(id=element_id)

        # Delete the control implementation statements associated with this component
        result = element.statements_produced.filter(consumer_element=system.root_element).delete()

        # Log result
        logger.info(
                event="change_system remove_component",
                object={"object": "component", "id": element.id},
                user={"id": request.user.id, "username": request.user.username}
                )

        # Create message for user
        messages.add_message(request, messages.INFO, f"Removed component '{element.name}' from system.")

    else:
        # User does not have permission
        # Log result
        logger.info(
                event="change_system remove_component permission_denied",
                object={"object": "component", "id": element_id},
                user={"id": request.user.id, "username": request.user.username}
                )

        # Create message for user
        messages.add_message(request, messages.INFO, f"You do not have permission to edit the system.")

    response = redirect(reverse('components_selected', args=[system_id]))
    return response

@login_required
def new_element(request):
    """Form to create new system element (aka component)"""

    if request.method == 'POST':
        form = ElementForm(request.POST)
        if form.is_valid():
            form.save()
            element = form.instance
            logger.info(
                event="new_element",
                object={"object": "element", "id": element.id, "name":element.name},
                user={"id": request.user.id, "username": request.user.username}
            )
            return redirect('component_library_component', element_id=element.id)
    else:
        form = ElementForm()

    return render(request, 'components/element_form.html', {
        'form': form,
    })

@login_required
def component_library_component(request, element_id):
    """Display certified component's element detail view"""

    # Retrieve element
    element = Element.objects.get(id=element_id)
    smt_query = request.GET.get('search')

    # Retrieve systems consuming element
    consuming_systems = element.consuming_systems()

    if smt_query:
        impl_smts = element.statements_produced.filter(sid__icontains=smt_query, statement_type=StatementTypeEnum.CONTROL_IMPLEMENTATION_PROTOTYPE.name)
    else:
        # Retrieve impl_smts produced by element and consumed by system
        # Get the impl_smts contributed by this component to system
        impl_smts = element.statements_produced.filter(statement_type=StatementTypeEnum.CONTROL_IMPLEMENTATION_PROTOTYPE.name)

    if len(impl_smts) < 1:
        context = {
            "element": element,
            "impl_smts": impl_smts,
            "is_admin": request.user.is_superuser,
            "enable_experimental_opencontrol": SystemSettings.enable_experimental_opencontrol,
        }
        return render(request, "components/element_detail_tabs.html", context)

    if len(impl_smts) == 0:
        # New component, no control statements assigned yet
        catalog_key = "catalog_key_missing"
        catalog_controls = None
        oscal_string = None
        opencontrol_string = None
    elif len(impl_smts) > 0:
        # TODO: We may have multiple catalogs in this case in the future
        # Retrieve used catalog_key
        catalog_key = impl_smts[0].sid_class
        # Retrieve control ids
        catalog_controls = Catalog.GetInstance(catalog_key=catalog_key).get_controls_all()
        # Build OSCAL and OpenControl
        oscal_string = OSCALComponentSerializer(element, impl_smts).as_json()
        opencontrol_string = OpenControlComponentSerializer(element, impl_smts).as_yaml()

    # Use natsort here to handle the sid that has letters and numbers
    # (e.g. to put AC-14 after AC-2 whereas before it was putting AC-14 before AC-2)
    # using the natsort package from pypi: https://pypi.org/project/natsort/
    impl_smts = natsorted(impl_smts, key=lambda x: x.sid)

    # Pagination
    obj_paginator = Paginator(impl_smts, 10)
    page_number = request.GET.get('page')

    try:
        page_obj = obj_paginator.page(page_number)
    except PageNotAnInteger:
        page_obj = obj_paginator.page(1)
    except EmptyPage:
        page_obj = obj_paginator.page(obj_paginator.num_pages)

    # Return the system's element information
    context = {
        "page_obj": page_obj,
        "element": element,
        "consuming_systems": consuming_systems,
        "impl_smts": impl_smts,
        "catalog_controls": catalog_controls,
        "catalog_key": catalog_key,
        "oscal": oscal_string,
        "is_admin": request.user.is_superuser,
        "enable_experimental_opencontrol": SystemSettings.enable_experimental_opencontrol,
        "enable_experimental_oscal": SystemSettings.enable_experimental_oscal,
        "opencontrol": opencontrol_string,
    }
    return render(request, "components/element_detail_tabs.html", context)

@login_required
def api_controls_select(request):
    """Return list of controls in json for select2 options from all control catalogs"""

    # Create array to hold accumulated controls
    cxs = []
    # Loop through control catalogs
    catalogs = Catalogs()
    for ck in catalogs._list_catalog_keys():
        cx = Catalog.GetInstance(catalog_key=ck)
        # Get controls
        ctl_list = cx.get_flattened_controls_all_as_dict()
        # Build objects for rendering Select2 auto complete list from catalog
        select_list = [{'id': ctl_list[ctl]['id'], 'title': ctl_list[ctl]['title'], 'class': ctl_list[ctl]['class'], 'catalog_key_display': cx.catalog_key_display, 'display_text': f"{ctl_list[ctl]['label']} - {ctl_list[ctl]['title']} - {cx.catalog_key_display}"} for ctl in ctl_list]
        # Extend array of accumuated controls with catalog's control list
        cxs.extend(select_list)
    # Sort the accummulated list
    cxs.sort(key = operator.itemgetter('id', 'catalog_key_display'))

    status = "success"
    message = "Sending list."
    return JsonResponse( {"status": status, "message": message, "data": {"controls": cxs} })

@login_required
def component_library_component_copy(request, element_id):
    """Copy a component"""

    # Retrieve element
    element = Element.objects.get(id=element_id)
    count = Element.objects.filter(uuid=element.uuid).count()

    if count > 0:
        e_copy = element.copy(name=element.name + " copy ("+str(count+1)+')')
    else:
        e_copy = element.copy()

    # Create message to display to user
    messages.add_message(request, messages.INFO,
                         'Component "{}" copied to "{}".'.format(element.name, e_copy.name))

    # # Redirect to the new page for the component
    return HttpResponseRedirect("/controls/components/{}".format(e_copy.id))

@login_required
def import_component(request):
    """Import a Component in JSON"""

    import_name = request.POST.get('import_name', '')
    oscal_component_json = request.POST.get('json_content', '')
    result = ComponentImporter().import_components_as_json(import_name, oscal_component_json, request)
    return component_library(request)


def raise_404_if_not_permitted_to_statement(request, statement, system_permission='view_system'):
    """Raises a 404 if the user doesn't have the statement system permission"""
    while True:
        if request.user.is_superuser or request.user.is_staff:
            # Allow access if the user has superuser or staff member permissions respectively
            break
        else:
            # Allow access if the user has the statement system permission
            try:
                system = System.objects.get(root_element=statement.consumer_element)
                if request.user.has_perm(system_permission, system):
                    break
            except System.DoesNotExist:
                logger.info(
                event="update_smt_permission permission_denied",
                object={"object": "statement", "id": statement.id},
                user={"id": request.user.id, "username": request.user.username}
                )
                raise Http404

@login_required
def statement_history(request, smt_id=None):
    """Returns the history for the specified statement"""

    # Get statement if exists else 404
    smt = get_object_or_404(Statement, id=smt_id)


    # Check permission block
    permission = False
    if request.user.is_superuser or request.user.is_staff:
        # Grant permission to superusers and staff users
        permission = True
    elif System.objects.filter(root_element=smt.consumer_element).exists():
        # Grant permission to user with edit access on system
        system = System.objects.get(root_element=smt.consumer_element)
        permission = True if request.user.has_perm('view_system', system) else False
    # 404 if user does not have permission
    if not permission:
        raise Http404
    # Check permission block end

    full_smt_history = None
    try:
        full_smt_history = smt.history.all()
    except Statement.DoesNotExist:
        messages.add_message(request, messages.ERROR, f'The statement id is not valid. Is this still a statement in GovReady?')


    # Check permission
    raise_404_if_not_permitted_to_statement(request, smt)

    return render(request, "controls/statement_history.html", {"statement": smt.history.all()})

@login_required
def restore_to_history(request, smt_id, history_id):
    """Restores the specified statement version"""

    # Get statement if exists else 404
    smt = get_object_or_404(Statement, id=smt_id)

    # Check permission
    raise_404_if_not_permitted_to_statement(request, smt, 'change_system')

    full_smt_history = None
    for query_key in request.POST:
        if "restore" in query_key:
            change_reason = request.POST.get(query_key, "")
        else:
            change_reason = None

    try:
        # Save historical statement as a new instance
        historical_smt = smt.history.get(history_id=history_id)
        historical_smt.instance.save()

        # Update the reason for the new statement record
        recent_smt     = smt.history.first()
        update_change_reason(recent_smt.instance, change_reason)

        logger.info( f"Change reason: {change_reason}")

        logger.info(
            f"Restoring the current statement with an id of {smt_id} to version with a history id of {history_id}")
        messages.add_message(request, messages.INFO,
                             f'Successfully restored the statement to version history {history_id}')

        # Diff between most recent and the historical record
        full_smt_history = smt.history.all()
        recent_record = full_smt_history.filter(history_id=recent_smt.history_id).first()
        historical_record = full_smt_history.filter(history_id=historical_smt.history_id).first()

        delta = historical_record.diff_against(recent_record)
        for change in delta.changes:
            logger.info("{} changed from {} to {}".format(change.field, change.old, change.new))
    except ObjectDoesNotExist as ex:
        messages.add_message(request, messages.ERROR, f'{ex} Is this still a statement record in GovReady?')

    context = {
        "history_id": history_id,
        "smt_id": smt_id,
        "statement": full_smt_history}

    return render(request, "controls/statement_history.html", context)

@login_required
def system_element_download_oscal_json(request, system_id, element_id):

    if system_id is not None and system_id != '':
        # Retrieve identified System
        system = System.objects.get(id=system_id)
        # Retrieve related selected controls if user has permission on system
        if request.user.has_perm('view_system', system):
            # Retrieve primary system Project
            # Temporarily assume only one project and get first project
            project = system.projects.all()[0]

            # Retrieve element
            element = Element.objects.get(id=element_id)

            # Retrieve impl_smts produced by element and consumed by system
            # Get the impl_smts contributed by this component to system
            impl_smts = element.statements_produced.filter(consumer_element=system.root_element)
    else:
        # Comes from Component Library, no system

        # Retrieve element
        element = Element.objects.get(id=element_id)
        # Get the impl_smts contributed by this component to system
        impl_smts = Statement.objects.filter(producer_element=element)

    response = HttpResponse(content_type="application/json")
    filename = str(PurePath(slugify(element.name)).with_suffix('.json'))
    response['Content-Disposition'] = f'attachment; filename="{filename}"'
    body = OSCALComponentSerializer(element, impl_smts).as_json()
    response.write(body)

    return response

@login_required
def controls_selected_export_xacta_xslx(request, system_id):
    """Export System's selected controls compatible with Xacta 360"""

    # Retrieve identified System
    system = System.objects.get(id=system_id)
    # Retrieve related selected controls if user has permission on system
    if request.user.has_perm('view_system', system):
        # Retrieve primary system Project
        # Temporarily assume only one project and get first project
        project = system.projects.all()[0]
        controls = system.root_element.controls.all()

        # Retrieve any related Implementation Statements
        impl_smts = system.root_element.statements_consumed.all()
        impl_smts_by_sid = {}
        for smt in impl_smts:
            if smt.sid in impl_smts_by_sid:
                impl_smts_by_sid[smt.sid].append(smt)
            else:
                impl_smts_by_sid[smt.sid] = [smt]

        for control in controls:
            if control.oscal_ctl_id in impl_smts_by_sid:
                setattr(control, 'impl_smts', impl_smts_by_sid[control.oscal_ctl_id])
            else:
                setattr(control, 'impl_smts', None)

        from openpyxl import Workbook
        from openpyxl.styles import Border, Side, PatternFill, Font, GradientFill, Alignment
        from tempfile import NamedTemporaryFile

        wb = Workbook()
        ws = wb.active
        # create alignment style
        wrap_alignment = Alignment(wrap_text=True)
        ws.title = "Controls_Implementation"

        # Add in field name row
        # Paragraph/ReqID
        c = ws.cell(row=1, column=1, value="Paragraph/ReqID")
        c.fill = PatternFill("solid", fgColor="5599FE")
        c.font = Font(color="FFFFFF", bold=True)
        c.border = Border(left=Side(border_style="thin", color="444444"), right=Side(border_style="thin", color="444444"),
                          bottom=Side(border_style="thin", color="444444"),
                          outline=Side(border_style="thin", color="444444"))

        # Stated Requirement (Control statement/Requirement)
        c = ws.cell(row=1, column=2, value="Title")
        c.fill = PatternFill("solid", fgColor="5599FE")
        c.font = Font(color="FFFFFF", bold=True)
        ws.column_dimensions['B'].width = 30
        c.border = Border(right=Side(border_style="thin", color="444444"), bottom=Side(border_style="thin", color="444444"),
                          outline=Side(border_style="thin", color="444444"))

        # Private Implementation
        c = ws.cell(row=1, column=3, value="Private Implementation")
        c.fill = PatternFill("solid", fgColor="5599FE")
        c.font = Font(color="FFFFFF", bold=True)
        ws.column_dimensions['C'].width = 80
        c.border = Border(right=Side(border_style="thin", color="444444"), bottom=Side(border_style="thin", color="444444"),
                          outline=Side(border_style="thin", color="444444"))

        # Public Implementation
        c = ws.cell(row=1, column=4, value="Public Implementation")
        c.fill = PatternFill("solid", fgColor="5599FE")
        c.font = Font(color="FFFFFF", bold=True)
        ws.column_dimensions['D'].width = 80
        c.border = Border(right=Side(border_style="thin", color="444444"), bottom=Side(border_style="thin", color="444444"),
                          outline=Side(border_style="thin", color="444444"))

        # Notes
        c = ws.cell(row=1, column=5, value="Notes")
        ws.column_dimensions['E'].width = 60
        c.fill = PatternFill("solid", fgColor="5599FE")
        c.font = Font(color="FFFFFF", bold=True)
        c.border = Border(right=Side(border_style="thin", color="444444"), bottom=Side(border_style="thin", color="444444"),
                          outline=Side(border_style="thin", color="444444"))

        # Status ["Implemented", "Planned"]
        c = ws.cell(row=1, column=6, value="Status")
        ws.column_dimensions['F'].width = 15
        c.fill = PatternFill("solid", fgColor="5599FE")
        c.font = Font(color="FFFFFF", bold=True)
        c.border = Border(right=Side(border_style="thin", color="444444"), bottom=Side(border_style="thin", color="444444"),
                          outline=Side(border_style="thin", color="444444"))

        # Expected Completion (expected implementation)
        c = ws.cell(row=1, column=7, value="Expected Completion")
        ws.column_dimensions['G'].width = 20
        c.fill = PatternFill("solid", fgColor="5599FE")
        c.font = Font(color="FFFFFF", bold=True)
        c.border = Border(right=Side(border_style="thin", color="444444"), bottom=Side(border_style="thin", color="444444"),
                          outline=Side(border_style="thin", color="444444"))

        # Class ["Management", "Operational", "Technical",
        c = ws.cell(row=1, column=8, value="Class")
        ws.column_dimensions['H'].width = 15
        c.fill = PatternFill("solid", fgColor="5599FE")
        c.font = Font(color="FFFFFF", bold=True)
        c.border = Border(right=Side(border_style="thin", color="444444"), bottom=Side(border_style="thin", color="444444"),
                          outline=Side(border_style="thin", color="444444"))

        # Priority ["p0", "P1", "P2", "P3"]
        c = ws.cell(row=1, column=9, value="Priority")
        ws.column_dimensions['I'].width = 15
        c.fill = PatternFill("solid", fgColor="5599FE")
        c.font = Font(color="FFFFFF", bold=True)
        c.border = Border(right=Side(border_style="thin", color="444444"), bottom=Side(border_style="thin", color="444444"),
                          outline=Side(border_style="thin", color="444444"))

        # Responsible Entities
        c = ws.cell(row=1, column=10, value="Responsible Entities")
        ws.column_dimensions['J'].width = 20
        c.fill = PatternFill("solid", fgColor="5599FE")
        c.font = Font(color="FFFFFF", bold=True)
        c.border = Border(right=Side(border_style="thin", color="444444"), bottom=Side(border_style="thin", color="444444"),
                          outline=Side(border_style="thin", color="444444"))

        # Control Owner(s)
        c = ws.cell(row=1, column=11, value="Control Owner(s)")
        ws.column_dimensions['K'].width = 15
        c.fill = PatternFill("solid", fgColor="5599FE")
        c.font = Font(color="FFFFFF", bold=True)
        c.border = Border(right=Side(border_style="thin", color="444444"), bottom=Side(border_style="thin", color="444444"),
                          outline=Side(border_style="thin", color="444444"))

        # Type ["System-Specific", "Hybrid", "Inherited", "Common", "blank"]
        c = ws.cell(row=1, column=12, value="Type")
        ws.column_dimensions['L'].width = 15
        c.fill = PatternFill("solid", fgColor="5599FE")
        c.font = Font(color="FFFFFF", bold=True)
        c.border = Border(right=Side(border_style="thin", color="444444"), bottom=Side(border_style="thin", color="444444"),
                          outline=Side(border_style="thin", color="444444"))

        # Inherited From
        c = ws.cell(row=1, column=13, value="Inherited From")
        ws.column_dimensions['M'].width = 20
        c.fill = PatternFill("solid", fgColor="5599FE")
        c.font = Font(color="FFFFFF", bold=True)
        c.border = Border(right=Side(border_style="thin", color="444444"), bottom=Side(border_style="thin", color="444444"),
                          outline=Side(border_style="thin", color="444444"))

        # Provide As ["Do Not Share", "blank"]
        c = ws.cell(row=1, column=14, value="Provide As")
        ws.column_dimensions['N'].width = 15
        c.fill = PatternFill("solid", fgColor="5599FE")
        c.font = Font(color="FFFFFF", bold=True)
        c.border = Border(right=Side(border_style="thin", color="444444"), bottom=Side(border_style="thin", color="444444"),
                          outline=Side(border_style="thin", color="444444"))

        # Evaluation Status ["Evaluated", "Expired", "Not Evaluated", "Unknown", "blank"]
        c = ws.cell(row=1, column=15, value="Evaluation Status")
        ws.column_dimensions['O'].width = 15
        c.fill = PatternFill("solid", fgColor="5599FE")
        c.font = Font(color="FFFFFF", bold=True)
        c.border = Border(right=Side(border_style="thin", color="444444"), bottom=Side(border_style="thin", color="444444"),
                          outline=Side(border_style="thin", color="444444"))

        # Control Origination
        c = ws.cell(row=1, column=16, value="Control Origination")
        ws.column_dimensions['P'].width = 15
        c.fill = PatternFill("solid", fgColor="5599FE")
        c.font = Font(color="FFFFFF", bold=True)
        c.border = Border(right=Side(border_style="thin", color="444444"), bottom=Side(border_style="thin", color="444444"),
                          outline=Side(border_style="thin", color="444444"))

        # History
        c = ws.cell(row=1, column=17, value="History")
        ws.column_dimensions['Q'].width = 15
        c.fill = PatternFill("solid", fgColor="5599FE")
        c.font = Font(color="FFFFFF", bold=True)
        c.border = Border(right=Side(border_style="thin", color="444444"), bottom=Side(border_style="thin", color="444444"),
                          outline=Side(border_style="thin", color="444444"))

        for row in range(2, len(controls) + 1):
            control = controls[row - 2]

            # Paragraph/ReqID
            c = ws.cell(row=row, column=1, value=control.get_flattened_oscal_control_as_dict()['id_display'].upper())
            c.fill = PatternFill("solid", fgColor="FFFF99")
            c.alignment = Alignment(vertical='top', wrapText=True)
            c.border = Border(left=Side(border_style="thin", color="444444"),
                              right=Side(border_style="thin", color="444444"),
                              bottom=Side(border_style="thin", color="444444"),
                              outline=Side(border_style="thin", color="444444"))

            # Title
            c = ws.cell(row=row, column=2, value=control.get_flattened_oscal_control_as_dict()['title'])
            c.fill = PatternFill("solid", fgColor="FFFF99")
            c.alignment = Alignment(vertical='top', wrapText=True)
            c.border = Border(right=Side(border_style="thin", color="444444"),
                              bottom=Side(border_style="thin", color="444444"),
                              outline=Side(border_style="thin", color="444444"))

            # Private Implementation
            smt_combined = ""
            if control.impl_smts:
                for smt in control.impl_smts:
                    smt_combined += smt.body
            c = ws.cell(row=row, column=3, value=smt_combined)
            c.alignment = Alignment(vertical='top', wrapText=True)
            c.border = Border(right=Side(border_style="thin", color="444444"),
                              bottom=Side(border_style="thin", color="444444"),
                              outline=Side(border_style="thin", color="444444"))

            # Public Implementation
            c.alignment = Alignment(vertical='top', wrapText=True)
            c.border = Border(right=Side(border_style="thin", color="444444"),
                              bottom=Side(border_style="thin", color="444444"),
                              outline=Side(border_style="thin", color="444444"))

            # Notes
            c = ws.cell(row=1, column=5, value="Notes")
            c.border = Border(right=Side(border_style="thin", color="444444"),
                              bottom=Side(border_style="thin", color="444444"),
                              outline=Side(border_style="thin", color="444444"))

            # Status ["Implemented", "Planned"]
            c = ws.cell(row=1, column=6, value="Status")
            c.border = Border(right=Side(border_style="thin", color="444444"),
                              bottom=Side(border_style="thin", color="444444"),
                              outline=Side(border_style="thin", color="444444"))

            # Expected Completion (expected implementation)
            c = ws.cell(row=1, column=7, value="Expected Completion")
            c.border = Border(right=Side(border_style="thin", color="444444"),
                              bottom=Side(border_style="thin", color="444444"),
                              outline=Side(border_style="thin", color="444444"))

            # Class ["Management", "Operational", "Technical",
            c = ws.cell(row=1, column=8, value="Class")
            c.border = Border(right=Side(border_style="thin", color="444444"),
                              bottom=Side(border_style="thin", color="444444"),
                              outline=Side(border_style="thin", color="444444"))

            # Priority ["p0", "P1", "P2", "P3"]
            c = ws.cell(row=1, column=9, value="Priority")
            c.border = Border(right=Side(border_style="thin", color="444444"),
                              bottom=Side(border_style="thin", color="444444"),
                              outline=Side(border_style="thin", color="444444"))

            # Responsible Entities
            c = ws.cell(row=1, column=10, value="Responsible Entities")
            c.border = Border(right=Side(border_style="thin", color="444444"),
                              bottom=Side(border_style="thin", color="444444"),
                              outline=Side(border_style="thin", color="444444"))

            # Control Owner(s)
            c = ws.cell(row=1, column=11, value="Control Owner(s)")
            c.border = Border(right=Side(border_style="thin", color="444444"),
                              bottom=Side(border_style="thin", color="444444"),
                              outline=Side(border_style="thin", color="444444"))

            # Type ["System-Specific", "Hybrid", "Inherited", "Common", "blank"]
            c = ws.cell(row=1, column=12, value="Type")
            c.border = Border(right=Side(border_style="thin", color="444444"),
                              bottom=Side(border_style="thin", color="444444"),
                              outline=Side(border_style="thin", color="444444"))

            # Inherited From
            c = ws.cell(row=1, column=13, value="Inherited From")
            c.border = Border(right=Side(border_style="thin", color="444444"),
                              bottom=Side(border_style="thin", color="444444"),
                              outline=Side(border_style="thin", color="444444"))

            # Provide As ["Do Not Share", "blank"]
            c = ws.cell(row=1, column=14, value="Provide As")
            c.border = Border(right=Side(border_style="thin", color="444444"),
                              bottom=Side(border_style="thin", color="444444"),
                              outline=Side(border_style="thin", color="444444"))

            # Evaluation Status ["Evaluated", "Expired", "Not Evaluated", "Unknown", "blank"]
            c = ws.cell(row=1, column=15, value="Evaluation Status")
            c.border = Border(right=Side(border_style="thin", color="444444"),
                              bottom=Side(border_style="thin", color="444444"),
                              outline=Side(border_style="thin", color="444444"))

            # Control Origination
            c = ws.cell(row=1, column=16, value="Control Origination")
            c.border = Border(right=Side(border_style="thin", color="444444"),
                              bottom=Side(border_style="thin", color="444444"),
                              outline=Side(border_style="thin", color="444444"))

            # History
            c = ws.cell(row=1, column=17, value="History")
            c.border = Border(right=Side(border_style="thin", color="444444"),
                              bottom=Side(border_style="thin", color="444444"),
                              outline=Side(border_style="thin", color="444444"))

        with NamedTemporaryFile() as tmp:
            wb.save(tmp.name)
            tmp.seek(0)
            stream = tmp.read()
            blob = stream

        mime_type = "application/octet-stream"
        filename = "{}_control_implementations-{}.xlsx".format(system.root_element.name.replace(" ", "_"),
                                                               datetime.now().strftime("%Y-%m-%d-%H-%M"))

        resp = HttpResponse(blob, mime_type)
        resp['Content-Disposition'] = 'inline; filename=' + filename
        return resp
    else:
        # User does not have permission to this system
        raise Http404

@login_required
def editor(request, system_id, catalog_key, cl_id):
    """System Control detail view"""

    cl_id, catalog_key, system = get_editor_system(cl_id, catalog_key, system_id)

    # Retrieve related statements if user has permission on system
    if request.user.has_perm('view_system', system):
        # Retrieve primary system Project
        project, catalog, cg_flat, impl_smts, impl_smts_legacy = get_editor_data(request, system, catalog_key, cl_id)

        # Build OSCAL SSP
        # Example: https://github.com/usnistgov/OSCAL/blob/master/content/ssp-example/json/ssp-example.json
        of = {
            "system-security-plan": {
                "id": "example-ssp",
                "metadata": {
                    "title": "{} System Security Plan Excerpt".format(system.root_element.name),
                    "published": datetime.now().replace(microsecond=0).isoformat(),
                    "last-modified": "element.updated.replace(microsecond=0).isoformat()",
                    "version": "1.0",
                    "oscal-version": "1.0.0-milestone3",
                    "roles": [],
                    "parties": [],
                },
                "import-profile": {},
                "system-characteristics": {},
                "system-implementations": {},
                "control-implementation": {
                    "description": "",
                    "implemented-requirements": {
                        "control-id": "{}".format(cl_id),
                        "description": "",
                        "statements": {
                            "{}_smt".format(cl_id): {
                                "description": "N/A",
                                "by-components": {
                                }
                            }
                        }  #statements
                    },  # implemented-requirements
                }
            }
        }
        by_components = of["system-security-plan"]["control-implementation"]["implemented-requirements"]["statements"][
            "{}_smt".format(cl_id)]["by-components"]
        for smt in impl_smts:
            my_dict = {
                smt.sid + "{}".format(smt.producer_element.name.replace(" ", "-")): {
                    "description": smt.body,
                    "role-ids": "",
                    "set-params": {},
                    "remarks": smt.remarks
                },
            }
            if smt.remarks is None:
                my_dict[smt.sid + "{}".format(smt.producer_element.name.replace(" ", "-"))].pop("remarks", None)
            by_components.update(my_dict)
        oscal_string = json.dumps(of, sort_keys=False, indent=2)

        # Build combined statement if it exists
        if cl_id in system.control_implementation_as_dict:
            combined_smt = system.control_implementation_as_dict[cl_id]['combined_smt']
        else:
            combined_smt = ""

        # Define status options
        impl_statuses = ["Not implemented", "Planned", "Partially implemented", "Implemented", "Unknown"]

      # Only elements for the given control id, sid, and statement type

        elements =  Element.objects.all().exclude(element_type='system')

        context = {
            "system": system,
            "project": project,
            "catalog": catalog,
            "control": cg_flat[cl_id.lower()],
            "impl_smts": impl_smts,
            "impl_statuses": impl_statuses,
            "impl_smts_legacy": impl_smts_legacy,
            "combined_smt": combined_smt,
            "oscal": oscal_string,
            "enable_experimental_opencontrol": SystemSettings.enable_experimental_opencontrol,
            "opencontrol": "opencontrol_string",
            "elements": elements,
        }
        return render(request, "controls/editor.html", context)
    else:
        # User does not have permission to this system
        raise Http404

@login_required
def get_editor_data(request, system, catalog_key, cl_id):
    """
    Get data for editor views
    """

    # Retrieve related statements if user has permission on system
    if request.user.has_perm('view_system', system):
        # Retrieve primary system Project
        # Temporarily assume only one project and get first project
        project = system.projects.first()
        parameter_values = project.get_parameter_values(catalog_key)
        catalog = Catalog(catalog_key, parameter_values=parameter_values)
        cg_flat = catalog.get_flattened_controls_all_as_dict()
        # If control id does not exist in catalog
        if cl_id.lower() not in cg_flat:
            return render(request, "controls/detail.html", {"catalog": catalog, "control": {}})

        # Get and return the control
        # Retrieve any related Implementation Statements filtering by control, and system.root_element, Catalog, Type
        impl_smts = Statement.objects.filter(sid=cl_id, consumer_element=system.root_element, sid_class=catalog_key, statement_type=StatementTypeEnum.CONTROL_IMPLEMENTATION.name).order_by('pid')
        # Retrieve Legacy Implememtation Statements
        impl_smts_legacy = Statement.objects.filter(sid=cl_id, consumer_element=system.root_element, sid_class=catalog_key, statement_type=StatementTypeEnum.CONTROL_IMPLEMENTATION_LEGACY.name)

        return project, catalog, cg_flat, impl_smts, impl_smts_legacy

def get_editor_system(cl_id, catalog_key, system_id):
    """
    Retrieves oscalized control id and catalog key. Also system object from system id.
    """

    cl_id = oscalize_control_id(cl_id)

    catalog_key = oscalize_catalog_key(catalog_key)

    # Retrieve identified System
    system = System.objects.get(id=system_id)

    return cl_id, catalog_key, system

@login_required
def editor_compare(request, system_id, catalog_key, cl_id):
    """System Control detail view"""

    cl_id, catalog_key, system = get_editor_system(cl_id, catalog_key, system_id)

    # Retrieve related statements if owner has permission on system
    if request.user.has_perm('view_system', system):
        project, catalog, cg_flat, impl_smts = get_editor_data(request, system, catalog_key, cl_id)
        context = {
            "system": system,
            "project": project,
            "catalog": catalog,
            "control": cg_flat[cl_id.lower()],
            "impl_smts": impl_smts,
        }
        return render(request, "controls/compare.html", context)
    else:
        # User does not have permission to this system
        raise Http404


# @task_view
@login_required
def save_smt(request):
    """Save a statement"""

    if request.method != "POST":
        return HttpResponseNotAllowed(["POST"])

    else:
        # EXAMPLE CODE FOR GUARDIAN PERMISSIONS
        # does user have write privs?
        # if not task.has_write_priv(request.user):
        #     return HttpResponseForbidden()

        # validate question
        # q = task.module.questions.get(id=request.POST.get("question"))

        # validate and parse value
        # if request.POST.get("method") == "clear":
        #     # Clear means that the question returns to an unanswered state.
        #     # This method is only offered during debugging to make it easier
        #     # to test the application's behavior when questions are unanswered.
        #     value = None
        #     cleared = True
        #     skipped_reason = None
        #     unsure = False

        # elif request.POST.get("method") == "skip":
        #     # The question is being skipped, i.e. answered with a null value,
        #     # because the user doesn't know the answer, it doesn't apply to
        #     # the user's circumstances, or they want to return to it later.
        #     value = None
        #     cleared = False
        #     skipped_reason = request.POST.get("skipped_reason") or None
        #     unsure = bool(request.POST.get("unsure"))

        # Track if we are creating a new statement
        new_statement = False
        form_dict = dict(request.POST)
        form_values = {}
        for key in form_dict.keys():
            form_values[key] = form_dict[key][0]
        print(form_dict)
        smt_id = form_values['smt_id']
        # Updating or saving a new statement?
        if len(smt_id) > 0:
            # Look up existing Statement object
            statement = Statement.objects.get(pk=smt_id)
            # Check if statement has the same sid class as the statement object
            if statement.sid_class == form_values['sid_class']:
                # Check user permissions
                system = statement.consumer_element
                if not request.user.has_perm('change_system', system):
                    # User does not have write permissions
                    # Log permission to save answer denied
                    logger.info(
                        event="save_smt permission_denied",
                        object={"object": "statement", "id": statement.id},
                        user={"id": request.user.id, "username": request.user.username}
                    )
                    return HttpResponseForbidden(
                        "Permission denied. {} does not have change privileges to system and/or project.".format(
                            request.user.username))

                if statement is None:
                    # Statement from received has an id no longer in the database.
                    # Report error. Alternatively, in future save as new Statement object
                    statement_status = "error"
                    statement_msg = "The id for this statement is no longer valid in the database."
                    return JsonResponse({"status": statement_status, "message": statement_msg})
                # Update existing Statement object with received info
                statement.pid = form_values['pid']
                statement.body = form_values['body']
                statement.remarks = form_values['remarks']
                statement.status = form_values['status']
            else:
                new_statement = True
        else:
            # Create new Statement object
            statement = Statement(
                sid=oscalize_control_id(form_values['sid']),
                sid_class=form_values['sid_class'],
                body=form_values['body'],
                pid=form_values['pid'],
                statement_type=form_values['statement_type'],
                status=form_values['status'],
                remarks=form_values['remarks'],
            )
            new_statement = True
            # Convert the human readable catalog name to proper catalog key, if needed
            # from human readable `NIST SP-800-53 rev4` to `NIST_SP-800-53_rev4`
            statement.sid_class = statement.sid_class.replace(" ","_")


        # Updating or saving a new producer_element?
        try:
            # Does the name match and existing element? (Element names are unique.)
            # TODO: Sanitize data entered in form?
            producer_element, created = Element.objects.get_or_create(name=form_values['producer_element_name'])
            if created:
                producer_element.element_type = "system_element"
                producer_element.save()
            producer_element_status = "ok"
            producer_element_msg = "Producer Element saved."
        except Exception as e:
            producer_element_status = "error"
            producer_element_msg = "Producer Element save failed. Error reported {}".format(e)
            return JsonResponse({"status": producer_element_status, "message": producer_element_msg})

        # Associate Statement and Producer Element if creating new statement
        if new_statement:
            try:
                statement.producer_element = producer_element
                #statement.save()
                statement_element_status = "ok"
                statement_element_msg = "Statement associated with Producer Element."
                messages.add_message(request, messages.INFO, f"{statement_element_msg} {producer_element.id}.")
            except Exception as e:
                statement_element_status = "error"
                statement_element_msg = "Failed to associate statement with Producer Element {}".format(e)
                return JsonResponse(
                    {"status": statement_element_status, "message": statement_element_msg + " " + producer_element_msg + " " + statement_element_msg})
        # Create new Prototype Statement object on new statement creation (not statement edit)
        if new_statement:
            try:
                statement_prototype = statement.create_prototype()
            except Exception as e:
                statement_status = "error"
                statement_msg = "Statement save failed while saving statement prototype. Error reported {}".format(e)
                return JsonResponse({"status": "error", "message": statement_msg})

        # Retain only prototype statement if statement is created in the component library
        # A statement of type `control_implementation` should only exists if associated a consumer_element.
        # When the statement is created in the component library, no consuming_element will exist.
        # TODO
        # - Delete the statement that created the statement prototype
        # - Skip the associating the statement with the system's root_element because we do not have a system identified
        statement_del_msg = ""
        if "form_source" in form_values and form_values['form_source'] == 'component_library':
            # Form source is part of form
            # Form received from component library
            from django.core import serializers
            serialized_obj = serializers.serialize('json', [statement, ])
            # Delete statement
            statement.delete()
            statement_del_msg = "Statement unassociated with System/Consumer Element deleted."
        else:
            # Associate Statement and System's root_element
            system_id = form_values['system_id']
            if new_statement and system_id is not None:
                try:
                    statement.consumer_element = System.objects.get(pk=form_values['system_id']).root_element
                    #statement.save()
                    statement_msg = "Statement associated with System/Consumer Element."
                except Exception as e:
                    statement_consumer_status = "error"
                    statement_consumer_msg = "Failed to associate statement with System/Consumer Element {}".format(e)
                    return JsonResponse(
                        {"status": statement_consumer_status, "message": statement_msg + " " + producer_element_msg + " " + statement_consumer_msg})

            # Serialize saved data object(s) to send back to update web page
            # The submitted form needs to be updated with the object primary keys (ids)
            # in order that future saves will be treated as updates.
            from django.core import serializers
            serialized_obj = serializers.serialize('json', [statement, ])

    # Save Statement object
    try:
        statement.save()
        statement_msg = "Statement saved."
        messages.add_message(request, messages.INFO, f"Statement {smt_id} Saved")
    except Exception as e:
        statement_status = "error"
        statement_msg = "Statement save failed. Error reported {}".format(e)

        return JsonResponse({"status": statement_status, "message": statement_msg})
    # Return successful save result to web page's Ajax request
    return JsonResponse(
        {"status": "success", "message": statement_msg + " " + producer_element_msg + " " + statement_del_msg,
         "statement": serialized_obj})

@login_required
def update_smt_prototype(request):
    """Update a certified statement"""

    if request.method != "POST":
        return HttpResponseNotAllowed(["POST"])

    else:
        # Get statement if exists else 404
        form_dict   = dict(request.POST)
        form_values = {}
        for key in form_dict.keys():
            form_values[key] = form_dict[key][0]
        smt_id = form_values['smt_id']
        statement = get_object_or_404(Statement, pk=smt_id)

        # Check permission
        raise_404_if_not_permitted_to_statement(request, statement)

        if statement is None:
            statement_msg = "The id for this statement is no longer valid in the database."
            return JsonResponse({ "status": "error", "message": statement_msg })

        # needs self.body == self.prototype.body

        try:
            proto_statement = Statement.objects.get(pk=statement.prototype_id)
            proto_statement.prototype.body = statement.body
            proto_statement.prototype.save()
            statement_status = "ok"
            statement_msg = f"Update to statement prototype {proto_statement.prototype_id} succeeded."
        except Exception as e:
            statement_msg = "Update to statement prototype failed. Error reported {}".format(e)
            return JsonResponse({ "status": "error", "message": statement_msg })

        return JsonResponse({ "status": "success", "message": statement_msg, "data": { "smt_body": statement.body } })

@login_required
def delete_smt(request):
    """Delete a statement"""

    if request.method != "POST":
        return HttpResponseNotAllowed(["POST"])

    else:
        # check permissions
        # EXAMPLE CODE FOR GUARDIAN PERMISSIONS
        # # does user have write privs?
        # # if not task.has_write_priv(request.user):
        # #     return HttpResponseForbidden()

        # # validate question
        # # q = task.module.questions.get(id=request.POST.get("question"))

        # # validate and parse value
        # # if request.POST.get("method") == "clear":
        # #     # Clear means that the question returns to an unanswered state.
        # #     # This method is only offered during debugging to make it easier
        # #     # to test the application's behavior when questions are unanswered.
        # #     value = None
        # #     cleared = True
        # #     skipped_reason = None
        # #     unsure = False

        # # elif request.POST.get("method") == "skip":
        # #     # The question is being skipped, i.e. answered with a null value,
        # #     # because the user doesn't know the answer, it doesn't apply to
        # #     # the user's circumstances, or they want to return to it later.
        # #     value = None
        # #     cleared = False
        # #     skipped_reason = request.POST.get("skipped_reason") or None
        #     unsure = bool(request.POST.get("unsure"))

        form_dict = dict(request.POST)
        form_values = {}
        for key in form_dict.keys():
            form_values[key] = form_dict[key][0]
        smt_id = form_values['smt_id']
        # Delete statement?
        statement = Statement.objects.get(pk=smt_id)

        # Check user permissions
        system = statement.consumer_element
        if not request.user.has_perm('change_system', system):
            # User does not have write permissions
            # Log permission to save answer denied
            logger.info(
                event="delete_smt permission_denied",
                object={"object": "statement", "id": statement.id},
                user={"id": request.user.id, "username": request.user.username}
            )
            return HttpResponseForbidden(
                "Permission denied. {} does not have change privileges to system and/or project.".format(
                    request.user.username))

        if statement is None:
            # Statement from received has an id no longer in the database.
            # Report error. Alternatively, in future save as new Statement object
            statement_status = "error"
            statement_msg = "The id for this statement is no longer valid in the database."
            return JsonResponse({ "status": "error", "message": statement_msg })
        # Delete Statement object
        try:
            statement.delete()
            statement_status = "ok"
            statement_msg = "Statement deleted."
        except Exception as e:
            statement_status = "error"
            statement_msg = "Statement delete failed. Error reported {}".format(e)
            return JsonResponse({"status": "error", "message": statement_msg})

        # TODO Record fact statement deleted
        # Below will not work because statement is deleted
        # and need to show in record that a statement was recently deleted
        # Update ElementControl smts_updated to know when control element on system was recently updated
        # try:
        #     print("Updating ElementControl smts_updated")
        #     ec = ElementControl.objects.get(element=statement.consumer_element, oscal_ctl_id=statement.sid, oscal_catalog_key=statement.sid_class)
        #     ec.smts_updated = statement.updated
        #     ec.save()
        # except Exception as e:
        #     statement_element_status = "error"
        #     statement_element_msg = "Failed to update ControlElement smt_updated {}".format(e)
        #     return JsonResponse({ "status": "error", "message": statement_msg + " " + producer_element_msg + " " +statement_element_msg })

        return JsonResponse({"status": "success", "message": statement_msg})


# Components

@login_required
def add_system_component(request, system_id):
    """Add an existing element and its statements to a system"""

    if request.method != "POST":
        return HttpResponseNotAllowed(["POST"])

    form_dict = dict(request.POST)
    form_values = {}
    for key in form_dict.keys():
        form_values[key] = form_dict[key][0]

    # Does user have permission to add element?
    # Check user permissions
    system = System.objects.get(pk=system_id)
    if not request.user.has_perm('change_system', system):
        # User does not have write permissions
        # Log permission to save answer denied
        logger.info(
            event="change_system permission_denied",
            object={"object": "element", "producer_element_name": form_values['producer_element_name']},
            user={"id": request.user.id, "username": request.user.username}
        )
        return HttpResponseForbidden("Permission denied. {} does not have change privileges to system and/or project.".format(request.user.username))

    # DEBUG
    # print(f"Atempting to add {producer_element.name} (id:{producer_element.id}) to system_id {system_id}")

    # Get system's existing components selected
    elements_selected = system.producer_elements
    elements_selected_ids = [e.id for e in elements_selected]

    # Add element to system's selected components
    # Look up the element rto add
    producer_element = Element.objects.get(pk=form_values['producer_element_id'])

    # TODO: various use cases
        # - component previously added but element has statements not yet added to system
        #   this issue may be best addressed elsewhere.

    # Component already added to system. Do not add the component (element) to the system again.
    if producer_element.id in elements_selected_ids:
        messages.add_message(request, messages.ERROR,
                            f'Component "{producer_element.name}" already exists in selected components.')
        # Redirect to selected element page
        return HttpResponseRedirect("/systems/{}/components/selected".format(system_id))

    smts = Statement.objects.filter(producer_element_id = producer_element.id, statement_type=StatementTypeEnum.CONTROL_IMPLEMENTATION_PROTOTYPE.name)

    # Component does not have any statements of type control_implementation_prototype to
    # add to system. So we cannot add the component (element) to the system.
    if len(smts) == 0:
        # print(f"The component {producer_element.name} does not have any control implementation statements.")
        messages.add_message(request, messages.ERROR,
                            f'I couldn\'t add "{producer_element.name}" to the system because the component does not currently have any control implementation statements to add.')
        # Redirect to selected element page
        return HttpResponseRedirect("/systems/{}/components/selected".format(system_id))

    # Loop through all element's prototype statements and add to control implementation statements.
    # System's selected controls will filter what controls and control statements to display.
    for smt in smts:
        smt.create_system_control_smt_from_component_prototype_smt(system.root_element.id)

    # Make sure some controls were added to the system. Report error otherwise.
    smts_added = Statement.objects.filter(producer_element_id = producer_element.id, consumer_element_id = system.root_element.id, statement_type=StatementTypeEnum.CONTROL_IMPLEMENTATION.name)

    smts_added_count = len(smts_added)
    if smts_added_count > 0:
        messages.add_message(request, messages.INFO,
                         f'OK. I\'ve added "{producer_element.name}" to the system and its {smts_added_count} control implementation statements to the system.')
    else:
        messages.add_message(request, messages.WARNING,
                         f'Oops. I tried adding "{producer_element.name}" to the system, but the component added 0 controls.')

    # Redirect to selected element page
    return HttpResponseRedirect("/systems/{}/components/selected".format(system_id))

@login_required
def search_system_component(request):
    """Add an existing element and its statements to a system"""

    if request.method != "GET":
        return HttpResponseNotAllowed(["GET"])

    form_dict = dict(request.GET)
    form_values = {}
    for key in form_dict.keys():
        form_values[key] = form_dict[key][0]
    # Form values from ajax data

    if "system_id" in form_values.keys():
        system_id = form_values['system_id']

        # Does user have permission to add element?
        # Check user permissions
        system = System.objects.get(pk=system_id)

        if not request.user.has_perm('change_system', system):
            # User does not have write permissions
            # Log permission to save answer denied
            logger.info(
                event="change_system permission_denied",
                object={"object": "element", "producer_element_name": form_values['producer_element_name']},
                user={"id": request.user.id, "username": request.user.username}
            )
            return HttpResponseForbidden("Permission denied. {} does not have change privileges to system and/or project.".format(request.user.username))

        selected_controls = system.root_element.controls.all()
        selected_controls_ids = set()
        for sc in selected_controls:
            selected_controls_ids.add("{} {}".format(sc.oscal_ctl_id, sc.oscal_catalog_key))

        # Add element
        # Look up the element

        text =  form_values['text']

        # The final elements that are returned to the new dropdown created...
        producer_system_elements = Element.objects.filter(element_type="system_element").filter(name__contains= text)

        producer_elements = [{"id":str(ele.id), "name": ele.name} for ele in producer_system_elements]

        results = {'producer_element_statement_values': producer_elements}
        data = json.dumps(results)
        mimetype = 'application/json'
        return HttpResponse(data, mimetype)
    # # Redirect to selected element page
    # return HttpResponseRedirect("/systems/{}/components/selected".format(system_id))

class RelatedComponentStatements(View):
    """
    Returns the component statements that are produced(related) to one control implementation prototype
    """

    template_name = 'controls/editor.html'

    def get(self, request):
        """Add an existing element and its statements to a system"""

        if request.method != "GET":
            return HttpResponseNotAllowed(["GET"])

        logger.info(f"Related controls GET: {dict(request.GET)}")
        form_dict = dict(request.GET)
        form_values = {}
        for key in form_dict.keys():
            form_values[key] = form_dict[key][0]
        # Form values from ajax data

        if "system_id" in form_values.keys():
            system_id = form_values['system_id']

            # Does user have permission to add element?
            # Check user permissions
            system = System.objects.get(pk=system_id)

            if not request.user.has_perm('change_system', system):
                # User does not have write permissions
                # Log permission to save answer denied
                logger.info(
                    event="change_system permission_denied",
                    object={"object": "element", "producer_element_name": form_values['producer_element_name']},
                    user={"id": request.user.id, "username": request.user.username}
                )
                return HttpResponseForbidden(
                    "Permission denied. {} does not have change privileges to system and/or project.".format(
                        request.user.username))

            selected_controls = system.root_element.controls.all()
            selected_controls_ids = set()
            for sc in selected_controls:
                selected_controls_ids.add("{} {}".format(sc.oscal_ctl_id, sc.oscal_catalog_key))

            # Add element
            # Look up the element
            producer_element_id = form_values['producer_element_form_id']
            producer_element = Element.objects.get(pk=producer_element_id)

            # The final elements that are returned to the new dropdown created...
            producer_smt_imps = producer_element.statements("control_implementation")

            producer_smt_imps_vals = [{"smt_id": str(smt.id), "smt_sid": smt.sid, "smt_sid_class": smt.sid_class,  "producer_element_name": producer_element.name, "smt_body":str(smt.body), "smt_pid":str(smt.pid), "smt_status":str(smt.status)} for smt in producer_smt_imps]

            results = {'producer_element_statement_values': producer_smt_imps_vals,  "selected_component": producer_element.name}
            data = json.dumps(results)
            mimetype = 'application/json'
            if data:
                return HttpResponse(data, mimetype)
            else:
                return JsonResponse(status=400, data={'status': 'error', 'message': f"No DATA!: {data}"})
        else:
            return JsonResponse(status=400, data={'status': 'error', 'message': "There is no current system id present"})

class EditorAutocomplete(View):
    template_name = 'controls/editor.html'

    def get(self, request):
        """Add an existing element and its statements to a system"""

        if request.method != "GET":
            return HttpResponseNotAllowed(["GET"])

        form_dict = dict(request.GET)
        form_values = {}
        for key in form_dict.keys():
            form_values[key] = form_dict[key][0]
        # Form values from ajax data

        if "system_id" in form_values.keys():
            system_id = form_values['system_id']

            # Does user have permission to add element?
            # Check user permissions
            system = System.objects.get(pk=system_id)

            if not request.user.has_perm('change_system', system):
                # User does not have write permissions
                # Log permission to save answer denied
                logger.info(
                    event="change_system permission_denied",
                    object={"object": "element", "producer_element_name": form_values['producer_element_name']},
                    user={"id": request.user.id, "username": request.user.username}
                )
                return HttpResponseForbidden(
                    "Permission denied. {} does not have change privileges to system and/or project.".format(
                        request.user.username))

            selected_controls = system.root_element.controls.all()
            selected_controls_ids = set()
            for sc in selected_controls:
                selected_controls_ids.add("{} {}".format(sc.oscal_ctl_id, sc.oscal_catalog_key))

            # Add element
            # Look up the element

            text = form_values['text']

            # The final elements that are returned to the new dropdown created...
            producer_system_elements = Element.objects.filter(element_type="system_element").filter(name__contains=text)

            producer_elements = [{"id": str(ele.id), "name": ele.name} for ele in producer_system_elements]

            results = {'producer_element_name_value': producer_elements}
            data = json.dumps(results)
            mimetype = 'application/json'
            if data:
                return HttpResponse(data, mimetype)
            else:
                return JsonResponse(status=400, data={'status': 'error', 'message': f"No statements found with the search: {text}"})
        else:
            return JsonResponse(status=400, data={'status': 'error', 'message': "There is no current system id present"})

    def post(self, request, system_id):
        """Add an existing element and its statements to a system"""
        if request.method != "POST":
            return HttpResponseNotAllowed(["POST"])

        form_dict = dict(request.POST)

        form_values = {}
        for key in form_dict.keys():
            if key == 'relatedcomps':
                form_values[key] = form_dict[key]
            else:
                form_values[key] = form_dict[key][0]
        # Form values from ajax data

        if "system_id" in form_values.keys():
            system_id = form_values['system_id']
            # Does user have permission to add element?
            # Check user permissions
            system = System.objects.get(pk=system_id)
            if not request.user.has_perm('change_system', system):
                # User does not have write permissions
                # Log permission to save answer denied
                logger.info(
                    event="change_system permission_denied",
                    object={"object": "element", "entered_producer_element_name": form_values['text'] or "None"},
                    user={"id": request.user.id, "username": request.user.username}
                )
                return HttpResponseForbidden(
                    "Permission denied. {} does not have change privileges to system and/or project.".format(
                        request.user.username))

            selected_controls = system.root_element.controls.all()
            selected_controls_ids = set()
            for sc in selected_controls:
                selected_controls_ids.add("{} {}".format(sc.oscal_ctl_id, sc.oscal_catalog_key))

            # Add element
            if form_values.get("relatedcomps", ""):

                for related_element in form_values['relatedcomps']:

                    # Look up the element
                    for smt in Statement.objects.filter(id=related_element, statement_type=StatementTypeEnum.CONTROL_IMPLEMENTATION.name):
                        logger.info(
                            f"Adding an element with the id {smt.id} and sid class {smt.sid} to system_id {system_id}")
                        # Only add statements for controls selected for system
                        if "{} {}".format(smt.sid, smt.sid_class) in selected_controls_ids:
                            logger.info(f"smt {smt}")
                            smt.create_system_control_smt_from_component_prototype_smt(system.root_element.id)
                        else:
                            logger.error(f"not adding smt from selected controls for the current system: {smt}")

        # Redirect to the page where the component was added from
        return HttpResponseRedirect(request.META.get('HTTP_REFERER', '/'))


# Baselines
@login_required
def assign_baseline(request, system_id, catalog_key, baseline_name):
    """Assign a baseline to a system root element thereby showing selected controls for the system."""

    system = System.objects.get(pk=system_id)
    #system.root_element.assign_baseline_controls(user, 'NIST_SP-800-53_rev4', 'low')
    assign_results = system.root_element.assign_baseline_controls(request.user, catalog_key, baseline_name)
    if assign_results:
        messages.add_message(request, messages.INFO,
                             'Baseline "{} {}" assigned.'.format(catalog_key.replace("_", " "), baseline_name.title()))
        # Log start app / new project
        logger.info(
            event="assign_baseline",
            object={"object": "system", "id": system.root_element.id, "title": system.root_element.name},
            baseline={"catalog_key": catalog_key, "baseline_name": baseline_name},
            user={"id": request.user.id, "username": request.user.username}
        )
    else:
        messages.add_message(request, messages.ERROR,
                             'Baseline "{} {}" assignment failed.'.format(catalog_key.replace("_", " "),
                                                                          baseline_name.title()))

    return HttpResponseRedirect(f"/systems/{system_id}/controls/selected")


# Export OpenControl
@login_required
def export_system_opencontrol(request, system_id):
    """Export entire system in OpenControl"""

    # Does user have permission
    # Retrieve identified System
    system = System.objects.get(id=system_id)
    # Retrieve related selected controls if user has permission on system
    if request.user.has_perm('view_system', system):
        # Retrieve primary system Project
        # Temporarily assume only one project and get first project
        project = system.projects.all()[0]

        # Create temporary directory structure
        import tempfile
        temp_dir = tempfile.TemporaryDirectory(dir=".")
        repo_path = os.path.join(temp_dir.name, system.root_element.name.replace(" ", "_"))
        if not os.path.exists(repo_path):
            os.makedirs(repo_path)

        # Create various directories
        os.makedirs(os.path.join(repo_path, "components"))
        os.makedirs(os.path.join(repo_path, "standards"))
        os.makedirs(os.path.join(repo_path, "certifications"))

        # Create opencontrol.yaml config file
        cfg_str = """schema_version: 1.0.0
name: ~
metadata:
  authorization_id: ~
  description: ~
  organization:
    name: ~
    abbreviation: ~
  repository: ~
components: []
standards:
- ./standards/NIST-SP-800-53-rev4.yaml
certifications:
- ./certifications/fisma-low-impact.yaml
"""

        # read default opencontrol.yaml into object
        cfg = rtyaml.load(cfg_str)
        # customize values
        cfg["name"] = system.root_element.name
        # cfg["metadata"]["organization"]["name"] = organization_name
        # cfg["metadata"]["description"] = description
        # cfg["metadata"]["organization"]["abbreviation"] = None
        # if organization_name:
        #     cfg["metadata"]["organization"]["abbreviation"] = "".join([word[0].upper() for word in organization_name.split(" ")])

        with open(os.path.join(repo_path, "opencontrol.yaml"), 'w') as outfile:
            outfile.write(rtyaml.dump(cfg))

        # Populate reference directories from reference
        OPENCONTROL_PATH = os.path.join(os.path.dirname(__file__), 'data', 'opencontrol')
        shutil.copyfile(os.path.join(OPENCONTROL_PATH, "standards", "NIST-SP-800-53-rev4.yaml"),
                        os.path.join(repo_path, "standards", "NIST-SP-800-53-rev4.yaml"))
        shutil.copyfile(os.path.join(OPENCONTROL_PATH, "standards", "NIST-SP-800-171r1.yaml"),
                        os.path.join(repo_path, "standards", "NIST-SP-800-53-rev4.yaml"))
        shutil.copyfile(os.path.join(OPENCONTROL_PATH, "standards", "opencontrol.yaml"),
                        os.path.join(repo_path, "standards", "opencontrol.yaml"))
        shutil.copyfile(os.path.join(OPENCONTROL_PATH, "standards", "hipaa-draft.yaml"),
                        os.path.join(repo_path, "standards", "hipaa-draft.yaml"))
        shutil.copyfile(os.path.join(OPENCONTROL_PATH, "certifications", "fisma-low-impact.yaml"),
                        os.path.join(repo_path, "certifications", "fisma-low-impact.yaml"))

        # # Make stub README.md file
        # with open(os.path.join(repo_path, "README.md"), 'w') as outfile:
        #     outfile.write("Machine readable representation of 800-53 control implementations for {}.\n\n# Notes\n\n".format(system_name))
        #     print("wrote file: {}\n".format(os.path.join(repo_path, "README.md")))

        # Populate system information files

        # Populate component files
        if not os.path.exists(os.path.join(repo_path, "components")):
            os.makedirs(os.path.join(repo_path, "components"))
        for element in system.producer_elements:
            # Build OpenControl
            ocf = {
                "name": element.name,
                "schema_version": "3.0.0",
                "documentation_complete": False,
                "satisfies": []
            }
            satisfies_smts = ocf["satisfies"]
            # Retrieve impl_smts produced by element and consumed by system
            # Get the impl_smts contributed by this component to system
            impl_smts = element.statements_produced.filter(consumer_element=system.root_element)
            for smt in impl_smts:
                my_dict = {
                    "control_key": smt.sid.upper(),
                    "control_name": smt.catalog_control_as_dict['title'],
                    "standard_key": smt.sid_class,
                    "covered_by": [],
                    "security_control_type": "Hybrid | Inherited | ...",
                    "narrative": [
                        {"text": smt.body}
                    ],
                    "remarks": [
                        {"text": smt.remarks}
                    ]
                }
                satisfies_smts.append(my_dict)
            opencontrol_string = rtyaml.dump(ocf)
            # Write component file
            with open(os.path.join(repo_path, "components", "{}.yaml".format(element.name.replace(" ", "_"))), 'w') as fh:
                fh.write(opencontrol_string)

        # Build Zip archive
        # TODO Make Temporary File
        #      Current approach leads to race conditions!
        shutil.make_archive("/tmp/Zipped_file", 'zip', repo_path)

        # Download Zip archive of OpenControl files
        with open('/tmp/Zipped_file.zip', 'rb') as tmp:
            tmp.seek(0)
            stream = tmp.read()
            blob = stream
        mime_type = "application/octet-stream"
        filename = "{}-opencontrol-{}.zip".format(system.root_element.name.replace(" ", "_"),
                                                  datetime.now().strftime("%Y-%m-%d-%H-%M"))

        resp = HttpResponse(blob, mime_type)
        resp['Content-Disposition'] = 'inline; filename=' + filename

        # Clean up
        shutil.rmtree(repo_path)
        # os.remove("/tmp/Zipped_file") ????
        return resp

    else:
        # User does not have permission to this system
        raise Http404

# PoamS
@login_required
def poams_list(request, system_id):
    """List Poams for a system"""

    # Retrieve identified System
    system = System.objects.get(id=system_id)
    # Retrieve related selected controls if user has permission on system
    if request.user.has_perm('view_system', system):
        # Retrieve primary system Project
        # Temporarily assume only one project and get first project
        project = system.projects.all()[0]
        controls = system.root_element.controls.all()
        poam_smts = system.root_element.statements_consumed.filter(statement_type="POAM").order_by('-updated')

        # impl_smts_count = {}
        # ikeys = system.smts_control_implementation_as_dict.keys()
        # for c in controls:
        #     impl_smts_count[c.oscal_ctl_id] = 0
        #     if c.oscal_ctl_id in ikeys:
        #         impl_smts_count[c.oscal_ctl_id] = len(system.smts_control_implementation_as_dict[c.oscal_ctl_id]['control_impl_smts'])

        # Return the controls
        context = {
            "system": system,
            "project": project,
            "controls": controls,
            "poam_smts": poam_smts,
            "enable_experimental_opencontrol": SystemSettings.enable_experimental_opencontrol,
        }
        return render(request, "systems/poams_list.html", context)
    else:
        # User does not have permission to this system
        raise Http404

@login_required
def new_poam(request, system_id):
    """Form to create new POAM"""

    # Retrieve identified System
    system = System.objects.get(id=system_id)
    # Retrieve related selected controls if user has permission on system
    if request.user.has_perm('view_system', system):
        # Retrieve primary system Project
        # Temporarily assume only one project and get first project
        project = system.projects.all()[0]
        controls = system.root_element.controls.all()

        if request.method == 'POST':
            statement_form = StatementPoamForm(request.POST)
            # if statement_form.is_valid() and poam_form.is_valid():
            if statement_form.is_valid():
                statement = statement_form.save()
                poam_form = PoamForm(request.POST)
                if poam_form.is_valid():
                    poam = poam_form.save()
                    print('POAM ID', poam.get_next_poam_id(system))
                    poam.poam_id = poam.get_next_poam_id(system)
                    poam.statement = statement
                    poam.save()
                return HttpResponseRedirect('/systems/{}/poams'.format(system_id), {})
                #url(r'^(?P<system_id>.*)/poams$', views.poams_list, name="poams_list"),
            else:
                pass
        else:
            statement_form = StatementPoamForm(status="Open", statement_type="POAM", consumer_element=system.root_element)
            poam = Poam()
            poam_id = poam.get_next_poam_id(system)
            poam_form = PoamForm()
            return render(request, 'systems/poam_form.html', {
                'statement_form': statement_form,
                'poam_form': poam_form,
                'system': system,
                'project': project,
                'controls': controls,
            })
    else:
        # User does not have permission to this system
        raise Http404

@login_required
def edit_poam(request, system_id, poam_id):
    """Form to create new POAM"""

    # Retrieve identified System
    system = System.objects.get(id=system_id)
    # Retrieve related selected controls if user has permission on system
    if request.user.has_perm('view_system', system):
        # Retrieve primary system Project
        # Temporarily assume only one project and get first project
        project = system.projects.all()[0]
        controls = system.root_element.controls.all()
        # Retrieve POAM Statement
        poam_smt = get_object_or_404(Statement, id=poam_id)

        if request.method == 'POST':
            statement_form = StatementPoamForm(request.POST, instance=poam_smt)
            poam_form = PoamForm(request.POST, instance=poam_smt.poam)
            if statement_form.is_valid() and poam_form.is_valid():
                # Save statement after updating values
                statement_form.save()
                poam_form.save()
                return HttpResponseRedirect('/systems/{}/poams'.format(system_id), {})
            else:
                pass
                #TODO: What if form invalid?
        else:
            statement_form = StatementPoamForm(initial={
                'statement_type': poam_smt.statement_type,
                'status': poam_smt.status,
                'consumer_element': system.root_element,
                'body': poam_smt.body,
                'remarks': poam_smt.remarks,
            })
            poam_form = PoamForm(initial={
                'weakness_name': poam_smt.poam.weakness_name,
                'controls': poam_smt.poam.controls,
                'poam_group': poam_smt.poam.poam_group,
                'risk_rating_original': poam_smt.poam.risk_rating_original,
                'risk_rating_adjusted': poam_smt.poam.risk_rating_adjusted,
                'weakness_detection_source': poam_smt.poam.weakness_detection_source,
                'remediation_plan': poam_smt.poam.remediation_plan,
                'milestones': poam_smt.poam.milestones,
                'scheduled_completion_date': poam_smt.poam.scheduled_completion_date,
            })
            return render(request, 'systems/poam_edit_form.html', {
                'statement_form': statement_form,
                'poam_form': poam_form,
                'system': system,
                'project': project,
                'controls': controls,
                'poam_smt': poam_smt,
            })
    else:
        # User does not have permission to this system
        raise Http404

@login_required
def poam_export_xlsx(request, system_id):
    return poam_export(request, system_id, 'xlsx')

@login_required
def poam_export_csv(request, system_id):
    return poam_export(request, system_id, 'csv')

@login_required
def poam_export(request, system_id, format='xlsx'):
    """Export POA&M in either xlsx or csv"""

    # Retrieve identified System
    system = System.objects.get(id=system_id)
    # Retrieve related selected POA&Ms if user has permission on system
    if request.user.has_perm('view_system', system):

        if format == 'xlsx':
            from openpyxl import Workbook
            from openpyxl.styles import Border, Side, PatternFill, Font, GradientFill, Alignment
            from tempfile import NamedTemporaryFile

            wb = Workbook()
            ws = wb.active
            # create alignment style
            wrap_alignment = Alignment(wrap_text=True)
            ws.title = "POA&Ms"
        else:
            import csv, io
            csv_buffer = io.StringIO(newline='\n')
            csv_writer = csv.writer(csv_buffer)

        poam_fields = [
            {'var_name': 'poam_id', 'name': 'POA&M ID', 'width': 8},
            {'var_name': 'poam_group', 'name': 'POA&M Group', 'width': 16},
            {'var_name': 'weakness_name', 'name': 'Weakness Name', 'width': 24},
            {'var_name': 'controls', 'name': 'Controls', 'width': 16},
            {'var_name': 'body', 'name': 'Description', 'width': 60},
            {'var_name': 'status', 'name': 'Status', 'width': 8},
            {'var_name': 'risk_rating_original', 'name': 'Risk Rating Original', 'width': 16},
            {'var_name': 'risk_rating_adjusted', 'name': 'Risk Rating Adjusted', 'width': 16},
            {'var_name': 'weakness_detection_source', 'name': 'Weakness Detection Source', 'width': 24},
            {'var_name': 'weakness_source_identifier', 'name': 'Weakness Source Identifier', 'width': 24},
            {'var_name': 'remediation_plan', 'name': 'Remediation Plan', 'width': 60},
            {'var_name': 'milestones', 'name': 'Milestones', 'width': 60},
            {'var_name': 'milestone_changes', 'name': 'Milestone Changes', 'width': 30},
            {'var_name': 'scheduled_completion_date', 'name': 'Scheduled Completion Date', 'width': 18},
        ]

        # create header row
        column = 0
        ord_zeroth_column = ord('A') - 1
        csv_row = []

        for poam_field in poam_fields:
            column += 1
            if format == 'xlsx':
                c = ws.cell(row=1, column=column, value=poam_field['name'])
                c.fill = PatternFill("solid", fgColor="5599FE")
                c.font = Font(color="FFFFFF", bold=True)
                c.border = Border(left=Side(border_style="thin", color="444444"),
                                  right=Side(border_style="thin", color="444444"),
                                  bottom=Side(border_style="thin", color="444444"),
                                  outline=Side(border_style="thin", color="444444"))
                ws.column_dimensions[chr(ord_zeroth_column + column)].width = poam_field['width']
            else:
                csv_row.append(poam_field['name'])
        # Add column for URL
        if format == 'xlsx':
            c = ws.cell(row=1, column=column, value="URL")
            c.fill = PatternFill("solid", fgColor="5599FE")
            c.font = Font(color="FFFFFF", bold=True)
            c.border = Border(left=Side(border_style="thin", color="444444"),
                              right=Side(border_style="thin", color="444444"),
                              bottom=Side(border_style="thin", color="444444"),
                              outline=Side(border_style="thin", color="444444"))
            ws.column_dimensions[chr(ord_zeroth_column + column)].width = 60
        else:
            csv_row.append('URL')

        if format != 'xlsx':
            csv_writer.writerow(csv_row)

        # Retrieve POA&Ms and create POA&M rows
        poam_smts = system.root_element.statements_consumed.filter(statement_type="POAM").order_by('id')
        poam_smts_by_sid = {}
        row = 1
        for poam_smt in poam_smts:
            csv_row = []
            row += 1

            # Loop through fields
            column = 0
            for poam_field in poam_fields:
                column += 1
                if format == 'xlsx':
                    if poam_field['var_name'] in ['body', 'status']:
                        c = ws.cell(row=row, column=column, value=getattr(poam_smt, poam_field['var_name']))
                    else:
                        if poam_field['var_name'] == 'poam_id':
                            c = ws.cell(row=row, column=column,
                                        value="V-{}".format(getattr(poam_smt.poam, poam_field['var_name'])))
                        else:
                            c = ws.cell(row=row, column=column, value=getattr(poam_smt.poam, poam_field['var_name']))
                    c.fill = PatternFill("solid", fgColor="FFFFFF")
                    c.alignment = Alignment(vertical='top', horizontal='left', wrapText=True)
                    c.border = Border(right=Side(border_style="thin", color="444444"),
                                      bottom=Side(border_style="thin", color="444444"),
                                      outline=Side(border_style="thin", color="444444"))
                else:
                    if poam_field['var_name'] in ['body', 'status']:
                        csv_row.append(getattr(poam_smt, poam_field['var_name']))
                    else:
                        if poam_field['var_name'] == 'poam_id':
                            csv_row.append("V-{}".format(getattr(poam_smt.poam, poam_field['var_name'])))
                        else:
                            csv_row.append(getattr(poam_smt.poam, poam_field['var_name']))

            # Add URL column
            poam_url = settings.SITE_ROOT_URL + "/systems/{}/poams/{}/edit".format(system_id, poam_smt.id)
            if format == 'xlsx':
                c = ws.cell(row=row, column=column, value=poam_url)
                c.fill = PatternFill("solid", fgColor="FFFFFF")
                c.alignment = Alignment(vertical='top', horizontal='left', wrapText=True)
                c.border = Border(right=Side(border_style="thin", color="444444"),
                                  bottom=Side(border_style="thin", color="444444"),
                                  outline=Side(border_style="thin", color="444444"))
            else:
                csv_row.append(poam_url)

            if format != 'xlsx':
                csv_writer.writerow(csv_row)

        if format == 'xlsx':
            with NamedTemporaryFile() as tmp:
                wb.save(tmp.name)
                tmp.seek(0)
                stream = tmp.read()
                blob = stream
        else:
            blob = csv_buffer.getvalue()
            csv_buffer.close()

        # Determine filename based on system name
        system_name = system.root_element.name.replace(" ", "_") + "_" + system_id
        filename = "{}_poam_export-{}.{}".format(system_name, datetime.now().strftime("%Y-%m-%d-%H-%M"), format)
        mime_type = "application/octet-stream"

        resp = HttpResponse(blob, mime_type)
        resp['Content-Disposition'] = 'inline; filename=' + filename
        return resp
    else:
        # User does not have permission to this system
        raise Http404

# Project
@login_required
def project_import(request, project_id):
    """
    Import an entire project's components and control content
    """
    project = Project.objects.get(id=project_id)
    system_id = project.system.id
    # Retrieve identified System
    system = System.objects.get(id=system_id)
    system_root_element = system.root_element

    # Retrieve identified System
    if request.method == 'POST':
        project_data = request.POST['json_content']
        # Need to get or create the app source by the id of the given app source
        #module_name = json.loads(project_data).get('project').get('module').get('key')
        title = json.loads(project_data).get('project').get('title')
        system_root_element.name = title



        logger.info(
            event="project JSON import update",
            object={"object": "project", "id": project.id, "title": project.title},
            user={"id": request.user.id, "username": request.user.username}
        )
        messages.add_message(request, messages.INFO, f'Updated project with id : {project.id}.')

        #Import questionnaire data
        log_output = []
        try:
            from collections import OrderedDict
            data = json.loads(project_data, object_pairs_hook=OrderedDict)
        except Exception as e:
            log_output.append("There was an error reading the export file.")
        else:
            try:
                # Update project data.
                project.import_json(data, request.user, "imp", lambda x: log_output.append(x))
            except Exception as e:
                log_output.append(str(e))

        # Log output
        logger.info(
            event="project JSON import",
            object={"object": "project", "id": project.id, "title": project.title, "log_output": log_output},
            user={"id": request.user.id, "username": request.user.username}
        )
        # TODO: Flags to avoid import any part of the project json (e.g. components, poams, questionnaire)
        # Import components and their statements
        loaded_imported_jsondata = json.loads(project_data)
        if loaded_imported_jsondata.get('component-definitions') != None:
            # Load and get the components then dump
            comp_num = 0
            for k, val in enumerate(loaded_imported_jsondata.get('component-definitions')):
                oscal_component_json = json.dumps(loaded_imported_jsondata.get('component-definitions')[k])
                import_name = request.POST.get('import_name', '')
                import_record = ComponentImporter().import_components_as_json(import_name, oscal_component_json, request)
                if import_record != None:
                    comps = add_selected_components(system, import_record)
                    comp_num = comp_num + len(comps)
            messages.add_message(request, messages.INFO, f"Created {comp_num} components.")

            # Import Poams
        if loaded_imported_jsondata.get('poams') != None:
            # Load and get the poams then dump
            poam_num = 0
            for k, poam in enumerate(loaded_imported_jsondata.get('poams')):
                # Create a Poam for the system
                ## Statement linked to the poam
                poamsmt_data = poam.get('statement')
                poam_smt = Statement.objects.create(
                    sid=None,
                    sid_class=None,
                    pid=None,
                    body= poamsmt_data.get('body'),
                    remarks= poam.get('remarks'),
                    version= poam.get('version'),
                    statement_type="POAM",
                    status= poamsmt_data.get('status', "New"),
                    uuid= str(uuid4()),
                    consumer_element= system_root_element
                )
                # Create Poam with statement and imported data
                poam = Poam.objects.create(statement = poam_smt, controls= poam.get('controls'), milestones = poam.get('milestones'), poam_id = Poam.objects.order_by('-poam_id')[0] + 1 if poam.get('poam_id') == None else poam.get('poam_id'),
                                           remediation_plan = poam.get('remediation_plan'), risk_rating_adjusted = poam.get('risk_rating_adjusted'),
                                           risk_rating_original = poam.get('risk_rating_original'), scheduled_completion_date = poam.get('scheduled_completion_date'),
                                           weakness_detection_source = poam.get('weakness_detection_source'), weakness_name = poam.get('weakness_name'),
                                           weakness_source_identifier = poam.get('weakness_source_identifier'), poam_group = poam.get('poam_group'))
                poam_num += 1
                logger.info(
                    event="Poam import",
                    object={"object": "poam", "id": poam.poam_id, "controls": poam.poam_group},
                    user={"id": request.user.id, "username": request.user.username}
                )
            messages.add_message(request, messages.INFO, f"Created {poam_num} Poams.")

        return HttpResponseRedirect("/projects")

@login_required
def project_export(request, project_id):
    """
    Export an entire project's components and control content
    """
    # Of the project in the current system. pick one project to export
    project = Project.objects.get(id=project_id)
    system_id = project.system.id
    # Retrieve identified System
    system = System.objects.get(id=system_id)
    system_root_element = system.root_element

    # Retrieve related selected controls and Poams if user has permission on system
    if request.user.has_perm('view_system', system):

        # Iterate through the elements associated with the system get all statements produced for each
        oscal_comps = []
        for element in system.producer_elements:
            # Implementation statement OSCAL JSON
            impl_smts = element.statements_produced.filter(consumer_element=system_root_element)
            component = OSCALComponentSerializer(element, impl_smts).as_json()
            oscal_comps.append(component)
        poams = []
        poam_smts = system_root_element.statements_consumed.filter(statement_type="POAM").order_by('id')
        for smt in poam_smts:
            poam = {
                'controls': smt.poam.controls,
                'milestones': smt.poam.milestones,
                "poam_id": smt.poam.poam_id,
                'remediation_plan': smt.poam.remediation_plan,
                'risk_rating_original': smt.poam.risk_rating_original,
                'risk_rating_adjusted': smt.poam.risk_rating_adjusted,
                'scheduled_completion_date': smt.poam.scheduled_completion_date,
                'weakness_detection_source': smt.poam.weakness_detection_source,
                'weakness_name': smt.poam.weakness_name,
                "weakness_source_identifier": smt.poam.weakness_source_identifier,
                'poam_group': smt.poam.poam_group,
                "statement": {
                    "body": smt.body,
                    "remarks": smt.remarks,
                    "version": smt.remarks,
                    "status": smt.status,
                    "uuid": str(smt.uuid),
                }
            }
            # Add json version as an element in the poams list
            poams.append(json.dumps(poam))
    questionnaire_data = json.dumps(project.export_json(include_metadata=True, include_file_content=True))
    data = json.loads(questionnaire_data)
    data['component-definitions'] = [json.loads(oscal_comp) for oscal_comp in oscal_comps]
    data['poams'] = [json.loads(poam) for poam in poams]
    response = JsonResponse(data, json_dumps_params={"indent": 2})
    filename = project.title.replace(" ", "_") + "-" + datetime.now().strftime("%Y-%m-%d-%H-%M")
    response['Content-Disposition'] = f'attachment; filename="{quote(filename)}.json"'
    return response

# System OSCAL
@login_required
def system_profile_oscal_json(request, system_id):
    """
    Return an OSCAL profile for this system.
    TODO: for now, we return an empty response.
    """

    data = {}
    return JsonResponse(data)
    response['Content-Disposition'] = f'attachment; filename="oscal-profile.json"'
    return response

# System Deployments
@login_required
def system_deployments(request, system_id):
    """List deployments for a system"""

    # Retrieve identified System
    system = System.objects.get(id=system_id)
    # Retrieve related selected controls if user has permission on system
    if request.user.has_perm('view_system', system):
        # Retrieve primary system Project
        # Temporarily assume only one project and get first project
        project = system.projects.all()[0]

        # Retrieve list of deployments for the system
        deployments = system.deployments.all().order_by(Lower('name'))
        # controls = system.root_element.controls.all()
        # poam_smts = system.root_element.statements_consumed.filter(statement_type="POAM").order_by('-updated')

        # Return the controls
        context = {
            "system": system,
            "project": project,
            "deployments": deployments,
        }
        return render(request, "systems/deployments_list.html", context)
    else:
        # User does not have permission to this system
        raise Http404

@login_required
def manage_system_deployment(request, system_id, deployment_id=None):
    """Form to create or edit system deployment"""

    # Can user view this sytem?
    system = System.objects.get(id=system_id)
    if not request.user.has_perm('view_system', system):
        # User does not have permission to this system
        raise Http404

    di = get_object_or_404(Deployment, pk=deployment_id) if deployment_id else None
    if request.method == 'POST':
        form = DeploymentForm(request.POST, instance=di)
        if form.is_valid():
            form.save()
            deployment = form.instance
            # Create message to display to user
            if di:
                messages.add_message(request, messages.INFO, f'Deployment "{deployment.name}" edited.')
                logger.info(
                    event="edit_deployment",
                    object={"object": "deployment", "id": deployment.id, "name":deployment.name},
                    user={"id": request.user.id, "username": request.user.username}
                )
            else:
                messages.add_message(request, messages.INFO, f'Deployment "{deployment.name}" created.')
                logger.info(
                    event="create_deployment",
                    object={"object": "deployment", "id": deployment.id, "name":deployment.name},
                    user={"id": request.user.id, "username": request.user.username}
                )
            return redirect('system_deployments', system_id=system_id)
    else:
        if di is None:
            di = Deployment(system_id=system_id)
        form = DeploymentForm(instance=di)

    return render(request, 'systems/deployment_form.html', {
        "form": form,
        "deployment": di,
    })

@login_required
def deployment_history(request, system_id, deployment_id=None):
    """Returns the history for the given deployment"""

    # Can user view this sytem?
    system = System.objects.get(id=system_id)
    if not request.user.has_perm('view_system', system):
        # User does not have permission to this system
        raise Http404

    from controls.models import Deployment
    full_dpt_history = None
    try:
        deployments = Deployment.objects.get(id=deployment_id)
        full_dpt_history = deployments.history.all()
    except Deployment.DoesNotExist:
        messages.add_message(request, messages.ERROR, f'The deployment id is not valid. Is this still a deployment in GovReady?')
    context = {
        "deployment": full_dpt_history,
        }
    return render(request, "systems/deployment_history.html", context)

@login_required
def system_deployment_inventory(request, system_id, deployment_id):
    """List system deployment inventory"""

    # Retrieve identified System
    system = System.objects.get(id=system_id)
    # Retrieve related selected controls if user has permission on system
    if request.user.has_perm('view_system', system):
        # Retrieve primary system Project
        # Temporarily assume only one project and get first project
        project = system.projects.all()[0]

        # Retrieve list of deployments for the system
        deployments = system.deployments.all()
        deployment = get_object_or_404(Deployment, pk=deployment_id)
        # controls = system.root_element.controls.all()
        # poam_smts = system.root_element.statements_consumed.filter(statement_type="POAM").order_by('-updated')

        # inventory_items = [item for item in inventory_all if item["deployment_id"] == deployment_id]
        inventory_items = [item for item in deployment.inventory_items] if deployment.inventory_items != None else []

        # Return the controls
        context = {
            "system": system,
            "project": project,
            "deployment": deployment,
            "inventory_items": inventory_items,
            # "controls": controls,
            # "poam_smts": poam_smts,
            # "enable_experimental_opencontrol": SystemSettings.enable_experimental_opencontrol,
            # "enable_experimental_oscal": SystemSettings.enable_experimental_oscal,
        }
        return render(request, "systems/deployment_inventory.html", context)
    else:
        # User does not have permission to this system
        raise Http404

@login_required
def system_assessment_results_list(request, system_id=None):
    """List System Assessment Results for a system"""

    # Retrieve identified System
    if system_id:
        # Can user view this sytem?
        system = System.objects.get(id=system_id)
        if not request.user.has_perm('view_system', system):
            # User does not have permission to this system
            raise Http404

        system = System.objects.get(id=system_id)
        # Retrieve related selected controls if user has permission on system
        if not request.user.has_perm('view_system', system):
            # User does not have permission to this system
            raise Http404

        # Retrieve primary system Project
        # Temporarily assume only one project and get first project
        project = system.projects.all()[0]
        sars = system.system_assessment_result.all().order_by('created').reverse()

        # Return the controls
        context = {
            "system": system,
            "project": project,
            "sars": sars,
        }
        return render(request, "systems/sar_list.html", context)

@login_required
def view_system_assessment_result_summary(request, system_id, sar_id=None):
    """View Summary of System Assessment Results"""

    # Can user view this sytem?
    system = System.objects.get(id=system_id)
    if not request.user.has_perm('view_system', system):
        # User does not have permission to this system
        raise Http404

    # Retrieve primary system Project
    # Temporarily assume only one project and get first project
    project = system.projects.all()[0]
    sar = get_object_or_404(SystemAssessmentResult, pk=sar_id) if sar_id else None

    # Get assessment targets results from wrapped SAR data
    sar_items = [item for item in sar.assessment_results['sar']] if sar.assessment_results != None else []

    # Get summary pass fail across all assessment results included collection
    # TODO: note high/low category
    summary = {}
    for param in ["pass", "fail", "other", "unknown", "error"]:
        summary[param] = sum(d[param] for d in sar_items if d and param in d)

    return render(request, 'systems/sar_summary.html', {
        "project": project,
        "sar": sar,
        "sar_items": sar_items,
        "assessment_results_json": json.dumps(sar.assessment_results, indent=4, sort_keys=True),
        "summary": summary,
    })

@login_required
def manage_system_assessment_result(request, system_id, sar_id=None):
    """Form to create or edit system assessment result"""

    # Can user view this system?
    system = System.objects.get(id=system_id)
    if not request.user.has_perm('view_system', system):
        # User does not have permission to this system
        raise Http404

    sari = get_object_or_404(SystemAssessmentResult, pk=sar_id) if sar_id else None
    if request.method == 'POST':
        form = SystemAssessmentResultForm(request.POST, instance=sari)
        if form.is_valid():
            form.save()
            sar = form.instance
            # Create message to display to user
            if sari:
                messages.add_message(request, messages.INFO, f'System assessment result "{sar.name}" edited.')
                logger.info(
                    event="edit_system_assessment_result",
                    object={"object": "system_assessment_result", "id": sar.id, "name":sar.name},
                    user={"id": request.user.id, "username": request.user.username}
                )
            else:
                messages.add_message(request, messages.INFO, f'System assessment result "{sar.name}" created.')
                logger.info(
                    event="create_system_assessment_result",
                    object={"object": "system_assessment_result", "id": sar.id, "name":sar.name},
                    user={"id": request.user.id, "username": request.user.username}
                )
            return redirect('system_assessment_results_list', system_id=system_id)
    else:
        if sari is None:
            sari = SystemAssessmentResult(system_id=system_id)
        form = SystemAssessmentResultForm(instance=sari)
        # Filter deployments to current system
        form.fields["deployment"].queryset = Deployment.objects.filter(system__id=system_id)

    return render(request, 'systems/sar_form.html', {
        'form': form,
        'system_id': system_id,
    })

@login_required
def system_assessment_result_history(request, system_id, sar_id=None):
    """Returns the history for the given deployment system assessment result"""

    # TODO check user permission to view
    full_sar_history = None
    try:
        sar = SystemAssessmentResult.objects.get(id=sar_id)
        full_sar_history = sar.history.all()
    except SystemAssessmentResult.DoesNotExist:
        messages.add_message(request, messages.ERROR, f'The system assessment result id is not valid. Is this still a system assessment result in GovReady?')
    context = {
        "deployment": full_sar_history,
    }
    return render(request, "systems/sar_history.html", context)<|MERGE_RESOLUTION|>--- conflicted
+++ resolved
@@ -432,19 +432,10 @@
     """
     Compare submitted components
     """
-<<<<<<< HEAD
+    
     checks = json.loads(request.POST.get('hiddenChecks'))
     compare_list = list(checks.values())
     if len(compare_list) <= 1:
-=======
-    # TODO: need to figure out how to accumulate all checked boxes not one in pageobj
-    compare_list = request.POST.getlist('componentcomparecheckbox')
-    if compare_list:
-        element_list = list(Element.objects.filter(pk__in=compare_list).exclude(element_type='system').distinct())
-        compare_prime, element_list = element_list[0], element_list[1:]# The first component selected will be compared against the rest
-        compare_prime_smts = compare_prime.statements(StatementTypeEnum.CONTROL_IMPLEMENTATION_PROTOTYPE.name)
-    elif len(compare_list) <= 1:
->>>>>>> 7ae7ab28
         # add messages
         messages.add_message(request, messages.WARNING, f"Not enough components were selected to compare!")
         return HttpResponseRedirect("/controls/components")
