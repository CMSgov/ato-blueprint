from collections import defaultdict

from django.conf import settings
from django.contrib import messages
from django.shortcuts import render
from django.http import Http404, HttpResponse, HttpResponseRedirect, HttpResponseForbidden, JsonResponse, \
    HttpResponseNotAllowed
from django.forms import ModelForm
<<<<<<< HEAD
from django.views import View
=======
from django.utils.text import slugify
>>>>>>> 5a1db412
from siteapp.models import Project, User, Organization
from siteapp.forms import PortfolioForm, ProjectForm
from datetime import datetime, timezone
from .oscal import Catalog, Catalogs
import json, rtyaml, shutil, re, os
from .utilities import *
from .models import *
from system_settings.models import SystemSettings
from guardian.shortcuts import (assign_perm, get_objects_for_user,
                                get_perms_for_model, get_user_perms,
                                get_users_with_perms, remove_perm)

from pathlib import PurePath
import logging
logging.basicConfig()
import structlog
from structlog import get_logger
from structlog.stdlib import LoggerFactory
structlog.configure(logger_factory=LoggerFactory())
structlog.configure(processors=[structlog.processors.JSONRenderer()])
logger = get_logger()

def test(request):
    # Simple test page of routing for controls
    output = "Test works."
    html = "<html><body><p>{}</p></body></html>".format(output)
    return HttpResponse(html)

def index(request):
    """Index page for controls"""

    # Get catalog
    catalog = Catalog()
    cg_flat = catalog.get_flattened_controls_all_as_dict()
    control_groups = catalog.get_groups()
    context = {
        "catalog": catalog,
        "control": None,
        "common_controls": None,
        "control_groups": control_groups
    }
    return render(request, "controls/index.html", context)

def catalogs(request):
    """Index page for catalogs"""

    context = {
        "catalogs": Catalogs(),
        "project_form": ProjectForm(request.user),
    }
    return render(request, "controls/index-catalogs.html", context)

def catalog(request, catalog_key, system_id=None):
    """Index page for controls"""

    if system_id is None:
        system = None
    else:
        system = System.objects.get(pk=system_id)

    # Get catalog
    catalog = Catalog(catalog_key)
    cg_flat = catalog.get_flattened_controls_all_as_dict()
    control_groups = catalog.get_groups()
    context = {
        "catalog": catalog,
        "control": None,
        "common_controls": None,
        "system": system,
        "control_groups": control_groups,
        "project_form": ProjectForm(request.user),
    }
    return render(request, "controls/index.html", context)

def group(request, catalog_key, g_id):
    """Temporary index page for catalog control group"""

    # Get catalog
    catalog = Catalog(catalog_key)
    cg_flat = catalog.get_flattened_controls_all_as_dict()
    control_groups = catalog.get_groups()
    group = None
    # Get group/family of controls
    for g in control_groups:
        if g['id'].lower() == g_id:
            group = g
            break

    context = {
        "catalog": catalog,
        "control": None,
        "common_controls": None,
        "control_groups": control_groups,
        "group": group,
        "project_form": ProjectForm(request.user),
    }
    return render(request, "controls/index-group.html", context)

def control(request, catalog_key, cl_id):
    """Control detail view"""
    cl_id = oscalize_control_id(cl_id)
    catalog_key = oscalize_catalog_key(catalog_key)

    # Get catalog
    catalog = Catalog(catalog_key)
    cg_flat = catalog.get_flattened_controls_all_as_dict()

    # Handle properly formatted control id that does not exist
    if cl_id.lower() not in cg_flat:
        return render(request, "controls/detail.html", {"catalog": catalog,"control": {}})
    # Get and return the control
    context = {
        "catalog": catalog,
        "control": cg_flat[cl_id.lower()],
        "project_form": ProjectForm(request.user),
    }
    return render(request, "controls/detail.html", context)

def controls_selected(request, system_id):
    """Display System's selected controls view"""

    # Retrieve identified System
    system = System.objects.get(id=system_id)
    # Retrieve related selected controls if user has permission on system
    if request.user.has_perm('view_system', system):
        # Retrieve primary system Project
        # Temporarily assume only one project and get first project
        project = system.projects.all()[0]
        controls = system.root_element.controls.all()
        impl_smts = system.root_element.statements_consumed.all()

        # sort controls
        controls = list(controls)
        controls.sort(key=lambda control: control.get_flattened_oscal_control_as_dict()['sort_id'])
        # controls.sort(key = lambda control:list(reversed(control.get_flattened_oscal_control_as_dict()['sort_id'])))

        impl_smts_count = {}
        ikeys = system.smts_control_implementation_as_dict.keys()
        for c in controls:
            impl_smts_count[c.oscal_ctl_id] = 0
            if c.oscal_ctl_id in ikeys:
                impl_smts_count[c.oscal_ctl_id] = len(
                    system.smts_control_implementation_as_dict[c.oscal_ctl_id]['control_impl_smts'])

        # Return the controls
        context = {
            "system": system,
            "project": project,
            "controls": controls,
            "impl_smts_count": impl_smts_count,
            "enable_experimental_opencontrol": SystemSettings.enable_experimental_opencontrol,
            "enable_experimental_oscal": SystemSettings.enable_experimental_oscal,
            "project_form": ProjectForm(request.user),
        }
        return render(request, "systems/controls_selected.html", context)
    else:
        # User does not have permission to this system
        raise Http404

def controls_updated(request, system_id):
    """Display System's statements by updated date in reverse chronological order"""

    # Retrieve identified System
    system = System.objects.get(id=system_id)
    # Retrieve related selected controls if user has permission on system
    if request.user.has_perm('view_system', system):
        # Retrieve primary system Project
        # Temporarily assume only one project and get first project
        project = system.projects.all()[0]
        controls = system.root_element.controls.all()
        impl_smts = system.root_element.statements_consumed.all()

        impl_smts_count = {}
        ikeys = system.smts_control_implementation_as_dict.keys()
        for c in controls:
            impl_smts_count[c.oscal_ctl_id] = 0
            if c.oscal_ctl_id in ikeys:
                impl_smts_count[c.oscal_ctl_id] = len(
                    system.smts_control_implementation_as_dict[c.oscal_ctl_id]['control_impl_smts'])

        # Return the controls
        context = {
            "system": system,
            "project": project,
            "controls": controls,
            "impl_smts_count": impl_smts_count,
            "enable_experimental_opencontrol": SystemSettings.enable_experimental_opencontrol,
            "enable_experimental_oscal": SystemSettings.enable_experimental_oscal,
            "project_form": ProjectForm(request.user),
        }
        return render(request, "systems/controls_updated.html", context)
    else:
        # User does not have permission to this system
        raise Http404

def components_selected(request, system_id):
    """Display System's selected components view"""

    # Retrieve identified System
    system = System.objects.get(id=system_id)
    # Retrieve related selected controls if user has permission on system
    if request.user.has_perm('view_system', system):
        # Retrieve primary system Project
        # Temporarily assume only one project and get first project
        project = system.projects.all()[0]

        # Return the components
        context = {
            "system": system,
            "project": project,
            "elements": Element.objects.all().exclude(element_type='system'),
            "project_form": ProjectForm(request.user),
        }
        return render(request, "systems/components_selected.html", context)
    else:
        # User does not have permission to this system
        raise Http404


class ComponentSerializer(object):

<<<<<<< HEAD
        # Retrieve element
        element = Element.objects.get(id=element_id)

        # Retrieve impl_smts produced by element and consumed by system
        # Get the impl_smts contributed by this component to system
        impl_smts = element.statements_produced.filter(consumer_element=system.root_element,
                                                       statement_type="control_implementation")

        # Retrieve used catalog_key
        catalog_key = impl_smts[0].sid_class

        # Retrieve control ids
        catalog_controls = Catalog.GetInstance(catalog_key=catalog_key).get_controls_all()
=======
    def __init__(self, element, impl_smts):
        self.element = element
        self.impl_smts = impl_smts
        
>>>>>>> 5a1db412

class OSCALComponentSerializer(ComponentSerializer):
    
    def as_json(self):
        # Build OSCAL
        # Example: https://github.com/usnistgov/OSCAL/blob/master/src/content/ssp-example/json/example-component.json
<<<<<<< HEAD
        of = {
            "metadata": {
                "title": "{} Component-to-Control Narratives".format(element.name),
                "published": datetime.now().replace(microsecond=0).isoformat(),
                "last-modified": element.updated.replace(microsecond=0).isoformat(),
                "version": "string",
                "oscal-version": "1.0.0-milestone2",
            },
            "component": {
                "name": element.name,
                "component-type": element.element_type,
                "title": element.full_name,
                "description": element.description,
                "properties": [],
                "links": [],
                "control-implementation": {
                    "description": "",
                    "can-meet-requirement-sets": [
                        {
                            "source": "url-reference",
                            "description": "text",
                            "properties": [],
                            "links": [],
                            "implemented-requirement": {
                                "requirement-id": "",
                                "id": "",
                                "control-id": "",
                            },
                            "remarks": ""
                        }
                    ]
                },
                "remarks": "text, parsed as Markdown (multiple lines) [0 or 1]"
            },
            "back-matter": []
        }
        implemented_requirement = of["component"]["control-implementation"]["can-meet-requirement-sets"][0][
            "implemented-requirement"]
        for smt in impl_smts:
            my_dict = {
                smt.sid + "_smt": {
                    "description": smt.body,
                    "properties": [],
                    "links": [],
                    "remarks": smt.remarks
                },
            }
            implemented_requirement.update(my_dict)
=======
        uuid = str(self.element.uuid)
        control_implementations = []
        of = {
            "component-definition": {
                "metadata": {
                    "title": "{} Component-to-Control Narratives".format(self.element.name),
                    "published": datetime.now(timezone.utc).replace(microsecond=0).isoformat(),
                    "last-modified": self.element.updated.replace(microsecond=0).isoformat(),
                    "version": "string",
                    "oscal-version": "1.0.0-milestone2",
                },
                "components": {
                    uuid: {
                        "name": self.element.name,
                        "component-type": self.element.element_type or "software",
                        "title": self.element.full_name or "",
                        "description": self.element.description,
                        "control-implementations": control_implementations
                    }
                }
            },
            "back-matter": []
        }

        # create requirements and organize by source (sid_class)

        by_class = defaultdict(list)
        
        for smt in self.impl_smts:
            requirement = {
                "uuid": str(smt.uuid),
                "control-id": smt.sid,
                "description": smt.body,
                "remarks": smt.remarks
            }
            # if there is a part ID, add it as a label property
            if smt.pid:
                requirement['properties'] = dict(name='label', value=smt.pid)
            by_class[smt.sid_class].append(requirement)

        for sid_class, requirements in by_class.items():
            control_implementation = {
                "uuid": requirements[0]['uuid'], # REMIND: need a real UUID?
                "source": sid_class,
                "description": f"Partial implementation of {sid_class}",
                "implemented-requirements": [req for req in requirements]
            }
            control_implementations.append(control_implementation)

>>>>>>> 5a1db412
        oscal_string = json.dumps(of, sort_keys=False, indent=2)
        return oscal_string

class OpenControlComponentSerializer(ComponentSerializer):

    def as_yaml(self):
        ocf = {
<<<<<<< HEAD
            "name": element.name,
            "schema_version": "3.0.0",
            "documentation_complete": False,
            "satisfies": []
        }
=======
                "name": self.element.name,
                "schema_version": "3.0.0",
                "documentation_complete": False,
                "satisfies": []
               }
>>>>>>> 5a1db412

        satisfies_smts = ocf["satisfies"]
        for smt in self.impl_smts:
            my_dict = {
                "control_key": smt.sid.upper(),
                "control_name": smt.catalog_control_as_dict['title'],
                "standard_key": smt.sid_class,
                "covered_by": [],
                "security_control_type": "Hybrid | Inherited | ...",
                "narrative": [
                    {"text": smt.body}
                ],
                "remarks": [
                    {"text": smt.remarks}
                ]
            }
            satisfies_smts.append(my_dict)
        opencontrol_string = rtyaml.dump(ocf)
        return opencontrol_string
    
def system_element(request, system_id, element_id):
    """Display System's selected element detail view"""

    # Retrieve identified System
    system = System.objects.get(id=system_id)
    # Retrieve related selected controls if user has permission on system
    if request.user.has_perm('view_system', system):
        # Retrieve primary system Project
        # Temporarily assume only one project and get first project
        project = system.projects.all()[0]

        # Retrieve element
        element = Element.objects.get(id=element_id)

        # Retrieve impl_smts produced by element and consumed by system
        # Get the impl_smts contributed by this component to system
        impl_smts = element.statements_produced.filter(consumer_element=system.root_element)

        # Retrieve used catalog_key
        catalog_key = impl_smts[0].sid_class

        # Retrieve control ids
        catalog_controls = Catalog.GetInstance(catalog_key=catalog_key).get_controls_all()

        # Build OSCAL and OpenControl
        oscal_string = OSCALComponentSerializer(element, impl_smts).as_json()
        opencontrol_string = OpenControlComponentSerializer(element, impl_smts).as_yaml()

        # Return the system's element information
        context = {
            "system": system,
            "project": project,
            "element": element,
            "impl_smts": impl_smts,
            "catalog_controls": catalog_controls,
            "catalog_key": catalog_key,
            "oscal": oscal_string,
            "enable_experimental_opencontrol": SystemSettings.enable_experimental_opencontrol,
            "enable_experimental_oscal": SystemSettings.enable_experimental_oscal,
            "opencontrol": opencontrol_string,
            "project_form": ProjectForm(request.user),
        }
        return render(request, "systems/element_detail_tabs.html", context)

def system_element_download_oscal_json(request, system_id, element_id):
    # Retrieve identified System
    system = System.objects.get(id=system_id)
    # Retrieve related selected controls if user has permission on system
    if request.user.has_perm('view_system', system):
        # Retrieve primary system Project
        # Temporarily assume only one project and get first project
        project = system.projects.all()[0]

        # Retrieve element
        element = Element.objects.get(id=element_id)

        # Retrieve impl_smts produced by element and consumed by system
        # Get the impl_smts contributed by this component to system
        impl_smts = element.statements_produced.filter(consumer_element=system.root_element)

        response = HttpResponse(content_type="application/json")
        filename = str(PurePath(slugify(element.name)).with_suffix('.json'))
        response['Content-Disposition'] = f'attachment; filename="{filename}"'
        body = OSCALComponentSerializer(element, impl_smts).as_json()
        response.write(body)

        return response

def controls_selected_export_xacta_xslx(request, system_id):
    """Export System's selected controls compatible with Xacta 360"""

    # Retrieve identified System
    system = System.objects.get(id=system_id)
    # Retrieve related selected controls if user has permission on system
    if request.user.has_perm('view_system', system):
        # Retrieve primary system Project
        # Temporarily assume only one project and get first project
        project = system.projects.all()[0]
        controls = system.root_element.controls.all()

        # Retrieve any related Implementation Statements
        impl_smts = system.root_element.statements_consumed.all()
        impl_smts_by_sid = {}
        for smt in impl_smts:
            if smt.sid in impl_smts_by_sid:
                impl_smts_by_sid[smt.sid].append(smt)
            else:
                impl_smts_by_sid[smt.sid] = [smt]

        for control in controls:
            # print(control)
            if control.oscal_ctl_id in impl_smts_by_sid:
                setattr(control, 'impl_smts', impl_smts_by_sid[control.oscal_ctl_id])
                # print(control.oscal_ctl_id, control.impl_smts)
            else:
                setattr(control, 'impl_smts', None)

        from openpyxl import Workbook
        from openpyxl.styles import Border, Side, PatternFill, Font, GradientFill, Alignment
        from tempfile import NamedTemporaryFile

        wb = Workbook()
        ws = wb.active
        # create alignment style
        wrap_alignment = Alignment(wrap_text=True)
        ws.title = "Controls_Implementation"

        # Add in field name row
        # Paragraph/ReqID
        c = ws.cell(row=1, column=1, value="Paragraph/ReqID")
        c.fill = PatternFill("solid", fgColor="5599FE")
        c.font = Font(color="FFFFFF", bold=True)
        c.border = Border(left=Side(border_style="thin", color="444444"), right=Side(border_style="thin", color="444444"),
                          bottom=Side(border_style="thin", color="444444"),
                          outline=Side(border_style="thin", color="444444"))

        # Stated Requirement (Control statement/Requirement)
        c = ws.cell(row=1, column=2, value="Title")
        c.fill = PatternFill("solid", fgColor="5599FE")
        c.font = Font(color="FFFFFF", bold=True)
        ws.column_dimensions['B'].width = 30
        c.border = Border(right=Side(border_style="thin", color="444444"), bottom=Side(border_style="thin", color="444444"),
                          outline=Side(border_style="thin", color="444444"))

        # Private Implementation
        c = ws.cell(row=1, column=3, value="Private Implementation")
        c.fill = PatternFill("solid", fgColor="5599FE")
        c.font = Font(color="FFFFFF", bold=True)
        ws.column_dimensions['C'].width = 80
        c.border = Border(right=Side(border_style="thin", color="444444"), bottom=Side(border_style="thin", color="444444"),
                          outline=Side(border_style="thin", color="444444"))

        # Public Implementation
        c = ws.cell(row=1, column=4, value="Public Implementation")
        c.fill = PatternFill("solid", fgColor="5599FE")
        c.font = Font(color="FFFFFF", bold=True)
        ws.column_dimensions['D'].width = 80
        c.border = Border(right=Side(border_style="thin", color="444444"), bottom=Side(border_style="thin", color="444444"),
                          outline=Side(border_style="thin", color="444444"))

        # Notes
        c = ws.cell(row=1, column=5, value="Notes")
        ws.column_dimensions['E'].width = 60
        c.fill = PatternFill("solid", fgColor="5599FE")
        c.font = Font(color="FFFFFF", bold=True)
        c.border = Border(right=Side(border_style="thin", color="444444"), bottom=Side(border_style="thin", color="444444"),
                          outline=Side(border_style="thin", color="444444"))

        # Status ["Implemented", "Planned"]
        c = ws.cell(row=1, column=6, value="Status")
        ws.column_dimensions['F'].width = 15
        c.fill = PatternFill("solid", fgColor="5599FE")
        c.font = Font(color="FFFFFF", bold=True)
        c.border = Border(right=Side(border_style="thin", color="444444"), bottom=Side(border_style="thin", color="444444"),
                          outline=Side(border_style="thin", color="444444"))

        # Expected Completion (expected implementation)
        c = ws.cell(row=1, column=7, value="Expected Completion")
        ws.column_dimensions['G'].width = 20
        c.fill = PatternFill("solid", fgColor="5599FE")
        c.font = Font(color="FFFFFF", bold=True)
        c.border = Border(right=Side(border_style="thin", color="444444"), bottom=Side(border_style="thin", color="444444"),
                          outline=Side(border_style="thin", color="444444"))

        # Class ["Management", "Operational", "Technical",
        c = ws.cell(row=1, column=8, value="Class")
        ws.column_dimensions['H'].width = 15
        c.fill = PatternFill("solid", fgColor="5599FE")
        c.font = Font(color="FFFFFF", bold=True)
        c.border = Border(right=Side(border_style="thin", color="444444"), bottom=Side(border_style="thin", color="444444"),
                          outline=Side(border_style="thin", color="444444"))

        # Priority ["p0", "P1", "P2", "P3"]
        c = ws.cell(row=1, column=9, value="Priority")
        ws.column_dimensions['I'].width = 15
        c.fill = PatternFill("solid", fgColor="5599FE")
        c.font = Font(color="FFFFFF", bold=True)
        c.border = Border(right=Side(border_style="thin", color="444444"), bottom=Side(border_style="thin", color="444444"),
                          outline=Side(border_style="thin", color="444444"))

        # Responsible Entities
        c = ws.cell(row=1, column=10, value="Responsible Entities")
        ws.column_dimensions['J'].width = 20
        c.fill = PatternFill("solid", fgColor="5599FE")
        c.font = Font(color="FFFFFF", bold=True)
        c.border = Border(right=Side(border_style="thin", color="444444"), bottom=Side(border_style="thin", color="444444"),
                          outline=Side(border_style="thin", color="444444"))

        # Control Owner(s)
        c = ws.cell(row=1, column=11, value="Control Owner(s)")
        ws.column_dimensions['K'].width = 15
        c.fill = PatternFill("solid", fgColor="5599FE")
        c.font = Font(color="FFFFFF", bold=True)
        c.border = Border(right=Side(border_style="thin", color="444444"), bottom=Side(border_style="thin", color="444444"),
                          outline=Side(border_style="thin", color="444444"))

        # Type ["System-Specific", "Hybrid", "Inherited", "Common", "blank"]
        c = ws.cell(row=1, column=12, value="Type")
        ws.column_dimensions['L'].width = 15
        c.fill = PatternFill("solid", fgColor="5599FE")
        c.font = Font(color="FFFFFF", bold=True)
        c.border = Border(right=Side(border_style="thin", color="444444"), bottom=Side(border_style="thin", color="444444"),
                          outline=Side(border_style="thin", color="444444"))

        # Inherited From
        c = ws.cell(row=1, column=13, value="Inherited From")
        ws.column_dimensions['M'].width = 20
        c.fill = PatternFill("solid", fgColor="5599FE")
        c.font = Font(color="FFFFFF", bold=True)
        c.border = Border(right=Side(border_style="thin", color="444444"), bottom=Side(border_style="thin", color="444444"),
                          outline=Side(border_style="thin", color="444444"))

        # Provide As ["Do Not Share", "blank"]
        c = ws.cell(row=1, column=14, value="Provide As")
        ws.column_dimensions['N'].width = 15
        c.fill = PatternFill("solid", fgColor="5599FE")
        c.font = Font(color="FFFFFF", bold=True)
        c.border = Border(right=Side(border_style="thin", color="444444"), bottom=Side(border_style="thin", color="444444"),
                          outline=Side(border_style="thin", color="444444"))

        # Evaluation Status ["Evaluated", "Expired", "Not Evaluated", "Unknown", "blank"]
        c = ws.cell(row=1, column=15, value="Evaluation Status")
        ws.column_dimensions['O'].width = 15
        c.fill = PatternFill("solid", fgColor="5599FE")
        c.font = Font(color="FFFFFF", bold=True)
        c.border = Border(right=Side(border_style="thin", color="444444"), bottom=Side(border_style="thin", color="444444"),
                          outline=Side(border_style="thin", color="444444"))

        # Control Origination
        c = ws.cell(row=1, column=16, value="Control Origination")
        ws.column_dimensions['P'].width = 15
        c.fill = PatternFill("solid", fgColor="5599FE")
        c.font = Font(color="FFFFFF", bold=True)
        c.border = Border(right=Side(border_style="thin", color="444444"), bottom=Side(border_style="thin", color="444444"),
                          outline=Side(border_style="thin", color="444444"))

        # History
        c = ws.cell(row=1, column=17, value="History")
        ws.column_dimensions['Q'].width = 15
        c.fill = PatternFill("solid", fgColor="5599FE")
        c.font = Font(color="FFFFFF", bold=True)
        c.border = Border(right=Side(border_style="thin", color="444444"), bottom=Side(border_style="thin", color="444444"),
                          outline=Side(border_style="thin", color="444444"))

        for row in range(2, len(controls) + 1):
            control = controls[row - 2]

            # Paragraph/ReqID
            c = ws.cell(row=row, column=1, value=control.get_flattened_oscal_control_as_dict()['id_display'].upper())
            c.fill = PatternFill("solid", fgColor="FFFF99")
            c.alignment = Alignment(vertical='top', wrapText=True)
            c.border = Border(left=Side(border_style="thin", color="444444"),
                              right=Side(border_style="thin", color="444444"),
                              bottom=Side(border_style="thin", color="444444"),
                              outline=Side(border_style="thin", color="444444"))

            # Title
            c = ws.cell(row=row, column=2, value=control.get_flattened_oscal_control_as_dict()['title'])
            c.fill = PatternFill("solid", fgColor="FFFF99")
            c.alignment = Alignment(vertical='top', wrapText=True)
            c.border = Border(right=Side(border_style="thin", color="444444"),
                              bottom=Side(border_style="thin", color="444444"),
                              outline=Side(border_style="thin", color="444444"))

            # Private Implementation
            smt_combined = ""
            if control.impl_smts:
                for smt in control.impl_smts:
                    smt_combined += smt.body
            c = ws.cell(row=row, column=3, value=smt_combined)
            c.alignment = Alignment(vertical='top', wrapText=True)
            c.border = Border(right=Side(border_style="thin", color="444444"),
                              bottom=Side(border_style="thin", color="444444"),
                              outline=Side(border_style="thin", color="444444"))

            # Public Implementation
            c.alignment = Alignment(vertical='top', wrapText=True)
            c.border = Border(right=Side(border_style="thin", color="444444"),
                              bottom=Side(border_style="thin", color="444444"),
                              outline=Side(border_style="thin", color="444444"))

            # Notes
            c = ws.cell(row=1, column=5, value="Notes")
            c.border = Border(right=Side(border_style="thin", color="444444"),
                              bottom=Side(border_style="thin", color="444444"),
                              outline=Side(border_style="thin", color="444444"))

            # Status ["Implemented", "Planned"]
            c = ws.cell(row=1, column=6, value="Status")
            c.border = Border(right=Side(border_style="thin", color="444444"),
                              bottom=Side(border_style="thin", color="444444"),
                              outline=Side(border_style="thin", color="444444"))

            # Expected Completion (expected implementation)
            c = ws.cell(row=1, column=7, value="Expected Completion")
            c.border = Border(right=Side(border_style="thin", color="444444"),
                              bottom=Side(border_style="thin", color="444444"),
                              outline=Side(border_style="thin", color="444444"))

            # Class ["Management", "Operational", "Technical",
            c = ws.cell(row=1, column=8, value="Class")
            c.border = Border(right=Side(border_style="thin", color="444444"),
                              bottom=Side(border_style="thin", color="444444"),
                              outline=Side(border_style="thin", color="444444"))

            # Priority ["p0", "P1", "P2", "P3"]
            c = ws.cell(row=1, column=9, value="Priority")
            c.border = Border(right=Side(border_style="thin", color="444444"),
                              bottom=Side(border_style="thin", color="444444"),
                              outline=Side(border_style="thin", color="444444"))

            # Responsible Entities
            c = ws.cell(row=1, column=10, value="Responsible Entities")
            c.border = Border(right=Side(border_style="thin", color="444444"),
                              bottom=Side(border_style="thin", color="444444"),
                              outline=Side(border_style="thin", color="444444"))

            # Control Owner(s)
            c = ws.cell(row=1, column=11, value="Control Owner(s)")
            c.border = Border(right=Side(border_style="thin", color="444444"),
                              bottom=Side(border_style="thin", color="444444"),
                              outline=Side(border_style="thin", color="444444"))

            # Type ["System-Specific", "Hybrid", "Inherited", "Common", "blank"]
            c = ws.cell(row=1, column=12, value="Type")
            c.border = Border(right=Side(border_style="thin", color="444444"),
                              bottom=Side(border_style="thin", color="444444"),
                              outline=Side(border_style="thin", color="444444"))

            # Inherited From
            c = ws.cell(row=1, column=13, value="Inherited From")
            c.border = Border(right=Side(border_style="thin", color="444444"),
                              bottom=Side(border_style="thin", color="444444"),
                              outline=Side(border_style="thin", color="444444"))

            # Provide As ["Do Not Share", "blank"]
            c = ws.cell(row=1, column=14, value="Provide As")
            c.border = Border(right=Side(border_style="thin", color="444444"),
                              bottom=Side(border_style="thin", color="444444"),
                              outline=Side(border_style="thin", color="444444"))

            # Evaluation Status ["Evaluated", "Expired", "Not Evaluated", "Unknown", "blank"]
            c = ws.cell(row=1, column=15, value="Evaluation Status")
            c.border = Border(right=Side(border_style="thin", color="444444"),
                              bottom=Side(border_style="thin", color="444444"),
                              outline=Side(border_style="thin", color="444444"))

            # Control Origination
            c = ws.cell(row=1, column=16, value="Control Origination")
            c.border = Border(right=Side(border_style="thin", color="444444"),
                              bottom=Side(border_style="thin", color="444444"),
                              outline=Side(border_style="thin", color="444444"))

            # History
            c = ws.cell(row=1, column=17, value="History")
            c.border = Border(right=Side(border_style="thin", color="444444"),
                              bottom=Side(border_style="thin", color="444444"),
                              outline=Side(border_style="thin", color="444444"))

        with NamedTemporaryFile() as tmp:
            wb.save(tmp.name)
            tmp.seek(0)
            stream = tmp.read()
            blob = stream

        mime_type = "application/octet-stream"
        filename = "{}_control_implementations-{}.xlsx".format(system.root_element.name.replace(" ", "_"),
                                                               datetime.now().strftime("%Y-%m-%d-%H-%M"))

        resp = HttpResponse(blob, mime_type)
        resp['Content-Disposition'] = 'inline; filename=' + filename
        return resp
    else:
        # User does not have permission to this system
        raise Http404


def editor(request, system_id, catalog_key, cl_id):
    """System Control detail view"""

    cl_id = oscalize_control_id(cl_id)
    catalog_key = oscalize_catalog_key(catalog_key)

    # Get control catalog
    catalog = Catalog(catalog_key)

    # TODO: maybe catalogs could provide an API that returns a set of 
    # control ids instead?

    cg_flat = catalog.get_flattened_controls_all_as_dict()

    # If control id does not exist in catalog
    if cl_id.lower() not in cg_flat:
        return render(request, "controls/detail.html", {"catalog": catalog,"control": {}})

    # Retrieve identified System
    system = System.objects.get(id=system_id)

    # Retrieve related statements if user has permission on system
    if request.user.has_perm('view_system', system):
        # Retrieve primary system Project
        # Temporarily assume only one project and get first project
        project = system.projects.all()[0]
        # if len(projects) > 0:
        #     project = projects[0]
        # Retrieve any related CommonControls
        # CRITICAL TODO: Filter by sid and by system.root_element

        # Retrieve organizational parameter settings for this catalog
        # We need to grab the catalog again.

        parameter_values = project.get_parameter_values(catalog_key)
        catalog = Catalog(catalog_key, parameter_values=parameter_values)
        cg_flat = catalog.get_flattened_controls_all_as_dict()

        common_controls = CommonControl.objects.filter(oscal_ctl_id=cl_id)
        ccp_name = None
        if common_controls:
            cc = common_controls[0]
            ccp_name = cc.common_control_provider.name
        # Get and return the control

        # Retrieve any related Implementation Statements filtering by control and system.root_element
        impl_smts = Statement.objects.filter(sid=cl_id, consumer_element=system.root_element).order_by('pid')

        # Build OSCAL
        # Example: https://github.com/usnistgov/OSCAL/blob/master/content/ssp-example/json/ssp-example.json
        of = {
            "system-security-plan": {
                "id": "example-ssp",
                "metadata": {
                    "title": "{} System Security Plan Excerpt".format(system.root_element.name),
                    "published": datetime.now().replace(microsecond=0).isoformat(),
                    "last-modified": "element.updated.replace(microsecond=0).isoformat()",
                    "version": "1.0",
                    "oscal-version": "1.0.0-milestone3",
                    "roles": [],
                    "parties": [],
                },
                "import-profile": {},
                "system-characteristics": {},
                "system-implementations": {},
                "control-implementation": {
                    "description": "",
                    "implemented-requirements": {
                        "control-id": "{}".format(cl_id),
                        "description": "",
                        "statements": {
                            "{}_smt".format(cl_id): {
                                "description": "N/A",
                                "by-components": {
                                }
                            }
                        }  #statements
                    },  # implemented-requirements
                },
                "back-matter": []
            }
        }
        by_components = of["system-security-plan"]["control-implementation"]["implemented-requirements"]["statements"][
            "{}_smt".format(cl_id)]["by-components"]
        for smt in impl_smts:
            # print(smt.id, smt.body)
            my_dict = {
                smt.sid + "{}".format(smt.producer_element.name.replace(" ", "-")): {
                    "description": smt.body,
                    "role-ids": "",
                    "set-params": {},
                    "remarks": smt.remarks
                },
            }
            by_components.update(my_dict)
        oscal_string = json.dumps(of, sort_keys=False, indent=2)

        # Build combined statement if it exists
        if cl_id in system.control_implementation_as_dict:
            combined_smt = system.control_implementation_as_dict[cl_id]['combined_smt']
        else:
            combined_smt = ""

        # Define status options
        impl_statuses = ["Not implemented", "Planned", "Partially implemented", "Implemented", "Unknown"]

      # Only elements for the given control id, sid, and statement type
        elements = Element.objects.exclude(element_type='system').filter(
            element_type="system_element",
            statements_produced__sid=cl_id,
            statements_produced__statement_type="control_implementation_prototype",
        )
        print("elements queryset")
        print(elements)
        print(len(elements))

       # elements =  Element.objects.all().exclude(element_type='system')

        context = {
            "system": system,
            "project": project,
            "catalog": catalog,
            "control": cg_flat[cl_id.lower()],
            "common_controls": common_controls,
            "ccp_name": ccp_name,
            "impl_smts": impl_smts,
            "impl_statuses": impl_statuses,
            "combined_smt": combined_smt,
            "oscal": oscal_string,
            "enable_experimental_opencontrol": SystemSettings.enable_experimental_opencontrol,
            "enable_experimental_oscal": SystemSettings.enable_experimental_oscal,
            "opencontrol": "opencontrol_string",
            "project_form": ProjectForm(request.user),
            "elements": elements,
        }
        return render(request, "controls/editor.html", context)
    else:
        # User does not have permission to this system
        raise Http404


class EditorAutocomplete(View):
    template_name = 'controls/editor.html'

    def get(self, request):
        """Add an existing element and its statements to a system"""
        print("searchhhh_system_component request")
        print(request)
        print(request.method)
        print("system_id")
        if request.method != "GET":
            return HttpResponseNotAllowed(["GET"])

        print(dict(request.GET))
        form_dict = dict(request.GET)
        form_values = {}
        for key in form_dict.keys():
            form_values[key] = form_dict[key][0]
        # Form values from ajax data

        if "system_id" in form_values.keys():
            system_id = form_values['system_id']
            # TODO: get producer element id from system id and/or statement

            producer_element_id = form_values['producer_element_form_id']
            # Does user have permission to add element?
            # Check user permissions
            system = System.objects.get(pk=system_id)
            print("system")
            print(system)
            #system = System.objects.get(pk=system_id)
            if not request.user.has_perm('change_system', system):
                # User does not have write permissions
                # Log permission to save answer denied
                logger.info(
                    event="change_system permission_denied",
                    object={"object": "element", "producer_element_name": form_values['producer_element_name']},
                    user={"id": request.user.id, "username": request.user.username}
                )
                return HttpResponseForbidden(
                    "Permission denied. {} does not have change privileges to system and/or project.".format(
                        request.user.username))

            selected_controls = system.root_element.controls.all()
            selected_controls_ids = set()
            for sc in selected_controls:
                selected_controls_ids.add("{} {}".format(sc.oscal_ctl_id, sc.oscal_catalog_key))
            print("selected_controls_ids")
            print(selected_controls_ids)
            print("selected_controls")
            print(selected_controls)
            # Add element
            # Look up the element
            producer_element = Element.objects.get(pk=producer_element_id)
            print("producer_element")
            print(producer_element)
            # TODO: Handle case of element already associated with system

            cl_id = form_values['control_id']  #"ac-2"#oscalize_control_id(cl_id)
            text = form_values['text']
            print("cl_id")
            print(cl_id)
            print("text")
            print(text)
            # The final elements that are returned to the new dropdown created...
            #producer_system_elements = Element.objects.filter(element_type="system_element").filter(name__contains=text)
            producer_system_elements = Element.objects.exclude(element_type='system').filter(
                element_type="system_element",
                statements_produced__sid=cl_id,
                statements_produced__statement_type="control_implementation_prototype",
            ).filter(name__contains=text)
            print("producer_system_elements")
            print(producer_system_elements)

            # only prototype implementation statements for the given control
            #control_ids = Statement.objects.filter(statement_type="control_implementation_prototype").filter(sid=cl_id)
            # print("control_ids")
            # print(control_ids)
            #  for contorl_id in control_ids:
            #      filtered_by_element_name = Element.objects.filter(id=contorl_id.producer_element_id)
            #      # Element.objects.get(pk=producer_element_id)
            #      # filtered_by_element_name = Element.filter(name__contains= text)
            #      print("filtered_by_element_name")
            #      print(filtered_by_element_name)
            # Loop through element's prototype statements and add to control implementation statements
            #print("Adding {} to system_id {}".format(producer_element.name, system_id))
            # for smt in Statement.objects.filter(producer_element_id = producer_element.id, statement_type="control_implementation_prototype"):
            #     # Only add statements for controls selected for system
            #     if "{} {}".format(smt.sid, smt.sid_class) in selected_controls_ids:
            #         print("smt", smt)
            #         smt.create_instance_from_prototype(system.root_element.id)
            #     else:
            #         print("not adding smt not selected controls for system", smt)

            producer_elements = [{"id": str(ele.id), "name": ele.name} for ele in producer_system_elements]
            print("producer_elements")
            print(producer_elements)
            results = {'producer_element_name_value': producer_elements}
            data = json.dumps(results)
            mimetype = 'application/json'
            if data:
                return HttpResponse(data, mimetype)
            else:
                return JsonResponse(status=400, data={'status': 'error', 'message': f"No statements found with the search: {text}"})
        else:
            return JsonResponse(status=400, data={'status': 'error', 'message': "There is no current system id present"})

    def post(self, request, system_id):
        """Add an existing element and its statements to a system"""
        print("addinggggg_system_component request")
        print(request)
        print(request.method)
        print("system_id")
        if request.method != "POST":
            return HttpResponseNotAllowed(["POST"])

        print(dict(request.POST))
        form_dict = dict(request.POST)
        form_values = {}
        for key in form_dict.keys():
            form_values[key] = form_dict[key][0]
        # Form values from ajax data

        if "system_id" in form_values.keys():
            # This returns all the elements by system element and control id
            # for system_ele in producer_system_elements:
            #     filtered_by_element_name2 = Statement.objects.filter(sid=cl_id).filter(producer_element_id=system_ele)
            #     # Element.objects.get(pk=producer_element_id)
            #     # filtered_by_element_name = Element.filter(name__contains= text)
            #     print("filtered_by_element_name2")
            #     print(filtered_by_element_name2)

            system_id = form_values['system_id']
            producer_element_id = form_values['selected_producer_element_form_id']
            # Does user have permission to add element?
            # Check user permissions
            system = System.objects.get(pk=system_id)
            print("system")
            print(system)
            #system = System.objects.get(pk=system_id)
            if not request.user.has_perm('change_system', system):
                # User does not have write permissions
                # Log permission to save answer denied
                logger.info(
                    event="change_system permission_denied",
                    object={"object": "element", "entered_producer_element_name": form_values['text']},
                    user={"id": request.user.id, "username": request.user.username}
                )
                return HttpResponseForbidden(
                    "Permission denied. {} does not have change privileges to system and/or project.".format(
                        request.user.username))

            selected_controls = system.root_element.controls.all()
            selected_controls_ids = set()
            for sc in selected_controls:
                selected_controls_ids.add("{} {}".format(sc.oscal_ctl_id, sc.oscal_catalog_key))

            # Add element
            # Look up the element
            producer_element = Element.objects.get(pk=producer_element_id)
            # TODO: Handle case of element already associated with system

            # Loop through element's prototype statements and add to control implementation statements
            print("Adding {} to system_id {}".format(producer_element.name, system_id))
            for smt in Statement.objects.filter(producer_element_id=producer_element.id,
                                                statement_type="control_implementation_prototype"):
                # Only add statements for controls selected for system
                if "{} {}".format(smt.sid, smt.sid_class) in selected_controls_ids:
                    print("smt", smt)
                    smt.create_instance_from_prototype(system.root_element.id)
                else:
                    print("not adding smt not selected controls for system", smt)


        # Redirect to the page where the component was added from
        return HttpResponseRedirect(request.META.get('HTTP_REFERER'))



def editor_compare(request, system_id, catalog_key, cl_id):
    """System Control detail view"""

    cl_id = oscalize_control_id(cl_id)

    # Get control catalog
    catalog = Catalog(catalog_key)
    cg_flat = catalog.get_flattened_controls_all_as_dict()
    # If control id does not exist in catalog
    if cl_id.lower() not in cg_flat:
        return render(request, "controls/detail.html", {"catalog": catalog,"control": {}})

    # Retrieve identified System
    system = System.objects.get(id=system_id)
    # Retrieve related statements if owner has permission on system
    if request.user.has_perm('view_system', system):
        # Retrieve primary system Project
        # Temporarily assume only one project and get first project
        project = system.projects.all()[0]
        # Retrieve any related CommonControls
        common_controls = CommonControl.objects.filter(oscal_ctl_id=cl_id)
        ccp_name = None
        if common_controls:
            cc = common_controls[0]
            ccp_name = cc.common_control_provider.name
        # Get and return the control

        # Retrieve any related Implementation Statements
        impl_smts = Statement.objects.filter(sid=cl_id)
        context = {
            "system": system,
            "project": project,
            "catalog": catalog,
            "control": cg_flat[cl_id.lower()],
            "common_controls": common_controls,
            "ccp_name": ccp_name,
            "impl_smts": impl_smts,
            "project_form": ProjectForm(request.user),
        }
        return render(request, "controls/compare.html", context)
    else:
        # User does not have permission to this system
        raise Http404


# @task_view
def save_smt(request):
    """Save a statement"""

    if request.method != "POST":
        return HttpResponseNotAllowed(["POST"])

    else:
        # EXAMPLE CODE FOR GUARDIAN PERMISSIONS
        # # does user have write privs?
        # # if not task.has_write_priv(request.user):
        # #     return HttpResponseForbidden()

        # # validate question
        # # q = task.module.questions.get(id=request.POST.get("question"))

        # # validate and parse value
        # # if request.POST.get("method") == "clear":
        # #     # Clear means that the question returns to an unanswered state.
        # #     # This method is only offered during debugging to make it easier
        # #     # to test the application's behavior when questions are unanswered.
        # #     value = None
        # #     cleared = True
        # #     skipped_reason = None
        # #     unsure = False

        # # elif request.POST.get("method") == "skip":
        # #     # The question is being skipped, i.e. answered with a null value,
        # #     # because the user doesn't know the answer, it doesn't apply to
        # #     # the user's circumstances, or they want to return to it later.
        # #     value = None
        # #     cleared = False
        # #     skipped_reason = request.POST.get("skipped_reason") or None
        #     unsure = bool(request.POST.get("unsure"))

        # Track if we are creating a new statement
        new_statement = False
        #print(dict(request.POST))
        form_dict = dict(request.POST)
        form_values = {}
        for key in form_dict.keys():
            form_values[key] = form_dict[key][0]
        # Updating or saving a new statement?
        if len(form_values['smt_id']) > 0:
            # Look up existing Statement object
            statement = Statement.objects.get(pk=form_values['smt_id'])

            # Check user permissions
            system = statement.consumer_element
            if not request.user.has_perm('change_system', system):
                # User does not have write permissions
                # Log permission to save answer denied
                logger.info(
                    event="save_smt permission_denied",
                    object={"object": "statement", "id": statement.id},
                    user={"id": request.user.id, "username": request.user.username}
                )
                return HttpResponseForbidden(
                    "Permission denied. {} does not have change privileges to system and/or project.".format(
                        request.user.username))

            if statement is None:
                # Statement from received has an id no longer in the database.
                # Report error. Alternatively, in future save as new Statement object
                statement_status = "error"
                statement_msg = "The id for this statement is no longer valid in the database."
                return JsonResponse({"status": "error", "message": statement_msg})
            # Update existing Statement object with received info
            statement.pid = form_values['pid']
            statement.body = form_values['body']
            statement.remarks = form_values['remarks']
            statement.status = form_values['status']
        else:
            # Create new Statement object
            statement = Statement(
                sid=oscalize_control_id(form_values['sid']),
                sid_class=form_values['sid_class'],
                body=form_values['body'],
                pid=form_values['pid'],
                statement_type=form_values['statement_type'],
                status=form_values['status'],
                remarks=form_values['remarks'],
            )
            new_statement = True
        # Save Statement object
        try:
            statement.save()
            statement_status = "ok"
            statement_msg = "Statement saved."
        except Exception as e:
            statement_status = "error"
            statement_msg = "Statement save failed. Error reported {}".format(e)
            return JsonResponse({"status": "error", "message": statement_msg})

        # Updating or saving a new producer_element?
        try:
            # Does the name match and existing element? (Element names are unique.)
            # TODO: Sanitize data entered in form?
            producer_element, created = Element.objects.get_or_create(name=form_values['producer_element_name'])
            if created:
                producer_element.element_type = "system_element"
                producer_element.save()
            producer_element_status = "ok"
            producer_element_msg = "Producer Element saved."
        except Exception as e:
            producer_element_status = "error"
            producer_element_msg = "Producer Element save failed. Error reported {}".format(e)
            return JsonResponse({"status": "error", "message": producer_element_msg})

        # Associate Statement and Producer Element
        # TODO Only associate if we have created new statement object.
        try:
            statement.producer_element = producer_element
            statement.save()
            statement_element_status = "ok"
            statement_element_msg = "Statement associated with Producer Element."
        except Exception as e:
            statement_element_status = "error"
            statement_element_msg = "Failed to associate statement with Producer Element {}".format(e)
            return JsonResponse(
                {"status": "error", "message": statement_msg + " " + producer_element_msg + " " + statement_element_msg})

        # Create new Prototype Statement object on new statement creation (not statement edit)
        if new_statement:
            try:
                statement_prototype = statement.create_prototype()
            except Exception as e:
                statement_status = "error"
                statement_msg = "Statement save failed while saving statement prototype. Error reported {}".format(e)
                return JsonResponse({"status": "error", "message": statement_msg})

        # Create new Prototype Statement object on new statement creation (not statement edit)
        if new_statement:
            try:
                statement_prototype = statement.create_prototype()
            except Exception as e:
                statement_status = "error"
                statement_msg = "Statement save failed while saving statement prototype. Error reported {}".format(e)
                return JsonResponse({ "status": "error", "message": statement_msg })

        # Associate Statement and System's root_element
        # TODO Only associate if we have created new statement object.
        # print("** System.objects.get(pk=form_values['system_id']).root_element", System.objects.get(pk=form_values['system_id']).root_element)
        try:
            statement.consumer_element = System.objects.get(pk=form_values['system_id']).root_element
            statement.save()
            statement_consumer_status = "ok"
            statement_consumer_msg = "Statement associated with System/Consumer Element."
        except Exception as e:
            statement_consumer_status = "error"
            statement_consumer_msg = "Failed to associate statement with System/Consumer Element {}".format(e)
            return JsonResponse(
                {"status": "error", "message": statement_msg + " " + producer_element_msg + " " + statement_consumer_msg})

        # Update ElementControl smts_updated to know when control element on system was recently updated
        try:
            print("Updating ElementControl smts_updated")
            ec = ElementControl.objects.get(element=statement.consumer_element, oscal_ctl_id=statement.sid,
                                            oscal_catalog_key=statement.sid_class)
            ec.smts_updated = statement.updated
            ec.save()
        except Exception as e:
            statement_element_status = "error"
            statement_element_msg = "Failed to update ControlElement smt_updated {}".format(e)
            return JsonResponse(
                {"status": "error", "message": statement_msg + " " + producer_element_msg + " " + statement_element_msg})

    # Serialize saved data object(s) to send back to update web page
    # The submitted form needs to be updated with the object primary keys (ids)
    # in order that future saves will be treated as updates.
    from django.core import serializers
    serialized_obj = serializers.serialize('json', [statement, ])

    # Return successful save result to web page's Ajax request
    return JsonResponse(
        {"status": "success", "message": statement_msg + " " + producer_element_msg + " " + statement_element_msg,
         "statement": serialized_obj})


def update_smt_prototype(request):
    """Certify a statement"""

    if request.method != "POST":
        return HttpResponseNotAllowed(["POST"])

    else:
        form_dict = dict(request.POST)
        form_values = {}
        for key in form_dict.keys():
            form_values[key] = form_dict[key][0]

        statement = Statement.objects.get(pk=form_values['smt_id'])
        system = statement.consumer_element

        # Test if user is admin
        if not request.user.is_superuser:
            # User is not Admin and does not have permission to update statement prototype
            # Log permission update statement prototype answer denied
            logger.info(
                event="update_smt_permission permission_denied",
                object={"object": "statement", "id": statement.id},
                user={"id": request.user.id, "username": request.user.username}
            )
            return HttpResponseForbidden("Permission denied. {} does not have change privileges to update statement prototype.".format(request.user.username))

        if statement is None:
            statement_status = "error"
            statement_msg = "The id for this statement is no longer valid in the database."
            return JsonResponse({ "status": "error", "message": statement_msg })

        # needs self.body == self.prototype.body

        try:
            print("statement.body", statement.body)
            print("statement.prototype.body", statement.prototype.body)
            statement.prototype.body = statement.body
            statement.prototype.save()
            statement_status = "ok"
            statement_msg = "Update to statement prototype succeeded."
        except Exception as e:
            statement_status = "error"
            statement_msg = "Update to statement prototype failed. Error reported {}".format(e)
            return JsonResponse({ "status": "error", "message": statement_msg })

        return JsonResponse({ "status": "success", "message": statement_msg })

def delete_smt(request):
    """Delete a statement"""

    if request.method != "POST":
        return HttpResponseNotAllowed(["POST"])

    else:
        # check permissions
        # EXAMPLE CODE FOR GUARDIAN PERMISSIONS
        # # does user have write privs?
        # # if not task.has_write_priv(request.user):
        # #     return HttpResponseForbidden()

        # # validate question
        # # q = task.module.questions.get(id=request.POST.get("question"))

        # # validate and parse value
        # # if request.POST.get("method") == "clear":
        # #     # Clear means that the question returns to an unanswered state.
        # #     # This method is only offered during debugging to make it easier
        # #     # to test the application's behavior when questions are unanswered.
        # #     value = None
        # #     cleared = True
        # #     skipped_reason = None
        # #     unsure = False

        # # elif request.POST.get("method") == "skip":
        # #     # The question is being skipped, i.e. answered with a null value,
        # #     # because the user doesn't know the answer, it doesn't apply to
        # #     # the user's circumstances, or they want to return to it later.
        # #     value = None
        # #     cleared = False
        # #     skipped_reason = request.POST.get("skipped_reason") or None
        #     unsure = bool(request.POST.get("unsure"))

        #print(dict(request.POST))
        form_dict = dict(request.POST)
        form_values = {}
        for key in form_dict.keys():
            form_values[key] = form_dict[key][0]

        # Delete statement?
        statement = Statement.objects.get(pk=form_values['smt_id'])

        # Check user permissions
        system = statement.consumer_element
        if not request.user.has_perm('change_system', system):
            # User does not have write permissions
            # Log permission to save answer denied
            logger.info(
                event="delete_smt permission_denied",
                object={"object": "statement", "id": statement.id},
                user={"id": request.user.id, "username": request.user.username}
            )
            return HttpResponseForbidden(
                "Permission denied. {} does not have change privileges to system and/or project.".format(
                    request.user.username))

        if statement is None:
            # Statement from received has an id no longer in the database.
            # Report error. Alternatively, in future save as new Statement object
            statement_status = "error"
            statement_msg = "The id for this statement is no longer valid in the database."
            return JsonResponse({ "status": "error", "message": statement_msg })
        # Delete Statement object
        try:
            statement.delete()
            statement_status = "ok"
            statement_msg = "Statement deleted."
        except Exception as e:
            statement_status = "error"
            statement_msg = "Statement delete failed. Error reported {}".format(e)
            return JsonResponse({"status": "error", "message": statement_msg})

        # TODO Record fact statement deleted
        # Below will not work because statement is deleted
        # and need to show in racird that a statement was recently deleted
        # Update ElementControl smts_updated to know when control element on system was recently updated
        # try:
        #     print("Updating ElementControl smts_updated")
        #     ec = ElementControl.objects.get(element=statement.consumer_element, oscal_ctl_id=statement.sid, oscal_catalog_key=statement.sid_class)
        #     ec.smts_updated = statement.updated
        #     ec.save()
        # except Exception as e:
        #     statement_element_status = "error"
        #     statement_element_msg = "Failed to update ControlElement smt_updated {}".format(e)
        #     return JsonResponse({ "status": "error", "message": statement_msg + " " + producer_element_msg + " " +statement_element_msg })

        return JsonResponse({"status": "success", "message": statement_msg})


# Components


def search_system_component(request):
    """Add an existing element and its statements to a system"""
    print("searchhhh_system_component request")
    print(request)
    print(request.method)
    print("system_id")
    if request.method != "GET":
        return HttpResponseNotAllowed(["GET"])

    print(dict(request.GET))
    form_dict = dict(request.GET)
    form_values = {}
    for key in form_dict.keys():
        form_values[key] = form_dict[key][0]
    # Form values from ajax data

    if "system_id" in form_values.keys():
        system_id = form_values['system_id']
        # TODO: get producer element id from system id and/or statement

        producer_element_id = form_values['producer_element_form_id'][0]#form_values['producer_element_id']
        # Does user have permission to add element?
        # Check user permissions
        system = System.objects.get(pk=system_id)
        print("system")
        print(system)
       #system = System.objects.get(pk=system_id)
        if not request.user.has_perm('change_system', system):
            # User does not have write permissions
            # Log permission to save answer denied
            logger.info(
                event="change_system permission_denied",
                object={"object": "element", "producer_element_name": form_values['producer_element_name']},
                user={"id": request.user.id, "username": request.user.username}
            )
            return HttpResponseForbidden("Permission denied. {} does not have change privileges to system and/or project.".format(request.user.username))

        selected_controls = system.root_element.controls.all()
        selected_controls_ids = set()
        for sc in selected_controls:
            selected_controls_ids.add("{} {}".format(sc.oscal_ctl_id, sc.oscal_catalog_key))
        print("selected_controls_ids")
        print(selected_controls_ids)
        print("selected_controls")
        print(selected_controls)
        # Add element
        # Look up the element
        producer_element = Element.objects.get(pk=producer_element_id)
        print("producer_element")
        print(producer_element)
        # TODO: Handle case of element already associated with system

        cl_id =  form_values['control_id']#"ac-2"#oscalize_control_id(cl_id)
        text =  form_values['text']
        print("cl_id")
        print(cl_id)
        print("text")
        print(text)
        # The final elements that are returned to the new dropdown created...
        producer_system_elements = Element.objects.filter(element_type="system_element").filter(name__contains= text)
        print("producer_system_elements")
        print(producer_system_elements)

        # only prototype implementation statements for the given control
        #control_ids = Statement.objects.filter(statement_type="control_implementation_prototype").filter(sid=cl_id)
       # print("control_ids")
       # print(control_ids)
       #  for contorl_id in control_ids:
       #      filtered_by_element_name = Element.objects.filter(id=contorl_id.producer_element_id)
       #      # Element.objects.get(pk=producer_element_id)
       #      # filtered_by_element_name = Element.filter(name__contains= text)
       #      print("filtered_by_element_name")
       #      print(filtered_by_element_name)
        # Loop through element's prototype statements and add to control implementation statements
        #print("Adding {} to system_id {}".format(producer_element.name, system_id))
        # for smt in Statement.objects.filter(producer_element_id = producer_element.id, statement_type="control_implementation_prototype"):
        #     # Only add statements for controls selected for system
        #     if "{} {}".format(smt.sid, smt.sid_class) in selected_controls_ids:
        #         print("smt", smt)
        #         smt.create_instance_from_prototype(system.root_element.id)
        #     else:
        #         print("not adding smt not selected controls for system", smt)

        producer_elements = [{"id":str(ele.id), "name": ele.name} for ele in producer_system_elements]
        print("producer_elements")
        print(producer_elements)
        results = {'producer_element_name_value': producer_elements}
        data = json.dumps(results)
        mimetype = 'application/json'
        return HttpResponse(data, mimetype)
    # # Redirect to selected element page
    # return HttpResponseRedirect("/systems/{}/components/selected".format(system_id))

# Components

def add_system_component(request, system_id):
    """Add an existing element and its statements to a system"""

    if request.method != "POST":
        return HttpResponseNotAllowed(["POST"])

    # Form values from ajax data
    # print(dict(request.POST))
    form_dict = dict(request.POST)
    form_values = {}
    for key in form_dict.keys():
        form_values[key] = form_dict[key][0]
    # Does user have permission to add element?
    # Check user permissions
    # system = system.objects.get(pk=form_values['system_id'])
    system = System.objects.get(pk=system_id)
    if not request.user.has_perm('change_system', system):
        # User does not have write permissions
        # Log permission to save answer denied
        logger.info(
            event="change_system permission_denied",
            object={"object": "element", "producer_element_name": form_values['producer_element_name']},
            user={"id": request.user.id, "username": request.user.username}
        )
        return HttpResponseForbidden("Permission denied. {} does not have change privileges to system and/or project.".format(request.user.username))

    # It is possible that the producer_element has statements (data) for more controls
    # than the controls that are selected for the system.
    # So get the selected controls for system identified by system_id
    # to support adding control_implementation_prototype statements related to producer_element
    # only for those controls that are selected for the system.
    selected_controls = system.root_element.controls.all()
    selected_controls_ids = set()
    for sc in selected_controls:
        selected_controls_ids.add("{} {}".format(sc.oscal_ctl_id, sc.oscal_catalog_key))

    # Add element
    # Look up the element
    producer_element = Element.objects.get(pk=form_values['producer_element_id'])
    # TODO: Handle case of element already associated with system

    # Loop through element's prototype statements and add to control implementation statements
    print("Adding {} to system_id {}".format(producer_element.name, system_id))
    for smt in Statement.objects.filter(producer_element_id = producer_element.id, statement_type="control_implementation_prototype"):
        # Only add statements for controls selected for system
        if "{} {}".format(smt.sid, smt.sid_class) in selected_controls_ids:
            print("smt", smt)
            smt.create_instance_from_prototype(system.root_element.id)
        else:
            print("not adding smt not selected controls for system", smt)

    # Below from DA's Autocomplete code
    # if "system_id" in form_values.keys(): # GE: Not necessary to get system_id via form_values b/c we get system_id from URL

    producer_element_id = form_values['selected_producer_element_form_id']

    results = [{'producer_element_name_value': producer_element.name}]
    data = json.dumps(results)
    mimetype = 'application/json'
    #return HttpResponse(data, mimetype)

    # Redirect to selected element page
    # return HttpResponse('systems/{}/controls/catalogs/{}/control/{}'.format(system_id, form_values['catalog_key'], form_values['control_id']))
    return HttpResponseRedirect("/systems/{}/components/selected".format(system_id))

# Baselines

def assign_baseline(request, system_id, catalog_key, baseline_name):
    """Assign a baseline to a system root element thereby showing selected controls for the system."""

    system = System.objects.get(pk=system_id)
    #system.root_element.assign_baseline_controls(user, 'NIST_SP-800-53_rev4', 'low')
    assign_results = system.root_element.assign_baseline_controls(request.user, catalog_key, baseline_name)
    if assign_results:
        messages.add_message(request, messages.INFO,
                             'Baseline "{} {}" assigned.'.format(catalog_key.replace("_", " "), baseline_name.title()))
        # Log start app / new project
        logger.info(
            event="assign_baseline",
            object={"object": "system", "id": system.root_element.id, "title": system.root_element.name},
            baseline={"catalog_key": catalog_key, "baseline_name": baseline_name},
            user={"id": request.user.id, "username": request.user.username}
        )
    else:
        messages.add_message(request, messages.ERROR,
                             'Baseline "{} {}" assignment failed.'.format(catalog_key.replace("_", " "),
                                                                          baseline_name.title()))

    return HttpResponseRedirect("/systems/{}/controls/selected".format(system_id))


# Export OpenControl

def export_system_opencontrol(request, system_id):
    """Export entire system in OpenControl"""

    # Does user have permission
    # Retrieve identified System
    system = System.objects.get(id=system_id)
    # Retrieve related selected controls if user has permission on system
    if request.user.has_perm('view_system', system):
        # Retrieve primary system Project
        # Temporarily assume only one project and get first project
        project = system.projects.all()[0]

        # Create temporary directory structure
        import tempfile
        temp_dir = tempfile.TemporaryDirectory(dir=".")
        repo_path = os.path.join(temp_dir.name, system.root_element.name.replace(" ", "_"))
        # print(temp_dir.name)
        if not os.path.exists(repo_path):
            os.makedirs(repo_path)

        # Create various directories
        os.makedirs(os.path.join(repo_path, "components"))
        os.makedirs(os.path.join(repo_path, "standards"))
        os.makedirs(os.path.join(repo_path, "certifications"))

        # Create opencontrol.yaml config file
        cfg_str = """schema_version: 1.0.0
name: ~
metadata:
  authorization_id: ~
  description: ~
  organization:
    name: ~
    abbreviation: ~
  repository: ~
components: []
standards:
- ./standards/NIST-SP-800-53-rev4.yaml
certifications:
- ./certifications/fisma-low-impact.yaml
"""

        # read default opencontrol.yaml into object
        cfg = rtyaml.load(cfg_str)
        # customize values
        cfg["name"] = system.root_element.name
        # cfg["metadata"]["organization"]["name"] = organization_name
        # cfg["metadata"]["description"] = description
        # cfg["metadata"]["organization"]["abbreviation"] = None
        # if organization_name:
        #     cfg["metadata"]["organization"]["abbreviation"] = "".join([word[0].upper() for word in organization_name.split(" ")])

        with open(os.path.join(repo_path, "opencontrol.yaml"), 'w') as outfile:
            outfile.write(rtyaml.dump(cfg))

        # Populate reference directories from reference
        OPENCONTROL_PATH = os.path.join(os.path.dirname(__file__), 'data', 'opencontrol')
        shutil.copyfile(os.path.join(OPENCONTROL_PATH, "standards", "NIST-SP-800-53-rev4.yaml"),
                        os.path.join(repo_path, "standards", "NIST-SP-800-53-rev4.yaml"))
        shutil.copyfile(os.path.join(OPENCONTROL_PATH, "standards", "NIST-SP-800-171r1.yaml"),
                        os.path.join(repo_path, "standards", "NIST-SP-800-53-rev4.yaml"))
        shutil.copyfile(os.path.join(OPENCONTROL_PATH, "standards", "opencontrol.yaml"),
                        os.path.join(repo_path, "standards", "opencontrol.yaml"))
        shutil.copyfile(os.path.join(OPENCONTROL_PATH, "standards", "hipaa-draft.yaml"),
                        os.path.join(repo_path, "standards", "hipaa-draft.yaml"))
        shutil.copyfile(os.path.join(OPENCONTROL_PATH, "certifications", "fisma-low-impact.yaml"),
                        os.path.join(repo_path, "certifications", "fisma-low-impact.yaml"))

        # # Make stub README.md file
        # with open(os.path.join(repo_path, "README.md"), 'w') as outfile:
        #     outfile.write("Machine readable representation of 800-53 control implementations for {}.\n\n# Notes\n\n".format(system_name))
        #     print("wrote file: {}\n".format(os.path.join(repo_path, "README.md")))

        # Populate system information files

        # Populate component files
        if not os.path.exists(os.path.join(repo_path, "components")):
            os.makedirs(os.path.join(repo_path, "components"))
        for element in system.producer_elements:
            # Build OpenControl
            ocf = {
                "name": element.name,
                "schema_version": "3.0.0",
                "documentation_complete": False,
                "satisfies": []
            }
            satisfies_smts = ocf["satisfies"]
            # Retrieve impl_smts produced by element and consumed by system
            # Get the impl_smts contributed by this component to system
            impl_smts = element.statements_produced.filter(consumer_element=system.root_element)
            for smt in impl_smts:
                my_dict = {
                    "control_key": smt.sid.upper(),
                    "control_name": smt.catalog_control_as_dict['title'],
                    "standard_key": smt.sid_class,
                    "covered_by": [],
                    "security_control_type": "Hybrid | Inherited | ...",
                    "narrative": [
                        {"text": smt.body}
                    ],
                    "remarks": [
                        {"text": smt.remarks}
                    ]
                }
                satisfies_smts.append(my_dict)
            opencontrol_string = rtyaml.dump(ocf)
            # Write component file
            with open(os.path.join(repo_path, "components", "{}.yaml".format(element.name.replace(" ", "_"))), 'w') as fh:
                fh.write(opencontrol_string)

        # Build Zip archive
        # TODO Make Temporary File
        #      Current approach leads to race conditions!
        shutil.make_archive("/tmp/Zipped_file", 'zip', repo_path)

        # Download Zip archive of OpenControl files
        with open('/tmp/Zipped_file.zip', 'rb') as tmp:
            tmp.seek(0)
            stream = tmp.read()
            blob = stream
        mime_type = "application/octet-stream"
        filename = "{}-opencontrol-{}.zip".format(system.root_element.name.replace(" ", "_"),
                                                  datetime.now().strftime("%Y-%m-%d-%H-%M"))

        resp = HttpResponse(blob, mime_type)
        resp['Content-Disposition'] = 'inline; filename=' + filename

        # Clean up
        shutil.rmtree(repo_path)
        # os.remove("/tmp/Zipped_file") ????
        return resp

    else:
        # User does not have permission to this system
        raise Http404


# PoamS
def poams_list(request, system_id):
    """List PoamS for a system"""

    # Retrieve identified System
    system = System.objects.get(id=system_id)
    # Retrieve related selected controls if user has permission on system
    if request.user.has_perm('view_system', system):
        # Retrieve primary system Project
        # Temporarily assume only one project and get first project
        project = system.projects.all()[0]
        controls = system.root_element.controls.all()
        poam_smts = system.root_element.statements_consumed.filter(statement_type="POAM").order_by('-updated')

        # impl_smts_count = {}
        # ikeys = system.smts_control_implementation_as_dict.keys()
        # for c in controls:
        #     impl_smts_count[c.oscal_ctl_id] = 0
        #     if c.oscal_ctl_id in ikeys:
        #         impl_smts_count[c.oscal_ctl_id] = len(system.smts_control_implementation_as_dict[c.oscal_ctl_id]['control_impl_smts'])

        # Return the controls
        context = {
            "system": system,
            "project": project,
            "controls": controls,
            "poam_smts": poam_smts,
            "enable_experimental_opencontrol": SystemSettings.enable_experimental_opencontrol,
            "enable_experimental_oscal": SystemSettings.enable_experimental_oscal,
            "project_form": ProjectForm(request.user),
        }
        return render(request, "systems/poams_list.html", context)
    else:
        # User does not have permission to this system
        raise Http404


def new_poam(request, system_id):
    """Form to create new POAM"""
    from .forms import StatementPoamForm, PoamForm
    # Retrieve identified System
    system = System.objects.get(id=system_id)
    # Retrieve related selected controls if user has permission on system
    if request.user.has_perm('view_system', system):
        # Retrieve primary system Project
        # Temporarily assume only one project and get first project
        project = system.projects.all()[0]
        controls = system.root_element.controls.all()

        if request.method == 'POST':
            statement_form = StatementPoamForm(request.POST)
            # if statement_form.is_valid() and poam_form.is_valid():
            if statement_form.is_valid():
                statement = statement_form.save()
                poam_form = PoamForm(request.POST)
                if poam_form.is_valid():
                    poam = poam_form.save()
                    print('POAM ID', poam.get_next_poam_id(system))
                    poam.poam_id = poam.get_next_poam_id(system)
                    poam.statement = statement
                    poam.save()
                return HttpResponseRedirect('/systems/{}/poams'.format(system_id), {})
                #url(r'^(?P<system_id>.*)/poams$', views.poams_list, name="poams_list"),
            else:
                pass
        else:
            statement_form = StatementPoamForm(status="Open", statement_type="POAM", consumer_element=system.root_element)
            poam = Poam()
            poam_id = poam.get_next_poam_id(system)
            poam_form = PoamForm()
            return render(request, 'systems/poam_form.html', {
                'statement_form': statement_form,
                'poam_form': poam_form,
                'system': system,
                'project': project,
                'controls': controls,
                "project_form": ProjectForm(request.user),
            })
    else:
        # User does not have permission to this system
        raise Http404


def edit_poam(request, system_id, poam_id):
    """Form to create new POAM"""
    from .forms import StatementPoamForm, PoamForm
    from django.shortcuts import get_object_or_404

    # Retrieve identified System
    system = System.objects.get(id=system_id)
    # Retrieve related selected controls if user has permission on system
    if request.user.has_perm('view_system', system):
        # Retrieve primary system Project
        # Temporarily assume only one project and get first project
        project = system.projects.all()[0]
        controls = system.root_element.controls.all()
        # Retrieve POAM Statement
        poam_smt = get_object_or_404(Statement, id=poam_id)

        if request.method == 'POST':
            statement_form = StatementPoamForm(request.POST, instance=poam_smt)
            poam_form = PoamForm(request.POST, instance=poam_smt.poam)
            if statement_form.is_valid() and poam_form.is_valid():
                # Save statement after updating values
                statement_form.save()
                poam_form.save()
                return HttpResponseRedirect('/systems/{}/poams'.format(system_id), {})
            else:
                pass
                #TODO: What if form invalid?
        else:
            statement_form = StatementPoamForm(initial={
                'statement_type': poam_smt.statement_type,
                'status': poam_smt.status,
                'consumer_element': system.root_element,
                'body': poam_smt.body,
                'remarks': poam_smt.remarks,
            })
            poam_form = PoamForm(initial={
                'weakness_name': poam_smt.poam.weakness_name,
                'controls': poam_smt.poam.controls,
                'poam_group': poam_smt.poam.poam_group,
                'risk_rating_original': poam_smt.poam.risk_rating_original,
                'risk_rating_adjusted': poam_smt.poam.risk_rating_adjusted,
                'weakness_detection_source': poam_smt.poam.weakness_detection_source,
                'remediation_plan': poam_smt.poam.remediation_plan,
                'milestones': poam_smt.poam.milestones,
                'scheduled_completion_date': poam_smt.poam.scheduled_completion_date,
            })
            return render(request, 'systems/poam_edit_form.html', {
                'statement_form': statement_form,
                'poam_form': poam_form,
                'system': system,
                'project': project,
                'controls': controls,
                'poam_smt': poam_smt,
                "project_form": ProjectForm(request.user),
            })
    else:
        # User does not have permission to this system
        raise Http404


def poam_export_xlsx(request, system_id):
    return poam_export(request, system_id, 'xlsx')


def poam_export_csv(request, system_id):
    return poam_export(request, system_id, 'csv')


def poam_export(request, system_id, format='xlsx'):
    """Export POA&M in either xlsx or csv"""

    # Retrieve identified System
    system = System.objects.get(id=system_id)
    # Retrieve related selected POA&Ms if user has permission on system
    if request.user.has_perm('view_system', system):

        if format == 'xlsx':
            from openpyxl import Workbook
            from openpyxl.styles import Border, Side, PatternFill, Font, GradientFill, Alignment
            from tempfile import NamedTemporaryFile

            wb = Workbook()
            ws = wb.active
            # create alignment style
            wrap_alignment = Alignment(wrap_text=True)
            ws.title = "POA&Ms"
        else:
            import csv, io
            csv_buffer = io.StringIO(newline='\n')
            csv_writer = csv.writer(csv_buffer)

        poam_fields = [
            {'var_name': 'poam_id', 'name': 'POA&M ID', 'width': 8},
            {'var_name': 'poam_group', 'name': 'POA&M Group', 'width': 16},
            {'var_name': 'weakness_name', 'name': 'Weakness Name', 'width': 24},
            {'var_name': 'controls', 'name': 'Controls', 'width': 16},
            {'var_name': 'body', 'name': 'Description', 'width': 60},
            {'var_name': 'status', 'name': 'Status', 'width': 8},
            {'var_name': 'risk_rating_original', 'name': 'Risk Rating Original', 'width': 16},
            {'var_name': 'risk_rating_adjusted', 'name': 'Risk Rating Adjusted', 'width': 16},
            {'var_name': 'weakness_detection_source', 'name': 'Weakness Detection Source', 'width': 24},
            {'var_name': 'weakness_source_identifier', 'name': 'Weakness Source Identifier', 'width': 24},
            {'var_name': 'remediation_plan', 'name': 'Remediation Plan', 'width': 60},
            {'var_name': 'milestones', 'name': 'Milestones', 'width': 60},
            {'var_name': 'milestone_changes', 'name': 'Milestone Changes', 'width': 30},
            {'var_name': 'scheduled_completion_date', 'name': 'Scheduled Completion Date', 'width': 18},
        ]

        # create header row
        column = 0
        ord_zeroth_column = ord('A') - 1
        csv_row = []

        for poam_field in poam_fields:
            column += 1
            if format == 'xlsx':
                c = ws.cell(row=1, column=column, value=poam_field['name'])
                c.fill = PatternFill("solid", fgColor="5599FE")
                c.font = Font(color="FFFFFF", bold=True)
                c.border = Border(left=Side(border_style="thin", color="444444"),
                                  right=Side(border_style="thin", color="444444"),
                                  bottom=Side(border_style="thin", color="444444"),
                                  outline=Side(border_style="thin", color="444444"))
                ws.column_dimensions[chr(ord_zeroth_column + column)].width = poam_field['width']
            else:
                csv_row.append(poam_field['name'])
        # Add column for URL
        if format == 'xlsx':
            c = ws.cell(row=1, column=column, value="URL")
            c.fill = PatternFill("solid", fgColor="5599FE")
            c.font = Font(color="FFFFFF", bold=True)
            c.border = Border(left=Side(border_style="thin", color="444444"),
                              right=Side(border_style="thin", color="444444"),
                              bottom=Side(border_style="thin", color="444444"),
                              outline=Side(border_style="thin", color="444444"))
            ws.column_dimensions[chr(ord_zeroth_column + column)].width = 60
        else:
            csv_row.append('URL')

        if format != 'xlsx':
            csv_writer.writerow(csv_row)

        # Retrieve POA&Ms and create POA&M rows
        poam_smts = system.root_element.statements_consumed.filter(statement_type="POAM").order_by('id')
        poam_smts_by_sid = {}
        row = 1
        for poam_smt in poam_smts:
            csv_row = []
            row += 1

            # Loop through fields
            column = 0
            for poam_field in poam_fields:
                column += 1
                if format == 'xlsx':
                    if poam_field['var_name'] in ['body', 'status']:
                        c = ws.cell(row=row, column=column, value=getattr(poam_smt, poam_field['var_name']))
                    else:
                        if poam_field['var_name'] == 'poam_id':
                            c = ws.cell(row=row, column=column,
                                        value="V-{}".format(getattr(poam_smt.poam, poam_field['var_name'])))
                        else:
                            c = ws.cell(row=row, column=column, value=getattr(poam_smt.poam, poam_field['var_name']))
                    c.fill = PatternFill("solid", fgColor="FFFFFF")
                    c.alignment = Alignment(vertical='top', horizontal='left', wrapText=True)
                    c.border = Border(right=Side(border_style="thin", color="444444"),
                                      bottom=Side(border_style="thin", color="444444"),
                                      outline=Side(border_style="thin", color="444444"))
                else:
                    if poam_field['var_name'] in ['body', 'status']:
                        csv_row.append(getattr(poam_smt, poam_field['var_name']))
                    else:
                        if poam_field['var_name'] == 'poam_id':
                            csv_row.append("V-{}".format(getattr(poam_smt.poam, poam_field['var_name'])))
                        else:
                            csv_row.append(getattr(poam_smt.poam, poam_field['var_name']))

            # Add URL column
            poam_url = settings.SITE_ROOT_URL + "/systems/{}/poams/{}/edit".format(system_id, poam_smt.id)
            if format == 'xlsx':
                c = ws.cell(row=row, column=column, value=poam_url)
                c.fill = PatternFill("solid", fgColor="FFFFFF")
                c.alignment = Alignment(vertical='top', horizontal='left', wrapText=True)
                c.border = Border(right=Side(border_style="thin", color="444444"),
                                  bottom=Side(border_style="thin", color="444444"),
                                  outline=Side(border_style="thin", color="444444"))
            else:
                csv_row.append(poam_url)

            if format != 'xlsx':
                csv_writer.writerow(csv_row)

        if format == 'xlsx':
            with NamedTemporaryFile() as tmp:
                wb.save(tmp.name)
                tmp.seek(0)
                stream = tmp.read()
                blob = stream
        else:
            blob = csv_buffer.getvalue()
            csv_buffer.close()

        # Determine filename based on system name
        system_name = system.root_element.name.replace(" ", "_") + "_" + system_id
        filename = "{}_poam_export-{}.{}".format(system_name, datetime.now().strftime("%Y-%m-%d-%H-%M"), format)
        mime_type = "application/octet-stream"

        resp = HttpResponse(blob, mime_type)
        resp['Content-Disposition'] = 'inline; filename=' + filename
        return resp
    else:
        # User does not have permission to this system
        raise Http404<|MERGE_RESOLUTION|>--- conflicted
+++ resolved
@@ -6,11 +6,8 @@
 from django.http import Http404, HttpResponse, HttpResponseRedirect, HttpResponseForbidden, JsonResponse, \
     HttpResponseNotAllowed
 from django.forms import ModelForm
-<<<<<<< HEAD
 from django.views import View
-=======
 from django.utils.text import slugify
->>>>>>> 5a1db412
 from siteapp.models import Project, User, Organization
 from siteapp.forms import PortfolioForm, ProjectForm
 from datetime import datetime, timezone
@@ -232,82 +229,15 @@
 
 class ComponentSerializer(object):
 
-<<<<<<< HEAD
-        # Retrieve element
-        element = Element.objects.get(id=element_id)
-
-        # Retrieve impl_smts produced by element and consumed by system
-        # Get the impl_smts contributed by this component to system
-        impl_smts = element.statements_produced.filter(consumer_element=system.root_element,
-                                                       statement_type="control_implementation")
-
-        # Retrieve used catalog_key
-        catalog_key = impl_smts[0].sid_class
-
-        # Retrieve control ids
-        catalog_controls = Catalog.GetInstance(catalog_key=catalog_key).get_controls_all()
-=======
     def __init__(self, element, impl_smts):
         self.element = element
         self.impl_smts = impl_smts
-        
->>>>>>> 5a1db412
 
 class OSCALComponentSerializer(ComponentSerializer):
-    
+
     def as_json(self):
         # Build OSCAL
         # Example: https://github.com/usnistgov/OSCAL/blob/master/src/content/ssp-example/json/example-component.json
-<<<<<<< HEAD
-        of = {
-            "metadata": {
-                "title": "{} Component-to-Control Narratives".format(element.name),
-                "published": datetime.now().replace(microsecond=0).isoformat(),
-                "last-modified": element.updated.replace(microsecond=0).isoformat(),
-                "version": "string",
-                "oscal-version": "1.0.0-milestone2",
-            },
-            "component": {
-                "name": element.name,
-                "component-type": element.element_type,
-                "title": element.full_name,
-                "description": element.description,
-                "properties": [],
-                "links": [],
-                "control-implementation": {
-                    "description": "",
-                    "can-meet-requirement-sets": [
-                        {
-                            "source": "url-reference",
-                            "description": "text",
-                            "properties": [],
-                            "links": [],
-                            "implemented-requirement": {
-                                "requirement-id": "",
-                                "id": "",
-                                "control-id": "",
-                            },
-                            "remarks": ""
-                        }
-                    ]
-                },
-                "remarks": "text, parsed as Markdown (multiple lines) [0 or 1]"
-            },
-            "back-matter": []
-        }
-        implemented_requirement = of["component"]["control-implementation"]["can-meet-requirement-sets"][0][
-            "implemented-requirement"]
-        for smt in impl_smts:
-            my_dict = {
-                smt.sid + "_smt": {
-                    "description": smt.body,
-                    "properties": [],
-                    "links": [],
-                    "remarks": smt.remarks
-                },
-            }
-            implemented_requirement.update(my_dict)
-=======
         uuid = str(self.element.uuid)
         control_implementations = []
         of = {
@@ -357,7 +287,6 @@
             }
             control_implementations.append(control_implementation)
 
->>>>>>> 5a1db412
         oscal_string = json.dumps(of, sort_keys=False, indent=2)
         return oscal_string
 
@@ -365,19 +294,11 @@
 
     def as_yaml(self):
         ocf = {
-<<<<<<< HEAD
-            "name": element.name,
-            "schema_version": "3.0.0",
-            "documentation_complete": False,
-            "satisfies": []
-        }
-=======
                 "name": self.element.name,
                 "schema_version": "3.0.0",
                 "documentation_complete": False,
                 "satisfies": []
                }
->>>>>>> 5a1db412
 
         satisfies_smts = ocf["satisfies"]
         for smt in self.impl_smts:
