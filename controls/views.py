--- conflicted
+++ resolved
@@ -632,7 +632,7 @@
             control = catalog.get_control_by_id(control_id)
             return True if control is not None else False
 
-<<<<<<< HEAD
+
 def add_selected_components(system, import_record):
         """Add a component from the library to the project and its statements using the import record"""
 
@@ -648,8 +648,7 @@
                 smt.create_instance_from_prototype(system.root_element.id)
 
 
-=======
->>>>>>> 77718523
+
 def system_element(request, system_id, element_id):
     """Display System's selected element detail view"""
 
