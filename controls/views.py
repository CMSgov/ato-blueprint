from itertools import groupby
import logging
from collections import defaultdict
from datetime import datetime, timezone
from pathlib import PurePath
from uuid import uuid4
import rtyaml
import shutil
import operator
from django.conf import settings
from django.contrib import messages
from django.contrib.messages.views import SuccessMessageMixin
from django.contrib.auth.decorators import login_required
from django.core.exceptions import ObjectDoesNotExist
from django.core.serializers.json import DjangoJSONEncoder
from django.db import IntegrityError
from django.db.models.functions import Lower
from django.http import Http404, HttpResponse, HttpResponseRedirect, HttpResponseForbidden, JsonResponse, \
    HttpResponseNotAllowed
from django.shortcuts import get_object_or_404, redirect, render
from django.utils.text import slugify
from django.views import View
from django.views.generic import ListView
from jsonschema import validate
from jsonschema.exceptions import SchemaError, ValidationError as SchemaValidationError
from urllib.parse import quote
from guidedmodules.models import Task, Module, AppVersion, AppSource
from siteapp.forms import ProjectForm
from siteapp.models import Project
from system_settings.models import SystemSettings
# from .forms import ImportOSCALComponentForm
# from .forms import StatementPoamForm, PoamForm, ElementForm, DeploymentForm
from .forms import *
from .models import *
from .utilities import *
from simple_history.utils import update_change_reason
import functools
logging.basicConfig()
import structlog
from structlog import get_logger
from structlog.stdlib import LoggerFactory
structlog.configure(logger_factory=LoggerFactory())
structlog.configure(processors=[structlog.processors.JSONRenderer()])
logger = get_logger()

def index(request):
    """Index page for controls"""

    # Get catalog
    catalog = Catalog()
    cg_flat = catalog.get_flattened_controls_all_as_dict()
    control_groups = catalog.get_groups()
    context = {
        "catalog": catalog,
        "control": None,
        "common_controls": None,
        "control_groups": control_groups
    }
    return render(request, "controls/index.html", context)

def catalogs(request):
    """Index page for catalogs"""

    context = {
        "catalogs": Catalogs(),
        "project_form": ProjectForm(request.user),
    }
    return render(request, "controls/index-catalogs.html", context)

def catalog(request, catalog_key, system_id=None):
    """Index page for controls"""

    if system_id is None:
        system = None
    else:
        system = System.objects.get(pk=system_id)

    # Get catalog
    catalog = Catalog(catalog_key)
    cg_flat = catalog.get_flattened_controls_all_as_dict()
    control_groups = catalog.get_groups()
    context = {
        "catalog": catalog,
        "control": None,
        "common_controls": None,
        "system": system,
        "control_groups": control_groups,
        "project_form": ProjectForm(request.user),
    }
    return render(request, "controls/index.html", context)

def group(request, catalog_key, g_id):
    """Temporary index page for catalog control group"""

    # Get catalog
    catalog = Catalog(catalog_key)
    cg_flat = catalog.get_flattened_controls_all_as_dict()
    control_groups = catalog.get_groups()
    group = None
    # Get group/family of controls
    for g in control_groups:
        if g['id'].lower() == g_id:
            group = g
            break

    context = {
        "catalog": catalog,
        "control": None,
        "common_controls": None,
        "control_groups": control_groups,
        "group": group,
        "project_form": ProjectForm(request.user),
    }
    return render(request, "controls/index-group.html", context)

def control(request, catalog_key, cl_id):
    """Control detail view"""
    cl_id = oscalize_control_id(cl_id)
    catalog_key = oscalize_catalog_key(catalog_key)

    # Get catalog
    catalog = Catalog(catalog_key)
    cg_flat = catalog.get_flattened_controls_all_as_dict()

    # Handle properly formatted control id that does not exist
    if cl_id.lower() not in cg_flat:
        return render(request, "controls/detail.html", {"catalog": catalog,"control": {}})
    # Get and return the control
    context = {
        "catalog": catalog,
        "control": cg_flat[cl_id.lower()],
        "project_form": ProjectForm(request.user),
    }
    return render(request, "controls/detail.html", context)

@functools.lru_cache()
def controls_selected(request, system_id):
    """Display System's selected controls view"""

    # Retrieve identified System
    system = System.objects.get(id=system_id)
    # Retrieve related selected controls if user has permission on system
    if request.user.has_perm('view_system', system):
        # Retrieve primary system Project
        # Temporarily assume only one project and get first project
        project = system.projects.all()[0]
        controls = system.root_element.controls.all()
        impl_smts = system.root_element.statements_consumed.all()

        # sort controls
        controls = list(controls)
        controls.sort(key=lambda control: control.get_flattened_oscal_control_as_dict()['sort_id'])
        # controls.sort(key = lambda control:list(reversed(control.get_flattened_oscal_control_as_dict()['sort_id'])))

        impl_smts_count = {}
        ikeys = system.smts_control_implementation_as_dict.keys()
        for c in controls:
            impl_smts_count[c.oscal_ctl_id] = 0
            if c.oscal_ctl_id in ikeys:
                impl_smts_count[c.oscal_ctl_id] = len(
                    system.smts_control_implementation_as_dict[c.oscal_ctl_id]['control_impl_smts'])

        # Return the controls
        context = {
            "system": system,
            "project": project,
            "controls": controls,
            "impl_smts_count": impl_smts_count,
            "enable_experimental_opencontrol": SystemSettings.enable_experimental_opencontrol,
            "project_form": ProjectForm(request.user),
        }
        return render(request, "systems/controls_selected.html", context)
    else:
        # User does not have permission to this system
        raise Http404

@functools.lru_cache()
def controls_updated(request, system_id):
    """Display System's statements by updated date in reverse chronological order"""

    # Retrieve identified System
    system = System.objects.get(id=system_id)
    # Retrieve related selected controls if user has permission on system
    if request.user.has_perm('view_system', system):
        # Retrieve primary system Project
        # Temporarily assume only one project and get first project
        project = system.projects.all()[0]
        controls = system.root_element.controls.all()
        impl_smts = system.root_element.statements_consumed.all()

        impl_smts_count = {}
        ikeys = system.smts_control_implementation_as_dict.keys()
        for c in controls:
            impl_smts_count[c.oscal_ctl_id] = 0
            if c.oscal_ctl_id in ikeys:
                impl_smts_count[c.oscal_ctl_id] = len(
                    system.smts_control_implementation_as_dict[c.oscal_ctl_id]['control_impl_smts'])

        # Return the controls
        context = {
            "system": system,
            "project": project,
            "controls": controls,
            "impl_smts_count": impl_smts_count,
            "enable_experimental_opencontrol": SystemSettings.enable_experimental_opencontrol,
            "project_form": ProjectForm(request.user),
        }
        return render(request, "systems/controls_updated.html", context)
    else:
        # User does not have permission to this system
        raise Http404

def rename_element(request,element_id):
    """Update the component's name
    Args:
        request ([HttpRequest]): The network request
    component_id ([int|str]): The id of the component
    Returns:
        [JsonResponse]: Either a ok status or an error 
    """
    try:
        new_name = request.POST.get("name", "").strip() or None
        new_description = request.POST.get("description", "").strip() or None

        if Element.objects.filter(name=new_name).exists() is True:
            return JsonResponse({ "status": "err", "message": "Name already in use"})
            
        element = get_object_or_404(Element, id=element_id)
        element.name = new_name
        element.description = new_description
        element.save()
        logger.info(
            event="rename_element",
            element={"id": element.id, "new_name": new_name, "new_description": new_description}
        )
        return JsonResponse({ "status": "ok" }) 
           
    except:
        import sys
        return JsonResponse({ "status": "err", "message": sys.exc_info() })

class SelectedComponentsList(ListView):
    """
    Display System's selected components view
    """
    model = Element
    template_name = 'systems/components_selected.html'
    context_object_name = 'system_elements'
    ordering = ['name']
    paginate_by = 5

    def get_queryset(self):
        """
        Return the systems producer elements.
        """
        system = System.objects.get(id=self.kwargs['system_id'])
        return system.producer_elements

    def get_context_data(self, **kwargs):
        context = super().get_context_data(**kwargs)
        # Retrieve identified System
        system = System.objects.get(id=self.kwargs['system_id'])

        # Retrieve related selected controls if user has permission on system
        if self.request.user.has_perm('view_system', system):
            # Retrieve primary system Project
            # Temporarily assume only one project and get first project
            project = system.projects.all()[0]
            context['project'] = project
            context['system'] = system
            context['elements'] = Element.objects.all().exclude(element_type='system')
            context['project_form'] = ProjectForm(self.request.user)
            return context
        else:
            # User does not have permission to this system
            raise Http404

def component_library(request):
    """Display the library of components"""

    context = {
        "elements": Element.objects.all().exclude(element_type='system').order_by('name'),
        "import_form": ImportOSCALComponentForm(),
    }

    return render(request, "components/component_library.html", context)

def import_records(request):
    """Display the records of component imports"""

    import_records = ImportRecord.objects.all()
    import_components = {}

    for import_record in import_records:
        import_components[import_record] = Element.objects.filter(import_record=import_record)

    context = {
        "import_components": import_components,
    }

    return render(request, "components/import_records.html", context)

def import_record_details(request, import_record_id):
    """Display the records of component imports"""

    import_record = ImportRecord.objects.get(id=import_record_id)
    component_statements = import_record.get_components_statements()

    context = {
        "import_record": import_record,
        "component_statements": component_statements,
    }
    return render(request, "components/import_record_details.html", context)

def confirm_import_record_delete(request, import_record_id):
    """Delete the components and statements imported from a particular import record"""

    import_record = ImportRecord.objects.get(id=import_record_id)
    component_statements = import_record.get_components_statements()
    component_count = len(component_statements)
    statement_count = 0
    for component in component_statements:
        statement_count += component_statements[component].count()

    context = {
        "import_record": import_record,
        "component_count": component_count,
        "statement_count": statement_count,
    }
    return render(request, "components/confirm_import_record_delete.html", context)

def import_record_delete(request, import_record_id):
    """Delete the components and statements imported from a particular import record"""

    import_record = ImportRecord.objects.get(id=import_record_id)
    import_created = import_record.created
    import_record.delete()

    messages.add_message(request, messages.INFO, f"Deleted import: {import_created}")

    response = redirect('/controls/components')
    return response

class ComponentSerializer(object):

    def __init__(self, element, impl_smts):
        self.element = element
        self.impl_smts = impl_smts

class OSCALComponentSerializer(ComponentSerializer):

    @staticmethod
    def statement_id_from_control(control_id, part_id):
        if part_id:
            return f"{control_id}_smt.{part_id}"
        else:
            return f"{control_id}_smt"


    def as_json(self):
        # Build OSCAL
        # Example: https://github.com/usnistgov/OSCAL/blob/master/src/content/ssp-example/json/example-component.json
        uuid = str(self.element.uuid)
        control_implementations = []
        of = {
            "component-definition": {
                "uuid": str(uuid4()),
                "metadata": {
                    "title": "{} Component-to-Control Narratives".format(self.element.name),
                    "published": datetime.now(timezone.utc).replace(microsecond=0).isoformat(),
                    "last-modified": self.element.updated.replace(microsecond=0).isoformat(),
                    "version": "string",
                    "oscal-version": "1.0.0-rc1"
                },
                "components": {
                    uuid: {
                        "title": self.element.full_name or self.element.name,
                        "type": self.element.element_type or "software",
                        "description": self.element.description,
                        "control-implementations": control_implementations
                    }
                }
            },
        }

        # create requirements and organize by source (sid_class)

        by_class = defaultdict(list)
        
        # work:
        # group stmts by control-id
        # emit an requirement for the control-id
        # iterate over each group
        # emit a statement for each member of the group
        # notes:
        # - OSCAL implemented_requirements and control_implementations need UUIDs
        #   which we don't have in the db, so we construct them.

        for control_id, group in groupby(sorted(self.impl_smts, key=lambda ismt: ismt.sid),
                                         lambda ismt: ismt.sid):
            requirement = {
                "uuid": str(uuid4()),
                "control-id": control_id,
                "description": "",
                "remarks": "",
                "statements": {}
            }

            for smt in group:
                statement = {
                    "uuid": str(smt.uuid),
                    "description": smt.body,
                    "remarks": smt.remarks
                }
                statement_id = self.statement_id_from_control(control_id, smt.pid)
                requirement["statements"][statement_id] = statement
                
            by_class[smt.sid_class].append(requirement)

        for sid_class, requirements in by_class.items():
            control_implementation = {
                "uuid": str(uuid4()),
                "source": sid_class,
                "description": f"Partial implementation of {sid_class}",
                "implemented-requirements": [req for req in requirements]
            }
            control_implementations.append(control_implementation)

        oscal_string = json.dumps(of, sort_keys=False, indent=2)
        return oscal_string

class OpenControlComponentSerializer(ComponentSerializer):

    def as_yaml(self):
        ocf = {
                "name": self.element.name,
                "schema_version": "3.0.0",
                "documentation_complete": False,
                "satisfies": []
               }

        satisfies_smts = ocf["satisfies"]
        for smt in self.impl_smts:
            my_dict = {
                "control_key": smt.sid.upper(),
                "control_name": smt.catalog_control_as_dict['title'],
                "standard_key": smt.sid_class,
                "covered_by": [],
                "security_control_type": "Hybrid | Inherited | ...",
                "narrative": [
                    {"text": smt.body}
                ],
                "remarks": [
                    {"text": smt.remarks}
                ]
            }
            satisfies_smts.append(my_dict)
        opencontrol_string = rtyaml.dump(ocf)
        return opencontrol_string

class ComponentImporter(object):

    def import_components_as_json(self, import_name, json_object, request=None):
        """Imports Components from a JSON object

        @type import_name: str
        @param import_name: Name of import file (if it exists)
        @type json_object: dict
        @param json_object: Element attributes from JSON object
        @rtype: ImportRecord if success, bool (false) if failure
        @returns: ImportRecord linked to the created components (if success) or False if failure
        """

        # Validates the format of the JSON object
        try:
            oscal_json = json.loads(json_object)
        except ValueError:
            if request is not None:
                messages.add_message(request, messages.ERROR, f"Invalid JSON. Component(s) not created.")
            logger.info(f"Invalid JSON. Component(s) not created.")
            return False
        if self.validate_oscal_json(oscal_json):
            # Returns list of created components
            created_components = self.create_components(oscal_json)
            new_import_record = self.create_import_record(import_name, created_components)
            return new_import_record
        else:
            if request is not None:
                messages.add_message(request, messages.ERROR, f"Invalid OSCAL. Component(s) not created.")
            logger.info(f"Invalid JSON. Component(s) not created.")
            return False

    def create_import_record(self, import_name, components):
        """Associates components and statements to an import record

        @type import_name: str
        @param import_name: Name of import file (if it exists)
        @type components: list
        @param components: List of components
        @rtype: ImportRecord
        @returns: New ImportRecord object with components and statements associated
        """

        new_import_record = ImportRecord.objects.create(name=import_name)
        for component in components:
            statements = Statement.objects.filter(producer_element=component)
            for statement in statements:
                statement.import_record = new_import_record
                statement.save()
            component.import_record = new_import_record
            component.save()

        return new_import_record


    def validate_oscal_json(self, oscal_json):
        """Validates the JSON object is valid OSCAL format"""

        project_root = os.path.abspath(os.path.dirname(__name__))
        oscal_schema_path = os.path.join(project_root, "schemas", "oscal_component_schema.json")
        with open(oscal_schema_path, "r") as schema_content:
            oscal_json_schema = json.load(schema_content)
        try:
            validate(instance=oscal_json, schema=oscal_json_schema)
            return True
        except (SchemaError, SchemaValidationError) as e:
            logger.info(e)
            return False

    def create_components(self, oscal_json):
        """Creates Elements (Components) from valid OSCAL JSON"""

        components_created = []
        components = oscal_json['component-definition']['components']
        for component in components:
            new_component = self.create_component(components[component])
            if new_component is not None:
                components_created.append(new_component)

        return components_created

    def create_component(self, component_json):
        """Creates a component from a JSON dict

        @type component_json: dict
        @param component_json: Component attributes from JSON object
        @rtype: Element
        @returns: Element object if created, None otherwise
        """

        component_name = component_json['title']
        while Element.objects.filter(name=component_name).count() > 0:
            component_name = increment_element_name(component_name)

        new_component = Element.objects.create(
            name=component_name,
            description=component_json['description'] if 'description' in component_json else '',
            # Components uploaded to the Component Library are all system_element types
            # TODO: When components can be uploaded by project, set element_type from component-type OSCAL property
            element_type="system_element"
        )

        logger.info(f"Component {new_component.name} created with UUID {new_component.uuid}.")
        control_implementation_statements = component_json['control-implementations']
        for control_element in control_implementation_statements:
            catalog = oscalize_catalog_key(control_element['source']) if 'source' in control_element else None
            implemented_reqs = control_element['implemented-requirements'] if 'implemented-requirements' in control_element else []
            created_statements = self.create_control_implementation_statements(catalog, implemented_reqs, new_component)
        return new_component

    def create_control_implementation_statements(self, catalog_key, implemented_reqs, parent_component):
        """Creates a Statement from a JSON dict implemented-requirements

        @type catalog_key: str
        @param catalog_key: Catalog of the control statements
        @type implemented_reqs: list
        @param implemented_reqs: Implemented controls
        @type parent_component: str
        @param parent_component: UUID of parent component
        @rtype: dict
        @returns: New statement objects created
        """

        statements_created = []

        for implemented_control in implemented_reqs:

            control_id = oscalize_control_id(implemented_control['control-id']) if 'control-id' in implemented_control else ''
            statements = implemented_control['statements'] if 'statements' in implemented_control else ''

            for stmnt_id in statements:
                statement = statements[stmnt_id]

                if self.control_exists_in_catalog(catalog_key, control_id):
                    if 'description' in statement:
                        description = statement['description']
                    elif 'description' in implemented_control:
                        description = implemented_control['description']
                    else:
                        description = ''

                    if 'remarks' in statement:
                        remarks = statement['remarks']
                    elif 'remarks' in implemented_control:
                        remarks = implemented_control['remarks']
                    else:
                        remarks = ''

                    new_statement = Statement.objects.create(
                        sid=control_id,
                        sid_class=catalog_key,
                        pid=get_control_statement_part(stmnt_id),
                        body=description,
                        statement_type="control_implementation_prototype",
                        remarks=remarks,
                        status=implemented_control['status'] if 'status' in implemented_control else None,
                        producer_element=parent_component,
                    )

                    logger.info(f"New statement with UUID {new_statement.uuid} created.")
                    statements_created.append(new_statement)

                else:
                    logger.info(f"Control {control_id} doesn't exist in catalog {catalog_key}. Skipping Statement...")

        return statements_created

    def control_exists_in_catalog(self, catalog_key, control_id):
        """Searches for the presence of a specific control id in a catalog.

        @type catalog_key: str
        @param catalog_key: Catalog Key
        @type control_id: str
        @param control_id: Control id
        @rtype: bool
        @returns: True if control id exists in the catalog. False otherwise
        """

        if catalog_key not in Catalogs()._list_catalog_keys():
            return False
        else:
            catalog = Catalog.GetInstance(catalog_key)
            control = catalog.get_control_by_id(control_id)
            return True if control is not None else False

def add_selected_components(system, import_record):
        """Add a component from the library or a compliance app to the project and its statements using the import record"""

        # Get components from import record
        imported_components = Element.objects.filter(import_record=import_record)
        for imported_component in imported_components:
            # Loop through element's prototype statements and add to control implementation statements
            for smt in Statement.objects.filter(producer_element_id=imported_component.id,
                                                statement_type="control_implementation_prototype"):
                # Add all existing control statements for a component to a system even if system does not use controls.
                # This guarantees that control statements are associated.
                # The selected controls will serve as the primary filter on what content to display.
                smt.create_instance_from_prototype(system.root_element.id)
        return imported_components

def system_element(request, system_id, element_id):
    """Display System's selected element detail view"""

    # Retrieve identified System
    system = System.objects.get(id=system_id)
    # Retrieve related selected controls if user has permission on system
    if request.user.has_perm('view_system', system):
        # Retrieve primary system Project
        # Temporarily assume only one project and get first project
        project = system.projects.all()[0]

        # Retrieve element
        element = Element.objects.get(id=element_id)

        # Retrieve impl_smts produced by element and consumed by system
        # Get the impl_smts contributed by this component to system
        impl_smts = element.statements_produced.filter(consumer_element=system.root_element)

        # Retrieve used catalog_key
        catalog_key = impl_smts[0].sid_class

        # Retrieve control ids
        catalog_controls = Catalog.GetInstance(catalog_key=catalog_key).get_controls_all()

        # Build OSCAL and OpenControl
        oscal_string = OSCALComponentSerializer(element, impl_smts).as_json()
        opencontrol_string = OpenControlComponentSerializer(element, impl_smts).as_yaml()

        # Return the system's element information
        context = {
            "system": system,
            "project": project,
            "element": element,
            "impl_smts": impl_smts,
            "catalog_controls": catalog_controls,
            "catalog_key": catalog_key,
            "oscal": oscal_string,
            "enable_experimental_opencontrol": SystemSettings.enable_experimental_opencontrol,
            "opencontrol": opencontrol_string,
            "project_form": ProjectForm(request.user),
        }
        return render(request, "systems/element_detail_tabs.html", context)

@login_required
def new_element(request):
    """Form to create new system element (aka component)"""

    if request.method == 'POST':
        form = ElementForm(request.POST)
        if form.is_valid():
            form.save()
            element = form.instance
            logger.info(
                event="new_element",
                object={"object": "element", "id": element.id, "name":element.name},
                user={"id": request.user.id, "username": request.user.username}
            )
            return redirect('component_library_component', element_id=element.id)
    else:
        form = ElementForm()

    return render(request, 'components/element_form.html', {
        'form': form,
    })

def component_library_component(request, element_id):
    """Display certified component's element detail view"""

    # Retrieve element
    element = Element.objects.get(id=element_id)

    # Retrieve impl_smts produced by element and consumed by system
    # Get the impl_smts contributed by this component to system
    impl_smts = element.statements_produced.filter(statement_type="control_implementation_prototype")
    
    if len(impl_smts) < 1:
        context = {
            "element": element,
            "impl_smts": impl_smts,
            "is_admin": request.user.is_superuser,
            "enable_experimental_opencontrol": SystemSettings.enable_experimental_opencontrol,
        }
        return render(request, "components/element_detail_tabs.html", context)

    if len(impl_smts) == 0:
        # New component, no control statements assigned yet
        catalog_key = "catalog_key_missing"
        catalog_controls = None
        oscal_string = None
        opencontrol_string = None
    elif len(impl_smts) > 0:
        # TODO: We may have multiple catalogs in this case in the future
        # Retrieve used catalog_key
        catalog_key = impl_smts[0].sid_class
        # Retrieve control ids
        catalog_controls = Catalog.GetInstance(catalog_key=catalog_key).get_controls_all()
        # Build OSCAL and OpenControl
        oscal_string = OSCALComponentSerializer(element, impl_smts).as_json()
        opencontrol_string = OpenControlComponentSerializer(element, impl_smts).as_yaml()

    # Return the system's element information
    context = {
        "element": element,
        "impl_smts": impl_smts,
        "catalog_controls": catalog_controls,
        "catalog_key": catalog_key,
        "oscal": oscal_string,
        "is_admin": request.user.is_superuser,
        "enable_experimental_opencontrol": SystemSettings.enable_experimental_opencontrol,
        "enable_experimental_oscal": SystemSettings.enable_experimental_oscal,
        "opencontrol": opencontrol_string,
        # "project_form": ProjectForm(request.user),
    }
    return render(request, "components/element_detail_tabs.html", context)

def api_controls_select(request):
    """Return list of controls in json for select2 options from all control catalogs"""

    # Create array to hold accumulated controls
    cxs = []
    # Loop through control catalogs
    catalogs = Catalogs()
    for ck in catalogs._list_catalog_keys():
        cx = Catalog.GetInstance(catalog_key=ck)
        # Get controls
        ctl_list = cx.get_flattened_controls_all_as_dict()
        # Build objects for rendering Select2 auto complete list from catalog
        select_list = [{'id': ctl_list[ctl]['id'], 'title': ctl_list[ctl]['title'], 'class': ctl_list[ctl]['class'], 'catalog_key_display': cx.catalog_key_display, 'display_text': f"{ctl_list[ctl]['label']} - {ctl_list[ctl]['title']} - {cx.catalog_key_display}"} for ctl in ctl_list]
        # Extend array of accumuated controls with catalog's control list
        cxs.extend(select_list)
    # Sort the accummulated list
    cxs.sort(key = operator.itemgetter('id', 'catalog_key_display'))
    data = cxs

    if True:
        status = "ok"
        message = "Sending list."
        return JsonResponse( {"status": "success", "message": message, "data": {"controls": data} })
    else:
        status = "error"
        message = "Could not generate controls list."
        data = {}
        return JsonResponse({"status": status, "message": message, "data": data})

@login_required
def component_library_component_copy(request, element_id):
    """Copy a component"""

    # Retrieve element
    element = Element.objects.get(id=element_id)
    count = Element.objects.filter(uuid=element.uuid).count()
    
    if count > 0:
        e_copy = element.copy(name=element.name + " copy ("+str(count+1)+')') 
    else:
        e_copy = element.copy()

    # Create message to display to user
    messages.add_message(request, messages.INFO,
                         'Component "{}" copied to "{}".'.format(element.name, e_copy.name))

    # # Redirect to the new page for the component
    return HttpResponseRedirect("/controls/components/{}".format(e_copy.id))

@login_required
def import_component(request):
    """Import a Component in JSON"""

    import_name = request.POST.get('import_name', '')
    oscal_component_json = request.POST.get('json_content', '')
    result = ComponentImporter().import_components_as_json(import_name, oscal_component_json, request)
    return component_library(request)


def raise_404_if_not_permitted_to_statement(request, statement, system_permission='view_system'):
    """Raises a 404 if the user doesn't have the statement system permission"""
    while True:
        if request.user.is_superuser or request.user.is_staff:
            # Allow access if the user has superuser or staff member permissions respectively
            break
        else:
            # Allow access if the user has the statement system permission
            try:
                system = System.objects.get(root_element=statement.consumer_element)
                if request.user.has_perm(system_permission, system):
                    break
            except System.DoesNotExist:
                logger.info(
                event="update_smt_permission permission_denied",
                object={"object": "statement", "id": statement.id},
                user={"id": request.user.id, "username": request.user.username}
                )
                raise Http404

@login_required
def statement_history(request, smt_id=None):
    """Returns the history for the specified statement"""

    # Get statement if exists else 404
    smt = get_object_or_404(Statement, id=smt_id)
<<<<<<< HEAD
=======

    # Check permission block
    permission = False
    if request.user.is_superuser or request.user.is_staff:
        # Grant permission to superusers and staff users
        permission = True
    elif System.objects.filter(root_element=smt.consumer_element).exists():
        # Grant permission to user with edit access on system
        system = System.objects.get(root_element=smt.consumer_element)
        permission = True if request.user.has_perm('view_system', system) else False
    # 404 if user does not have permission
    if not permission:
        raise Http404
    # Check permission block end

    full_smt_history = None
    try:
        full_smt_history = smt.history.all()
    except Statement.DoesNotExist:
        messages.add_message(request, messages.ERROR, f'The statement id is not valid. Is this still a statement in GovReady?')
>>>>>>> 3d17c231

    # Check permission
    raise_404_if_not_permitted_to_statement(request, smt)

    return render(request, "controls/statement_history.html", {"statement": smt.history.all()})

@login_required
def restore_to_history(request, smt_id, history_id):
    """Restores the specified statement version"""

    # Get statement if exists else 404
    smt = get_object_or_404(Statement, id=smt_id)

    # Check permission
    raise_404_if_not_permitted_to_statement(request, smt, 'change_system')
                        
    full_smt_history = None
    for query_key in request.POST:
        if "restore" in query_key:
            change_reason = request.POST.get(query_key, "")
        else:
            change_reason = None

    try:
        # Save historical statement as a new instance
        historical_smt = smt.history.get(history_id=history_id)
        historical_smt.instance.save()

        # Update the reason for the new statement record
        recent_smt     = smt.history.first()
        update_change_reason(recent_smt.instance, change_reason)

        logger.info( f"Change reason: {change_reason}")

        logger.info(
            f"Restoring the current statement with an id of {smt_id} to version with a history id of {history_id}")
        messages.add_message(request, messages.INFO,
                             f'Successfully restored the statement to version history {history_id}')

        # Diff between most recent and the historical record
        full_smt_history = smt.history.all()
        recent_record = full_smt_history.filter(history_id=recent_smt.history_id).first()
        historical_record = full_smt_history.filter(history_id=historical_smt.history_id).first()

        delta = historical_record.diff_against(recent_record)
        for change in delta.changes:
            logger.info("{} changed from {} to {}".format(change.field, change.old, change.new))
    except ObjectDoesNotExist as ex:
        messages.add_message(request, messages.ERROR, f'{ex} Is this still a statement record in GovReady?')

    context = {
        "history_id": history_id,
        "smt_id": smt_id,
        "statement": full_smt_history}

    return render(request, "controls/statement_history.html", context)

def system_element_download_oscal_json(request, system_id, element_id):

    if system_id is not None and system_id != '':
        # Retrieve identified System
        system = System.objects.get(id=system_id)
        # Retrieve related selected controls if user has permission on system
        if request.user.has_perm('view_system', system):
            # Retrieve primary system Project
            # Temporarily assume only one project and get first project
            project = system.projects.all()[0]

            # Retrieve element
            element = Element.objects.get(id=element_id)

            # Retrieve impl_smts produced by element and consumed by system
            # Get the impl_smts contributed by this component to system
            impl_smts = element.statements_produced.filter(consumer_element=system.root_element)
    else:
        # Comes from Component Library, no system

        # Retrieve element
        element = Element.objects.get(id=element_id)
        # Get the impl_smts contributed by this component to system
        impl_smts = Statement.objects.filter(producer_element=element)

    response = HttpResponse(content_type="application/json")
    filename = str(PurePath(slugify(element.name)).with_suffix('.json'))
    response['Content-Disposition'] = f'attachment; filename="{filename}"'
    body = OSCALComponentSerializer(element, impl_smts).as_json()
    response.write(body)

    return response

@login_required
def controls_selected_export_xacta_xslx(request, system_id):
    """Export System's selected controls compatible with Xacta 360"""

    # Retrieve identified System
    system = System.objects.get(id=system_id)
    # Retrieve related selected controls if user has permission on system
    if request.user.has_perm('view_system', system):
        # Retrieve primary system Project
        # Temporarily assume only one project and get first project
        project = system.projects.all()[0]
        controls = system.root_element.controls.all()

        # Retrieve any related Implementation Statements
        impl_smts = system.root_element.statements_consumed.all()
        impl_smts_by_sid = {}
        for smt in impl_smts:
            if smt.sid in impl_smts_by_sid:
                impl_smts_by_sid[smt.sid].append(smt)
            else:
                impl_smts_by_sid[smt.sid] = [smt]

        for control in controls:
            if control.oscal_ctl_id in impl_smts_by_sid:
                setattr(control, 'impl_smts', impl_smts_by_sid[control.oscal_ctl_id])
            else:
                setattr(control, 'impl_smts', None)

        from openpyxl import Workbook
        from openpyxl.styles import Border, Side, PatternFill, Font, GradientFill, Alignment
        from tempfile import NamedTemporaryFile

        wb = Workbook()
        ws = wb.active
        # create alignment style
        wrap_alignment = Alignment(wrap_text=True)
        ws.title = "Controls_Implementation"

        # Add in field name row
        # Paragraph/ReqID
        c = ws.cell(row=1, column=1, value="Paragraph/ReqID")
        c.fill = PatternFill("solid", fgColor="5599FE")
        c.font = Font(color="FFFFFF", bold=True)
        c.border = Border(left=Side(border_style="thin", color="444444"), right=Side(border_style="thin", color="444444"),
                          bottom=Side(border_style="thin", color="444444"),
                          outline=Side(border_style="thin", color="444444"))

        # Stated Requirement (Control statement/Requirement)
        c = ws.cell(row=1, column=2, value="Title")
        c.fill = PatternFill("solid", fgColor="5599FE")
        c.font = Font(color="FFFFFF", bold=True)
        ws.column_dimensions['B'].width = 30
        c.border = Border(right=Side(border_style="thin", color="444444"), bottom=Side(border_style="thin", color="444444"),
                          outline=Side(border_style="thin", color="444444"))

        # Private Implementation
        c = ws.cell(row=1, column=3, value="Private Implementation")
        c.fill = PatternFill("solid", fgColor="5599FE")
        c.font = Font(color="FFFFFF", bold=True)
        ws.column_dimensions['C'].width = 80
        c.border = Border(right=Side(border_style="thin", color="444444"), bottom=Side(border_style="thin", color="444444"),
                          outline=Side(border_style="thin", color="444444"))

        # Public Implementation
        c = ws.cell(row=1, column=4, value="Public Implementation")
        c.fill = PatternFill("solid", fgColor="5599FE")
        c.font = Font(color="FFFFFF", bold=True)
        ws.column_dimensions['D'].width = 80
        c.border = Border(right=Side(border_style="thin", color="444444"), bottom=Side(border_style="thin", color="444444"),
                          outline=Side(border_style="thin", color="444444"))

        # Notes
        c = ws.cell(row=1, column=5, value="Notes")
        ws.column_dimensions['E'].width = 60
        c.fill = PatternFill("solid", fgColor="5599FE")
        c.font = Font(color="FFFFFF", bold=True)
        c.border = Border(right=Side(border_style="thin", color="444444"), bottom=Side(border_style="thin", color="444444"),
                          outline=Side(border_style="thin", color="444444"))

        # Status ["Implemented", "Planned"]
        c = ws.cell(row=1, column=6, value="Status")
        ws.column_dimensions['F'].width = 15
        c.fill = PatternFill("solid", fgColor="5599FE")
        c.font = Font(color="FFFFFF", bold=True)
        c.border = Border(right=Side(border_style="thin", color="444444"), bottom=Side(border_style="thin", color="444444"),
                          outline=Side(border_style="thin", color="444444"))

        # Expected Completion (expected implementation)
        c = ws.cell(row=1, column=7, value="Expected Completion")
        ws.column_dimensions['G'].width = 20
        c.fill = PatternFill("solid", fgColor="5599FE")
        c.font = Font(color="FFFFFF", bold=True)
        c.border = Border(right=Side(border_style="thin", color="444444"), bottom=Side(border_style="thin", color="444444"),
                          outline=Side(border_style="thin", color="444444"))

        # Class ["Management", "Operational", "Technical",
        c = ws.cell(row=1, column=8, value="Class")
        ws.column_dimensions['H'].width = 15
        c.fill = PatternFill("solid", fgColor="5599FE")
        c.font = Font(color="FFFFFF", bold=True)
        c.border = Border(right=Side(border_style="thin", color="444444"), bottom=Side(border_style="thin", color="444444"),
                          outline=Side(border_style="thin", color="444444"))

        # Priority ["p0", "P1", "P2", "P3"]
        c = ws.cell(row=1, column=9, value="Priority")
        ws.column_dimensions['I'].width = 15
        c.fill = PatternFill("solid", fgColor="5599FE")
        c.font = Font(color="FFFFFF", bold=True)
        c.border = Border(right=Side(border_style="thin", color="444444"), bottom=Side(border_style="thin", color="444444"),
                          outline=Side(border_style="thin", color="444444"))

        # Responsible Entities
        c = ws.cell(row=1, column=10, value="Responsible Entities")
        ws.column_dimensions['J'].width = 20
        c.fill = PatternFill("solid", fgColor="5599FE")
        c.font = Font(color="FFFFFF", bold=True)
        c.border = Border(right=Side(border_style="thin", color="444444"), bottom=Side(border_style="thin", color="444444"),
                          outline=Side(border_style="thin", color="444444"))

        # Control Owner(s)
        c = ws.cell(row=1, column=11, value="Control Owner(s)")
        ws.column_dimensions['K'].width = 15
        c.fill = PatternFill("solid", fgColor="5599FE")
        c.font = Font(color="FFFFFF", bold=True)
        c.border = Border(right=Side(border_style="thin", color="444444"), bottom=Side(border_style="thin", color="444444"),
                          outline=Side(border_style="thin", color="444444"))

        # Type ["System-Specific", "Hybrid", "Inherited", "Common", "blank"]
        c = ws.cell(row=1, column=12, value="Type")
        ws.column_dimensions['L'].width = 15
        c.fill = PatternFill("solid", fgColor="5599FE")
        c.font = Font(color="FFFFFF", bold=True)
        c.border = Border(right=Side(border_style="thin", color="444444"), bottom=Side(border_style="thin", color="444444"),
                          outline=Side(border_style="thin", color="444444"))

        # Inherited From
        c = ws.cell(row=1, column=13, value="Inherited From")
        ws.column_dimensions['M'].width = 20
        c.fill = PatternFill("solid", fgColor="5599FE")
        c.font = Font(color="FFFFFF", bold=True)
        c.border = Border(right=Side(border_style="thin", color="444444"), bottom=Side(border_style="thin", color="444444"),
                          outline=Side(border_style="thin", color="444444"))

        # Provide As ["Do Not Share", "blank"]
        c = ws.cell(row=1, column=14, value="Provide As")
        ws.column_dimensions['N'].width = 15
        c.fill = PatternFill("solid", fgColor="5599FE")
        c.font = Font(color="FFFFFF", bold=True)
        c.border = Border(right=Side(border_style="thin", color="444444"), bottom=Side(border_style="thin", color="444444"),
                          outline=Side(border_style="thin", color="444444"))

        # Evaluation Status ["Evaluated", "Expired", "Not Evaluated", "Unknown", "blank"]
        c = ws.cell(row=1, column=15, value="Evaluation Status")
        ws.column_dimensions['O'].width = 15
        c.fill = PatternFill("solid", fgColor="5599FE")
        c.font = Font(color="FFFFFF", bold=True)
        c.border = Border(right=Side(border_style="thin", color="444444"), bottom=Side(border_style="thin", color="444444"),
                          outline=Side(border_style="thin", color="444444"))

        # Control Origination
        c = ws.cell(row=1, column=16, value="Control Origination")
        ws.column_dimensions['P'].width = 15
        c.fill = PatternFill("solid", fgColor="5599FE")
        c.font = Font(color="FFFFFF", bold=True)
        c.border = Border(right=Side(border_style="thin", color="444444"), bottom=Side(border_style="thin", color="444444"),
                          outline=Side(border_style="thin", color="444444"))

        # History
        c = ws.cell(row=1, column=17, value="History")
        ws.column_dimensions['Q'].width = 15
        c.fill = PatternFill("solid", fgColor="5599FE")
        c.font = Font(color="FFFFFF", bold=True)
        c.border = Border(right=Side(border_style="thin", color="444444"), bottom=Side(border_style="thin", color="444444"),
                          outline=Side(border_style="thin", color="444444"))

        for row in range(2, len(controls) + 1):
            control = controls[row - 2]

            # Paragraph/ReqID
            c = ws.cell(row=row, column=1, value=control.get_flattened_oscal_control_as_dict()['id_display'].upper())
            c.fill = PatternFill("solid", fgColor="FFFF99")
            c.alignment = Alignment(vertical='top', wrapText=True)
            c.border = Border(left=Side(border_style="thin", color="444444"),
                              right=Side(border_style="thin", color="444444"),
                              bottom=Side(border_style="thin", color="444444"),
                              outline=Side(border_style="thin", color="444444"))

            # Title
            c = ws.cell(row=row, column=2, value=control.get_flattened_oscal_control_as_dict()['title'])
            c.fill = PatternFill("solid", fgColor="FFFF99")
            c.alignment = Alignment(vertical='top', wrapText=True)
            c.border = Border(right=Side(border_style="thin", color="444444"),
                              bottom=Side(border_style="thin", color="444444"),
                              outline=Side(border_style="thin", color="444444"))

            # Private Implementation
            smt_combined = ""
            if control.impl_smts:
                for smt in control.impl_smts:
                    smt_combined += smt.body
            c = ws.cell(row=row, column=3, value=smt_combined)
            c.alignment = Alignment(vertical='top', wrapText=True)
            c.border = Border(right=Side(border_style="thin", color="444444"),
                              bottom=Side(border_style="thin", color="444444"),
                              outline=Side(border_style="thin", color="444444"))

            # Public Implementation
            c.alignment = Alignment(vertical='top', wrapText=True)
            c.border = Border(right=Side(border_style="thin", color="444444"),
                              bottom=Side(border_style="thin", color="444444"),
                              outline=Side(border_style="thin", color="444444"))

            # Notes
            c = ws.cell(row=1, column=5, value="Notes")
            c.border = Border(right=Side(border_style="thin", color="444444"),
                              bottom=Side(border_style="thin", color="444444"),
                              outline=Side(border_style="thin", color="444444"))

            # Status ["Implemented", "Planned"]
            c = ws.cell(row=1, column=6, value="Status")
            c.border = Border(right=Side(border_style="thin", color="444444"),
                              bottom=Side(border_style="thin", color="444444"),
                              outline=Side(border_style="thin", color="444444"))

            # Expected Completion (expected implementation)
            c = ws.cell(row=1, column=7, value="Expected Completion")
            c.border = Border(right=Side(border_style="thin", color="444444"),
                              bottom=Side(border_style="thin", color="444444"),
                              outline=Side(border_style="thin", color="444444"))

            # Class ["Management", "Operational", "Technical",
            c = ws.cell(row=1, column=8, value="Class")
            c.border = Border(right=Side(border_style="thin", color="444444"),
                              bottom=Side(border_style="thin", color="444444"),
                              outline=Side(border_style="thin", color="444444"))

            # Priority ["p0", "P1", "P2", "P3"]
            c = ws.cell(row=1, column=9, value="Priority")
            c.border = Border(right=Side(border_style="thin", color="444444"),
                              bottom=Side(border_style="thin", color="444444"),
                              outline=Side(border_style="thin", color="444444"))

            # Responsible Entities
            c = ws.cell(row=1, column=10, value="Responsible Entities")
            c.border = Border(right=Side(border_style="thin", color="444444"),
                              bottom=Side(border_style="thin", color="444444"),
                              outline=Side(border_style="thin", color="444444"))

            # Control Owner(s)
            c = ws.cell(row=1, column=11, value="Control Owner(s)")
            c.border = Border(right=Side(border_style="thin", color="444444"),
                              bottom=Side(border_style="thin", color="444444"),
                              outline=Side(border_style="thin", color="444444"))

            # Type ["System-Specific", "Hybrid", "Inherited", "Common", "blank"]
            c = ws.cell(row=1, column=12, value="Type")
            c.border = Border(right=Side(border_style="thin", color="444444"),
                              bottom=Side(border_style="thin", color="444444"),
                              outline=Side(border_style="thin", color="444444"))

            # Inherited From
            c = ws.cell(row=1, column=13, value="Inherited From")
            c.border = Border(right=Side(border_style="thin", color="444444"),
                              bottom=Side(border_style="thin", color="444444"),
                              outline=Side(border_style="thin", color="444444"))

            # Provide As ["Do Not Share", "blank"]
            c = ws.cell(row=1, column=14, value="Provide As")
            c.border = Border(right=Side(border_style="thin", color="444444"),
                              bottom=Side(border_style="thin", color="444444"),
                              outline=Side(border_style="thin", color="444444"))

            # Evaluation Status ["Evaluated", "Expired", "Not Evaluated", "Unknown", "blank"]
            c = ws.cell(row=1, column=15, value="Evaluation Status")
            c.border = Border(right=Side(border_style="thin", color="444444"),
                              bottom=Side(border_style="thin", color="444444"),
                              outline=Side(border_style="thin", color="444444"))

            # Control Origination
            c = ws.cell(row=1, column=16, value="Control Origination")
            c.border = Border(right=Side(border_style="thin", color="444444"),
                              bottom=Side(border_style="thin", color="444444"),
                              outline=Side(border_style="thin", color="444444"))

            # History
            c = ws.cell(row=1, column=17, value="History")
            c.border = Border(right=Side(border_style="thin", color="444444"),
                              bottom=Side(border_style="thin", color="444444"),
                              outline=Side(border_style="thin", color="444444"))

        with NamedTemporaryFile() as tmp:
            wb.save(tmp.name)
            tmp.seek(0)
            stream = tmp.read()
            blob = stream

        mime_type = "application/octet-stream"
        filename = "{}_control_implementations-{}.xlsx".format(system.root_element.name.replace(" ", "_"),
                                                               datetime.now().strftime("%Y-%m-%d-%H-%M"))

        resp = HttpResponse(blob, mime_type)
        resp['Content-Disposition'] = 'inline; filename=' + filename
        return resp
    else:
        # User does not have permission to this system
        raise Http404

@login_required
def editor(request, system_id, catalog_key, cl_id):
    """System Control detail view"""

    cl_id = oscalize_control_id(cl_id)
    catalog_key = oscalize_catalog_key(catalog_key)

    # Get control catalog
    catalog = Catalog(catalog_key)

    # TODO: maybe catalogs could provide an API that returns a set of 
    # control ids instead?

    cg_flat = catalog.get_flattened_controls_all_as_dict()

    # If control id does not exist in catalog
    if cl_id.lower() not in cg_flat:
        return render(request, "controls/detail.html", {"catalog": catalog,"control": {}})

    # Retrieve identified System
    system = System.objects.get(id=system_id)

    # Retrieve related statements if user has permission on system
    if request.user.has_perm('view_system', system):
        # Retrieve primary system Project
        # Temporarily assume only one project and get first project
        project = system.projects.all()[0]
        # if len(projects) > 0:
        #     project = projects[0]
        # Retrieve any related CommonControls
        # CRITICAL TODO: Filter by sid and by system.root_element

        # Retrieve organizational parameter settings for this catalog
        # We need to grab the catalog again.

        parameter_values = project.get_parameter_values(catalog_key)
        catalog = Catalog(catalog_key, parameter_values=parameter_values)
        cg_flat = catalog.get_flattened_controls_all_as_dict()

        common_controls = CommonControl.objects.filter(oscal_ctl_id=cl_id)
        ccp_name = None
        if common_controls:
            cc = common_controls[0]
            ccp_name = cc.common_control_provider.name
        # Get and return the control

        # Retrieve any related Implementation Statements filtering by control and system.root_element
        impl_smts = Statement.objects.filter(sid=cl_id, consumer_element=system.root_element).order_by('pid')

        # Build OSCAL
        # Example: https://github.com/usnistgov/OSCAL/blob/master/content/ssp-example/json/ssp-example.json
        of = {
            "system-security-plan": {
                "id": "example-ssp",
                "metadata": {
                    "title": "{} System Security Plan Excerpt".format(system.root_element.name),
                    "published": datetime.now().replace(microsecond=0).isoformat(),
                    "last-modified": "element.updated.replace(microsecond=0).isoformat()",
                    "version": "1.0",
                    "oscal-version": "1.0.0-milestone3",
                    "roles": [],
                    "parties": [],
                },
                "import-profile": {},
                "system-characteristics": {},
                "system-implementations": {},
                "control-implementation": {
                    "description": "",
                    "implemented-requirements": {
                        "control-id": "{}".format(cl_id),
                        "description": "",
                        "statements": {
                            "{}_smt".format(cl_id): {
                                "description": "N/A",
                                "by-components": {
                                }
                            }
                        }  #statements
                    },  # implemented-requirements
                }
            }
        }
        by_components = of["system-security-plan"]["control-implementation"]["implemented-requirements"]["statements"][
            "{}_smt".format(cl_id)]["by-components"]
        for smt in impl_smts:
            my_dict = {
                smt.sid + "{}".format(smt.producer_element.name.replace(" ", "-")): {
                    "description": smt.body,
                    "role-ids": "",
                    "set-params": {},
                    "remarks": smt.remarks
                },
            }
            by_components.update(my_dict)
        oscal_string = json.dumps(of, sort_keys=False, indent=2)

        # Build combined statement if it exists
        if cl_id in system.control_implementation_as_dict:
            combined_smt = system.control_implementation_as_dict[cl_id]['combined_smt']
        else:
            combined_smt = ""

        # Define status options
        impl_statuses = ["Not implemented", "Planned", "Partially implemented", "Implemented", "Unknown"]

      # Only elements for the given control id, sid, and statement type

        elements =  Element.objects.all().exclude(element_type='system')

        context = {
            "system": system,
            "project": project,
            "catalog": catalog,
            "control": cg_flat[cl_id.lower()],
            "common_controls": common_controls,
            "ccp_name": ccp_name,
            "impl_smts": impl_smts,
            "impl_statuses": impl_statuses,
            "combined_smt": combined_smt,
            "oscal": oscal_string,
            "enable_experimental_opencontrol": SystemSettings.enable_experimental_opencontrol,
            "opencontrol": "opencontrol_string",
            "project_form": ProjectForm(request.user),
            "elements": elements,
        }
        return render(request, "controls/editor.html", context)
    else:
        # User does not have permission to this system
        raise Http404

@login_required
def editor_compare(request, system_id, catalog_key, cl_id):
    """System Control detail view"""

    cl_id = oscalize_control_id(cl_id)

    # Get control catalog
    catalog = Catalog(catalog_key)
    cg_flat = catalog.get_flattened_controls_all_as_dict()
    # If control id does not exist in catalog
    if cl_id.lower() not in cg_flat:
        return render(request, "controls/detail.html", {"catalog": catalog,"control": {}})

    # Retrieve identified System
    system = System.objects.get(id=system_id)
    # Retrieve related statements if owner has permission on system
    if request.user.has_perm('view_system', system):
        # Retrieve primary system Project
        # Temporarily assume only one project and get first project
        project = system.projects.all()[0]
        # Retrieve any related CommonControls
        common_controls = CommonControl.objects.filter(oscal_ctl_id=cl_id)
        ccp_name = None
        if common_controls:
            cc = common_controls[0]
            ccp_name = cc.common_control_provider.name
        # Get and return the control

        # Retrieve any related Implementation Statements
        impl_smts = Statement.objects.filter(sid=cl_id)
        context = {
            "system": system,
            "project": project,
            "catalog": catalog,
            "control": cg_flat[cl_id.lower()],
            "common_controls": common_controls,
            "ccp_name": ccp_name,
            "impl_smts": impl_smts,
            "project_form": ProjectForm(request.user),
        }
        return render(request, "controls/compare.html", context)
    else:
        # User does not have permission to this system
        raise Http404


# @task_view
def save_smt(request):
    """Save a statement"""

    if request.method != "POST":
        return HttpResponseNotAllowed(["POST"])

    else:
        # EXAMPLE CODE FOR GUARDIAN PERMISSIONS
        # does user have write privs?
        # if not task.has_write_priv(request.user):
        #     return HttpResponseForbidden()

        # validate question
        # q = task.module.questions.get(id=request.POST.get("question"))

        # validate and parse value
        # if request.POST.get("method") == "clear":
        #     # Clear means that the question returns to an unanswered state.
        #     # This method is only offered during debugging to make it easier
        #     # to test the application's behavior when questions are unanswered.
        #     value = None
        #     cleared = True
        #     skipped_reason = None
        #     unsure = False

        # elif request.POST.get("method") == "skip":
        #     # The question is being skipped, i.e. answered with a null value,
        #     # because the user doesn't know the answer, it doesn't apply to
        #     # the user's circumstances, or they want to return to it later.
        #     value = None
        #     cleared = False
        #     skipped_reason = request.POST.get("skipped_reason") or None
        #     unsure = bool(request.POST.get("unsure"))

        # Track if we are creating a new statement
        new_statement = False
        form_dict = dict(request.POST)
        form_values = {}
        for key in form_dict.keys():
            form_values[key] = form_dict[key][0]
        # Updating or saving a new statement?
        if len(form_values['smt_id']) > 0:
            # Look up existing Statement object
            statement = Statement.objects.get(pk=form_values['smt_id'])

            # Check user permissions
            system = statement.consumer_element
            if not request.user.has_perm('change_system', system):
                # User does not have write permissions
                # Log permission to save answer denied
                logger.info(
                    event="save_smt permission_denied",
                    object={"object": "statement", "id": statement.id},
                    user={"id": request.user.id, "username": request.user.username}
                )
                return HttpResponseForbidden(
                    "Permission denied. {} does not have change privileges to system and/or project.".format(
                        request.user.username))

            if statement is None:
                # Statement from received has an id no longer in the database.
                # Report error. Alternatively, in future save as new Statement object
                statement_status = "error"
                statement_msg = "The id for this statement is no longer valid in the database."
                return JsonResponse({"status": "error", "message": statement_msg})
            # Update existing Statement object with received info
            statement.pid = form_values['pid']
            statement.body = form_values['body']
            statement.remarks = form_values['remarks']
            statement.status = form_values['status']
        else:
            # Create new Statement object
            statement = Statement(
                sid=oscalize_control_id(form_values['sid']),
                sid_class=form_values['sid_class'],
                body=form_values['body'],
                pid=form_values['pid'],
                statement_type=form_values['statement_type'],
                status=form_values['status'],
                remarks=form_values['remarks'],
            )
            new_statement = True
            # Convert the human readable catalog name to proper catalog key, if needed
            # from huma readable `NIST SP-800-53 rev4` to `NIST_SP-800-53_rev4`
            statement.sid_class = statement.sid_class.replace(" ","_")

        # Save Statement object
        try:
            statement.save()
            statement_status = "ok"
            statement_msg = "Statement saved."
        except Exception as e:
            statement_status = "error"
            statement_msg = "Statement save failed. Error reported {}".format(e)
            return JsonResponse({"status": "error", "message": statement_msg})

        # Updating or saving a new producer_element?
        try:
            # Does the name match and existing element? (Element names are unique.)
            # TODO: Sanitize data entered in form?
            producer_element, created = Element.objects.get_or_create(name=form_values['producer_element_name'])
            if created:
                producer_element.element_type = "system_element"
                producer_element.save()
            producer_element_status = "ok"
            producer_element_msg = "Producer Element saved."
        except Exception as e:
            producer_element_status = "error"
            producer_element_msg = "Producer Element save failed. Error reported {}".format(e)
            return JsonResponse({"status": "error", "message": producer_element_msg})

        # Associate Statement and Producer Element if creating new statement
        if new_statement:
            try:
                statement.producer_element = producer_element
                statement.save()
                statement_element_status = "ok"
                statement_element_msg = "Statement associated with Producer Element."
            except Exception as e:
                statement_element_status = "error"
                statement_element_msg = "Failed to associate statement with Producer Element {}".format(e)
                return JsonResponse(
                    {"status": "error", "message": statement_msg + " " + producer_element_msg + " " + statement_element_msg})

        # Create new Prototype Statement object on new statement creation (not statement edit)
        if new_statement:
            try:
                statement_prototype = statement.create_prototype()
            except Exception as e:
                statement_status = "error"
                statement_msg = "Statement save failed while saving statement prototype. Error reported {}".format(e)
                return JsonResponse({"status": "error", "message": statement_msg})

        # Retain only prototype statement if statement is created in the component library
        # A statement of type `control_implementation` should only exists if associated a consumer_element.
        # When the statement is created in the component library, no consuming_element will exist.
        # TODO
        # - Delete the statement that created the statement prototyp
        # - Skip the associating the statement with the system's root_element because we do not have a system identified
        statement_del_msg = ""
        if "form_source" in form_values and form_values['form_source'] == 'component_library':
            # Form source is part of form
            # Form received from component library
            from django.core import serializers
            serialized_obj = serializers.serialize('json', [statement, ])
            # Delete statement
            statement.delete()
            statement_del_msg = "Statement unassociated with System/Consumer Element deleted."
        else:
            # Associate Statement and System's root_element
            system_id = form_values['system_id']
            if new_statement and system_id is not None:
                try:
                    statement.consumer_element = System.objects.get(pk=form_values['system_id']).root_element
                    statement.save()
                    statement_consumer_status = "ok"
                    statement_consumer_msg = "Statement associated with System/Consumer Element."
                except Exception as e:
                    statement_consumer_status = "error"
                    statement_consumer_msg = "Failed to associate statement with System/Consumer Element {}".format(e)
                    return JsonResponse(
                        {"status": "error", "message": statement_msg + " " + producer_element_msg + " " + statement_consumer_msg})

            # Serialize saved data object(s) to send back to update web page
            # The submitted form needs to be updated with the object primary keys (ids)
            # in order that future saves will be treated as updates.
            from django.core import serializers
            serialized_obj = serializers.serialize('json', [statement, ])

    # Return successful save result to web page's Ajax request
    return JsonResponse(
        {"status": "success", "message": statement_msg + " " + producer_element_msg + " " + statement_del_msg,
         "statement": serialized_obj})

def update_smt_prototype(request):
    """Update a certified statement"""

    if request.method != "POST":
        return HttpResponseNotAllowed(["POST"])

    else:
        # Get statement if exists else 404
        form_dict   = dict(request.POST)
        form_values = {}
        for key in form_dict.keys():
            form_values[key] = form_dict[key][0]

        statement = get_object_or_404(Statement, pk=form_values['smt_id'])

        # Check permission
        raise_404_if_not_permitted_to_modify_statement(request, statement)

        if statement is None:
            statement_msg = "The id for this statement is no longer valid in the database."
            return JsonResponse({ "status": "error", "message": statement_msg })

        # needs self.body == self.prototype.body

        try:
            proto_statement = Statement.objects.get(pk=statement.prototype_id)
            proto_statement.prototype.body = statement.body
            proto_statement.prototype.save()
            statement_status = "ok"
            statement_msg = f"Update to statement prototype {proto_statement.prototype_id} succeeded."
        except Exception as e:
            statement_msg = "Update to statement prototype failed. Error reported {}".format(e)
            return JsonResponse({ "status": "error", "message": statement_msg })

        return JsonResponse({ "status": "success", "message": statement_msg, "data": { "smt_body": statement.body } })

def delete_smt(request):
    """Delete a statement"""

    if request.method != "POST":
        return HttpResponseNotAllowed(["POST"])

    else:
        # check permissions
        # EXAMPLE CODE FOR GUARDIAN PERMISSIONS
        # # does user have write privs?
        # # if not task.has_write_priv(request.user):
        # #     return HttpResponseForbidden()

        # # validate question
        # # q = task.module.questions.get(id=request.POST.get("question"))

        # # validate and parse value
        # # if request.POST.get("method") == "clear":
        # #     # Clear means that the question returns to an unanswered state.
        # #     # This method is only offered during debugging to make it easier
        # #     # to test the application's behavior when questions are unanswered.
        # #     value = None
        # #     cleared = True
        # #     skipped_reason = None
        # #     unsure = False

        # # elif request.POST.get("method") == "skip":
        # #     # The question is being skipped, i.e. answered with a null value,
        # #     # because the user doesn't know the answer, it doesn't apply to
        # #     # the user's circumstances, or they want to return to it later.
        # #     value = None
        # #     cleared = False
        # #     skipped_reason = request.POST.get("skipped_reason") or None
        #     unsure = bool(request.POST.get("unsure"))

        form_dict = dict(request.POST)
        form_values = {}
        for key in form_dict.keys():
            form_values[key] = form_dict[key][0]

        # Delete statement?
        statement = Statement.objects.get(pk=form_values['smt_id'])

        # Check user permissions
        system = statement.consumer_element
        if not request.user.has_perm('change_system', system):
            # User does not have write permissions
            # Log permission to save answer denied
            logger.info(
                event="delete_smt permission_denied",
                object={"object": "statement", "id": statement.id},
                user={"id": request.user.id, "username": request.user.username}
            )
            return HttpResponseForbidden(
                "Permission denied. {} does not have change privileges to system and/or project.".format(
                    request.user.username))

        if statement is None:
            # Statement from received has an id no longer in the database.
            # Report error. Alternatively, in future save as new Statement object
            statement_status = "error"
            statement_msg = "The id for this statement is no longer valid in the database."
            return JsonResponse({ "status": "error", "message": statement_msg })
        # Delete Statement object
        try:
            statement.delete()
            statement_status = "ok"
            statement_msg = "Statement deleted."
        except Exception as e:
            statement_status = "error"
            statement_msg = "Statement delete failed. Error reported {}".format(e)
            return JsonResponse({"status": "error", "message": statement_msg})

        # TODO Record fact statement deleted
        # Below will not work because statement is deleted
        # and need to show in record that a statement was recently deleted
        # Update ElementControl smts_updated to know when control element on system was recently updated
        # try:
        #     print("Updating ElementControl smts_updated")
        #     ec = ElementControl.objects.get(element=statement.consumer_element, oscal_ctl_id=statement.sid, oscal_catalog_key=statement.sid_class)
        #     ec.smts_updated = statement.updated
        #     ec.save()
        # except Exception as e:
        #     statement_element_status = "error"
        #     statement_element_msg = "Failed to update ControlElement smt_updated {}".format(e)
        #     return JsonResponse({ "status": "error", "message": statement_msg + " " + producer_element_msg + " " +statement_element_msg })

        return JsonResponse({"status": "success", "message": statement_msg})


# Components

def add_system_component(request, system_id):
    """Add an existing element and its statements to a system"""

    if request.method != "POST":
        return HttpResponseNotAllowed(["POST"])

    form_dict = dict(request.POST)
    form_values = {}
    for key in form_dict.keys():
        form_values[key] = form_dict[key][0]

    # Does user have permission to add element?
    # Check user permissions
    system = System.objects.get(pk=system_id)
    if not request.user.has_perm('change_system', system):
        # User does not have write permissions
        # Log permission to save answer denied
        logger.info(
            event="change_system permission_denied",
            object={"object": "element", "producer_element_name": form_values['producer_element_name']},
            user={"id": request.user.id, "username": request.user.username}
        )
        return HttpResponseForbidden("Permission denied. {} does not have change privileges to system and/or project.".format(request.user.username))

    # DEBUG
    # print(f"Atempting to add {producer_element.name} (id:{producer_element.id}) to system_id {system_id}")

    # Get system's existing components selected
    elements_selected = system.producer_elements
    elements_selected_ids = [e.id for e in elements_selected]

    # Get system's selected controls because we only want to add statements for selected controls
    selected_controls = system.root_element.controls.all()
    selected_controls_ids = set([f"{sc.oscal_ctl_id} {sc.oscal_catalog_key}" for sc in selected_controls])
    # TODO: Refactor above line selected_controls into a system model function if not already existing

    # Add element to system's selected components
    # Look up the element rto add
    producer_element = Element.objects.get(pk=form_values['producer_element_id'])

    # TODO: various use cases
        # - component previously added but element has statements not yet added to system
        #   this issue may be best addressed elsewhere.

    # Component already added to system. Do not add the component (element) to the system again.
    if producer_element.id in elements_selected_ids:
        messages.add_message(request, messages.ERROR,
                            f'Component "{producer_element.name}" already exists in selected components.')
        # Redirect to selected element page
        return HttpResponseRedirect("/systems/{}/components/selected".format(system_id))

    smts = Statement.objects.filter(producer_element_id = producer_element.id, statement_type="control_implementation_prototype")

    # Component does not have any statements of type control_implementation_prototype to
    # add to system. So we cannot add the component (element) to the system.
    if len(smts) == 0:
        # print(f"The component {producer_element.name} does not have any control implementation statements.")
        messages.add_message(request, messages.ERROR,
                            f'I couldn\'t add "{producer_element.name}" to the system because the component does not currently have any control implementation statements to add.')
        # Redirect to selected element page
        return HttpResponseRedirect("/systems/{}/components/selected".format(system_id))

    # Loop through element's prototype statements and add to control implementation statements
    for smt in Statement.objects.filter(producer_element_id = producer_element.id, statement_type="control_implementation_prototype"):
        # Add all existing control statements for a component to a system even if system does not use controls.
        # This guarantees that control statements are associated.
        # The selected controls will serve as the primary filter on what content to display.
        smt.create_instance_from_prototype(system.root_element.id)

    # Make sure some controls were added to the system. Report error otherwise.
    smts_added = Statement.objects.filter(producer_element_id = producer_element.id, consumer_element_id = system.root_element.id, statement_type="control_implementation")

    smts_added_count = len(smts_added)
    if smts_added_count > 0:
        messages.add_message(request, messages.INFO,
                         f'OK. I\'ve added "{producer_element.name}" to the system and its {smts_added_count} control implementation statements to the system.')
    else:
        messages.add_message(request, messages.WARNING,
                         f'Oops. I tried adding "{producer_element.name}" to the system, but the component added 0 controls.')

    # Redirect to selected element page
    return HttpResponseRedirect("/systems/{}/components/selected".format(system_id))

def search_system_component(request):
    """Add an existing element and its statements to a system"""

    if request.method != "GET":
        return HttpResponseNotAllowed(["GET"])

    form_dict = dict(request.GET)
    form_values = {}
    for key in form_dict.keys():
        form_values[key] = form_dict[key][0]
    # Form values from ajax data

    if "system_id" in form_values.keys():
        system_id = form_values['system_id']

        # Does user have permission to add element?
        # Check user permissions
        system = System.objects.get(pk=system_id)

        if not request.user.has_perm('change_system', system):
            # User does not have write permissions
            # Log permission to save answer denied
            logger.info(
                event="change_system permission_denied",
                object={"object": "element", "producer_element_name": form_values['producer_element_name']},
                user={"id": request.user.id, "username": request.user.username}
            )
            return HttpResponseForbidden("Permission denied. {} does not have change privileges to system and/or project.".format(request.user.username))

        selected_controls = system.root_element.controls.all()
        selected_controls_ids = set()
        for sc in selected_controls:
            selected_controls_ids.add("{} {}".format(sc.oscal_ctl_id, sc.oscal_catalog_key))

        # Add element
        # Look up the element

        text =  form_values['text']

        # The final elements that are returned to the new dropdown created...
        producer_system_elements = Element.objects.filter(element_type="system_element").filter(name__contains= text)

        producer_elements = [{"id":str(ele.id), "name": ele.name} for ele in producer_system_elements]

        results = {'producer_element_statement_values': producer_elements}
        data = json.dumps(results)
        mimetype = 'application/json'
        return HttpResponse(data, mimetype)
    # # Redirect to selected element page
    # return HttpResponseRedirect("/systems/{}/components/selected".format(system_id))

class RelatedComponentStatements(View):
    """
    Returns the component statements that are produced(related) to one control implementation prototype
    """

    template_name = 'controls/editor.html'

    def get(self, request):
        """Add an existing element and its statements to a system"""

        if request.method != "GET":
            return HttpResponseNotAllowed(["GET"])

        logger.info(f"Related controls GET: {dict(request.GET)}")
        form_dict = dict(request.GET)
        form_values = {}
        for key in form_dict.keys():
            form_values[key] = form_dict[key][0]
        # Form values from ajax data

        if "system_id" in form_values.keys():
            system_id = form_values['system_id']

            # Does user have permission to add element?
            # Check user permissions
            system = System.objects.get(pk=system_id)

            if not request.user.has_perm('change_system', system):
                # User does not have write permissions
                # Log permission to save answer denied
                logger.info(
                    event="change_system permission_denied",
                    object={"object": "element", "producer_element_name": form_values['producer_element_name']},
                    user={"id": request.user.id, "username": request.user.username}
                )
                return HttpResponseForbidden(
                    "Permission denied. {} does not have change privileges to system and/or project.".format(
                        request.user.username))

            selected_controls = system.root_element.controls.all()
            selected_controls_ids = set()
            for sc in selected_controls:
                selected_controls_ids.add("{} {}".format(sc.oscal_ctl_id, sc.oscal_catalog_key))

            # Add element
            # Look up the element
            producer_element_id = form_values['producer_element_form_id']
            producer_element = Element.objects.get(pk=producer_element_id)

            # The final elements that are returned to the new dropdown created...
            producer_smt_imps = producer_element.statements("control_implementation")

            producer_smt_imps_vals = [{"smt_id": str(smt.id), "smt_sid": smt.sid, "smt_sid_class": smt.sid_class,  "producer_element_name": producer_element.name, "smt_body":str(smt.body), "smt_pid":str(smt.pid), "smt_status":str(smt.status)} for smt in producer_smt_imps]

            results = {'producer_element_statement_values': producer_smt_imps_vals,  "selected_component": producer_element.name}
            data = json.dumps(results)
            mimetype = 'application/json'
            if data:
                return HttpResponse(data, mimetype)
            else:
                return JsonResponse(status=400, data={'status': 'error', 'message': f"No DATA!: {data}"})
        else:
            return JsonResponse(status=400, data={'status': 'error', 'message': "There is no current system id present"})

class EditorAutocomplete(View):
    template_name = 'controls/editor.html'

    def get(self, request):
        """Add an existing element and its statements to a system"""

        if request.method != "GET":
            return HttpResponseNotAllowed(["GET"])

        form_dict = dict(request.GET)
        form_values = {}
        for key in form_dict.keys():
            form_values[key] = form_dict[key][0]
        # Form values from ajax data

        if "system_id" in form_values.keys():
            system_id = form_values['system_id']

            # Does user have permission to add element?
            # Check user permissions
            system = System.objects.get(pk=system_id)

            if not request.user.has_perm('change_system', system):
                # User does not have write permissions
                # Log permission to save answer denied
                logger.info(
                    event="change_system permission_denied",
                    object={"object": "element", "producer_element_name": form_values['producer_element_name']},
                    user={"id": request.user.id, "username": request.user.username}
                )
                return HttpResponseForbidden(
                    "Permission denied. {} does not have change privileges to system and/or project.".format(
                        request.user.username))

            selected_controls = system.root_element.controls.all()
            selected_controls_ids = set()
            for sc in selected_controls:
                selected_controls_ids.add("{} {}".format(sc.oscal_ctl_id, sc.oscal_catalog_key))

            # Add element
            # Look up the element

            text = form_values['text']

            # The final elements that are returned to the new dropdown created...
            producer_system_elements = Element.objects.filter(element_type="system_element").filter(name__contains=text)

            producer_elements = [{"id": str(ele.id), "name": ele.name} for ele in producer_system_elements]

            results = {'producer_element_name_value': producer_elements}
            data = json.dumps(results)
            mimetype = 'application/json'
            if data:
                return HttpResponse(data, mimetype)
            else:
                return JsonResponse(status=400, data={'status': 'error', 'message': f"No statements found with the search: {text}"})
        else:
            return JsonResponse(status=400, data={'status': 'error', 'message': "There is no current system id present"})

    def post(self, request, system_id):
        """Add an existing element and its statements to a system"""
        if request.method != "POST":
            return HttpResponseNotAllowed(["POST"])

        form_dict = dict(request.POST)

        form_values = {}
        for key in form_dict.keys():
            if key == 'relatedcomps':
                form_values[key] = form_dict[key]
            else:
                form_values[key] = form_dict[key][0]
        # Form values from ajax data

        if "system_id" in form_values.keys():
            system_id = form_values['system_id']
            # Does user have permission to add element?
            # Check user permissions
            system = System.objects.get(pk=system_id)
            if not request.user.has_perm('change_system', system):
                # User does not have write permissions
                # Log permission to save answer denied
                logger.info(
                    event="change_system permission_denied",
                    object={"object": "element", "entered_producer_element_name": form_values['text'] or "None"},
                    user={"id": request.user.id, "username": request.user.username}
                )
                return HttpResponseForbidden(
                    "Permission denied. {} does not have change privileges to system and/or project.".format(
                        request.user.username))

            selected_controls = system.root_element.controls.all()
            selected_controls_ids = set()
            for sc in selected_controls:
                selected_controls_ids.add("{} {}".format(sc.oscal_ctl_id, sc.oscal_catalog_key))

            # Add element
            if form_values.get("relatedcomps", ""):

                for related_element in form_values['relatedcomps']:

                    # Look up the element
                    for smt in Statement.objects.filter(id=related_element, statement_type="control_implementation"):
                        logger.info(
                            f"Adding an element with the id {smt.id} and sid class {smt.sid} to system_id {system_id}")
                        # Only add statements for controls selected for system
                        if "{} {}".format(smt.sid, smt.sid_class) in selected_controls_ids:
                            logger.info(f"smt {smt}")
                            smt.create_instance_from_prototype(system.root_element.id)
                        else:
                            logger.error(f"not adding smt from selected controls for the current system: {smt}")

        # Redirect to the page where the component was added from
        return HttpResponseRedirect(request.META.get('HTTP_REFERER', '/'))


# Baselines

def assign_baseline(request, system_id, catalog_key, baseline_name):
    """Assign a baseline to a system root element thereby showing selected controls for the system."""

    system = System.objects.get(pk=system_id)
    #system.root_element.assign_baseline_controls(user, 'NIST_SP-800-53_rev4', 'low')
    assign_results = system.root_element.assign_baseline_controls(request.user, catalog_key, baseline_name)
    if assign_results:
        messages.add_message(request, messages.INFO,
                             'Baseline "{} {}" assigned.'.format(catalog_key.replace("_", " "), baseline_name.title()))
        # Log start app / new project
        logger.info(
            event="assign_baseline",
            object={"object": "system", "id": system.root_element.id, "title": system.root_element.name},
            baseline={"catalog_key": catalog_key, "baseline_name": baseline_name},
            user={"id": request.user.id, "username": request.user.username}
        )
    else:
        messages.add_message(request, messages.ERROR,
                             'Baseline "{} {}" assignment failed.'.format(catalog_key.replace("_", " "),
                                                                          baseline_name.title()))

    return HttpResponseRedirect(f"/systems/{system_id}/controls/selected")


# Export OpenControl

def export_system_opencontrol(request, system_id):
    """Export entire system in OpenControl"""

    # Does user have permission
    # Retrieve identified System
    system = System.objects.get(id=system_id)
    # Retrieve related selected controls if user has permission on system
    if request.user.has_perm('view_system', system):
        # Retrieve primary system Project
        # Temporarily assume only one project and get first project
        project = system.projects.all()[0]

        # Create temporary directory structure
        import tempfile
        temp_dir = tempfile.TemporaryDirectory(dir=".")
        repo_path = os.path.join(temp_dir.name, system.root_element.name.replace(" ", "_"))
        if not os.path.exists(repo_path):
            os.makedirs(repo_path)

        # Create various directories
        os.makedirs(os.path.join(repo_path, "components"))
        os.makedirs(os.path.join(repo_path, "standards"))
        os.makedirs(os.path.join(repo_path, "certifications"))

        # Create opencontrol.yaml config file
        cfg_str = """schema_version: 1.0.0
name: ~
metadata:
  authorization_id: ~
  description: ~
  organization:
    name: ~
    abbreviation: ~
  repository: ~
components: []
standards:
- ./standards/NIST-SP-800-53-rev4.yaml
certifications:
- ./certifications/fisma-low-impact.yaml
"""

        # read default opencontrol.yaml into object
        cfg = rtyaml.load(cfg_str)
        # customize values
        cfg["name"] = system.root_element.name
        # cfg["metadata"]["organization"]["name"] = organization_name
        # cfg["metadata"]["description"] = description
        # cfg["metadata"]["organization"]["abbreviation"] = None
        # if organization_name:
        #     cfg["metadata"]["organization"]["abbreviation"] = "".join([word[0].upper() for word in organization_name.split(" ")])

        with open(os.path.join(repo_path, "opencontrol.yaml"), 'w') as outfile:
            outfile.write(rtyaml.dump(cfg))

        # Populate reference directories from reference
        OPENCONTROL_PATH = os.path.join(os.path.dirname(__file__), 'data', 'opencontrol')
        shutil.copyfile(os.path.join(OPENCONTROL_PATH, "standards", "NIST-SP-800-53-rev4.yaml"),
                        os.path.join(repo_path, "standards", "NIST-SP-800-53-rev4.yaml"))
        shutil.copyfile(os.path.join(OPENCONTROL_PATH, "standards", "NIST-SP-800-171r1.yaml"),
                        os.path.join(repo_path, "standards", "NIST-SP-800-53-rev4.yaml"))
        shutil.copyfile(os.path.join(OPENCONTROL_PATH, "standards", "opencontrol.yaml"),
                        os.path.join(repo_path, "standards", "opencontrol.yaml"))
        shutil.copyfile(os.path.join(OPENCONTROL_PATH, "standards", "hipaa-draft.yaml"),
                        os.path.join(repo_path, "standards", "hipaa-draft.yaml"))
        shutil.copyfile(os.path.join(OPENCONTROL_PATH, "certifications", "fisma-low-impact.yaml"),
                        os.path.join(repo_path, "certifications", "fisma-low-impact.yaml"))

        # # Make stub README.md file
        # with open(os.path.join(repo_path, "README.md"), 'w') as outfile:
        #     outfile.write("Machine readable representation of 800-53 control implementations for {}.\n\n# Notes\n\n".format(system_name))
        #     print("wrote file: {}\n".format(os.path.join(repo_path, "README.md")))

        # Populate system information files

        # Populate component files
        if not os.path.exists(os.path.join(repo_path, "components")):
            os.makedirs(os.path.join(repo_path, "components"))
        for element in system.producer_elements:
            # Build OpenControl
            ocf = {
                "name": element.name,
                "schema_version": "3.0.0",
                "documentation_complete": False,
                "satisfies": []
            }
            satisfies_smts = ocf["satisfies"]
            # Retrieve impl_smts produced by element and consumed by system
            # Get the impl_smts contributed by this component to system
            impl_smts = element.statements_produced.filter(consumer_element=system.root_element)
            for smt in impl_smts:
                my_dict = {
                    "control_key": smt.sid.upper(),
                    "control_name": smt.catalog_control_as_dict['title'],
                    "standard_key": smt.sid_class,
                    "covered_by": [],
                    "security_control_type": "Hybrid | Inherited | ...",
                    "narrative": [
                        {"text": smt.body}
                    ],
                    "remarks": [
                        {"text": smt.remarks}
                    ]
                }
                satisfies_smts.append(my_dict)
            opencontrol_string = rtyaml.dump(ocf)
            # Write component file
            with open(os.path.join(repo_path, "components", "{}.yaml".format(element.name.replace(" ", "_"))), 'w') as fh:
                fh.write(opencontrol_string)

        # Build Zip archive
        # TODO Make Temporary File
        #      Current approach leads to race conditions!
        shutil.make_archive("/tmp/Zipped_file", 'zip', repo_path)

        # Download Zip archive of OpenControl files
        with open('/tmp/Zipped_file.zip', 'rb') as tmp:
            tmp.seek(0)
            stream = tmp.read()
            blob = stream
        mime_type = "application/octet-stream"
        filename = "{}-opencontrol-{}.zip".format(system.root_element.name.replace(" ", "_"),
                                                  datetime.now().strftime("%Y-%m-%d-%H-%M"))

        resp = HttpResponse(blob, mime_type)
        resp['Content-Disposition'] = 'inline; filename=' + filename

        # Clean up
        shutil.rmtree(repo_path)
        # os.remove("/tmp/Zipped_file") ????
        return resp

    else:
        # User does not have permission to this system
        raise Http404

# PoamS
def poams_list(request, system_id):
    """List Poams for a system"""

    # Retrieve identified System
    system = System.objects.get(id=system_id)
    # Retrieve related selected controls if user has permission on system
    if request.user.has_perm('view_system', system):
        # Retrieve primary system Project
        # Temporarily assume only one project and get first project
        project = system.projects.all()[0]
        controls = system.root_element.controls.all()
        poam_smts = system.root_element.statements_consumed.filter(statement_type="POAM").order_by('-updated')

        # impl_smts_count = {}
        # ikeys = system.smts_control_implementation_as_dict.keys()
        # for c in controls:
        #     impl_smts_count[c.oscal_ctl_id] = 0
        #     if c.oscal_ctl_id in ikeys:
        #         impl_smts_count[c.oscal_ctl_id] = len(system.smts_control_implementation_as_dict[c.oscal_ctl_id]['control_impl_smts'])

        # Return the controls
        context = {
            "system": system,
            "project": project,
            "controls": controls,
            "poam_smts": poam_smts,
            "enable_experimental_opencontrol": SystemSettings.enable_experimental_opencontrol,
            "project_form": ProjectForm(request.user),
        }
        return render(request, "systems/poams_list.html", context)
    else:
        # User does not have permission to this system
        raise Http404

def new_poam(request, system_id):
    """Form to create new POAM"""

    # Retrieve identified System
    system = System.objects.get(id=system_id)
    # Retrieve related selected controls if user has permission on system
    if request.user.has_perm('view_system', system):
        # Retrieve primary system Project
        # Temporarily assume only one project and get first project
        project = system.projects.all()[0]
        controls = system.root_element.controls.all()

        if request.method == 'POST':
            statement_form = StatementPoamForm(request.POST)
            # if statement_form.is_valid() and poam_form.is_valid():
            if statement_form.is_valid():
                statement = statement_form.save()
                poam_form = PoamForm(request.POST)
                if poam_form.is_valid():
                    poam = poam_form.save()
                    print('POAM ID', poam.get_next_poam_id(system))
                    poam.poam_id = poam.get_next_poam_id(system)
                    poam.statement = statement
                    poam.save()
                return HttpResponseRedirect('/systems/{}/poams'.format(system_id), {})
                #url(r'^(?P<system_id>.*)/poams$', views.poams_list, name="poams_list"),
            else:
                pass
        else:
            statement_form = StatementPoamForm(status="Open", statement_type="POAM", consumer_element=system.root_element)
            poam = Poam()
            poam_id = poam.get_next_poam_id(system)
            poam_form = PoamForm()
            return render(request, 'systems/poam_form.html', {
                'statement_form': statement_form,
                'poam_form': poam_form,
                'system': system,
                'project': project,
                'controls': controls,
                "project_form": ProjectForm(request.user),
            })
    else:
        # User does not have permission to this system
        raise Http404

def edit_poam(request, system_id, poam_id):
    """Form to create new POAM"""

    # Retrieve identified System
    system = System.objects.get(id=system_id)
    # Retrieve related selected controls if user has permission on system
    if request.user.has_perm('view_system', system):
        # Retrieve primary system Project
        # Temporarily assume only one project and get first project
        project = system.projects.all()[0]
        controls = system.root_element.controls.all()
        # Retrieve POAM Statement
        poam_smt = get_object_or_404(Statement, id=poam_id)

        if request.method == 'POST':
            statement_form = StatementPoamForm(request.POST, instance=poam_smt)
            poam_form = PoamForm(request.POST, instance=poam_smt.poam)
            if statement_form.is_valid() and poam_form.is_valid():
                # Save statement after updating values
                statement_form.save()
                poam_form.save()
                return HttpResponseRedirect('/systems/{}/poams'.format(system_id), {})
            else:
                pass
                #TODO: What if form invalid?
        else:
            statement_form = StatementPoamForm(initial={
                'statement_type': poam_smt.statement_type,
                'status': poam_smt.status,
                'consumer_element': system.root_element,
                'body': poam_smt.body,
                'remarks': poam_smt.remarks,
            })
            poam_form = PoamForm(initial={
                'weakness_name': poam_smt.poam.weakness_name,
                'controls': poam_smt.poam.controls,
                'poam_group': poam_smt.poam.poam_group,
                'risk_rating_original': poam_smt.poam.risk_rating_original,
                'risk_rating_adjusted': poam_smt.poam.risk_rating_adjusted,
                'weakness_detection_source': poam_smt.poam.weakness_detection_source,
                'remediation_plan': poam_smt.poam.remediation_plan,
                'milestones': poam_smt.poam.milestones,
                'scheduled_completion_date': poam_smt.poam.scheduled_completion_date,
            })
            return render(request, 'systems/poam_edit_form.html', {
                'statement_form': statement_form,
                'poam_form': poam_form,
                'system': system,
                'project': project,
                'controls': controls,
                'poam_smt': poam_smt,
                "project_form": ProjectForm(request.user),
            })
    else:
        # User does not have permission to this system
        raise Http404

def poam_export_xlsx(request, system_id):
    return poam_export(request, system_id, 'xlsx')

def poam_export_csv(request, system_id):
    return poam_export(request, system_id, 'csv')

def poam_export(request, system_id, format='xlsx'):
    """Export POA&M in either xlsx or csv"""

    # Retrieve identified System
    system = System.objects.get(id=system_id)
    # Retrieve related selected POA&Ms if user has permission on system
    if request.user.has_perm('view_system', system):

        if format == 'xlsx':
            from openpyxl import Workbook
            from openpyxl.styles import Border, Side, PatternFill, Font, GradientFill, Alignment
            from tempfile import NamedTemporaryFile

            wb = Workbook()
            ws = wb.active
            # create alignment style
            wrap_alignment = Alignment(wrap_text=True)
            ws.title = "POA&Ms"
        else:
            import csv, io
            csv_buffer = io.StringIO(newline='\n')
            csv_writer = csv.writer(csv_buffer)

        poam_fields = [
            {'var_name': 'poam_id', 'name': 'POA&M ID', 'width': 8},
            {'var_name': 'poam_group', 'name': 'POA&M Group', 'width': 16},
            {'var_name': 'weakness_name', 'name': 'Weakness Name', 'width': 24},
            {'var_name': 'controls', 'name': 'Controls', 'width': 16},
            {'var_name': 'body', 'name': 'Description', 'width': 60},
            {'var_name': 'status', 'name': 'Status', 'width': 8},
            {'var_name': 'risk_rating_original', 'name': 'Risk Rating Original', 'width': 16},
            {'var_name': 'risk_rating_adjusted', 'name': 'Risk Rating Adjusted', 'width': 16},
            {'var_name': 'weakness_detection_source', 'name': 'Weakness Detection Source', 'width': 24},
            {'var_name': 'weakness_source_identifier', 'name': 'Weakness Source Identifier', 'width': 24},
            {'var_name': 'remediation_plan', 'name': 'Remediation Plan', 'width': 60},
            {'var_name': 'milestones', 'name': 'Milestones', 'width': 60},
            {'var_name': 'milestone_changes', 'name': 'Milestone Changes', 'width': 30},
            {'var_name': 'scheduled_completion_date', 'name': 'Scheduled Completion Date', 'width': 18},
        ]

        # create header row
        column = 0
        ord_zeroth_column = ord('A') - 1
        csv_row = []

        for poam_field in poam_fields:
            column += 1
            if format == 'xlsx':
                c = ws.cell(row=1, column=column, value=poam_field['name'])
                c.fill = PatternFill("solid", fgColor="5599FE")
                c.font = Font(color="FFFFFF", bold=True)
                c.border = Border(left=Side(border_style="thin", color="444444"),
                                  right=Side(border_style="thin", color="444444"),
                                  bottom=Side(border_style="thin", color="444444"),
                                  outline=Side(border_style="thin", color="444444"))
                ws.column_dimensions[chr(ord_zeroth_column + column)].width = poam_field['width']
            else:
                csv_row.append(poam_field['name'])
        # Add column for URL
        if format == 'xlsx':
            c = ws.cell(row=1, column=column, value="URL")
            c.fill = PatternFill("solid", fgColor="5599FE")
            c.font = Font(color="FFFFFF", bold=True)
            c.border = Border(left=Side(border_style="thin", color="444444"),
                              right=Side(border_style="thin", color="444444"),
                              bottom=Side(border_style="thin", color="444444"),
                              outline=Side(border_style="thin", color="444444"))
            ws.column_dimensions[chr(ord_zeroth_column + column)].width = 60
        else:
            csv_row.append('URL')

        if format != 'xlsx':
            csv_writer.writerow(csv_row)

        # Retrieve POA&Ms and create POA&M rows
        poam_smts = system.root_element.statements_consumed.filter(statement_type="POAM").order_by('id')
        poam_smts_by_sid = {}
        row = 1
        for poam_smt in poam_smts:
            csv_row = []
            row += 1

            # Loop through fields
            column = 0
            for poam_field in poam_fields:
                column += 1
                if format == 'xlsx':
                    if poam_field['var_name'] in ['body', 'status']:
                        c = ws.cell(row=row, column=column, value=getattr(poam_smt, poam_field['var_name']))
                    else:
                        if poam_field['var_name'] == 'poam_id':
                            c = ws.cell(row=row, column=column,
                                        value="V-{}".format(getattr(poam_smt.poam, poam_field['var_name'])))
                        else:
                            c = ws.cell(row=row, column=column, value=getattr(poam_smt.poam, poam_field['var_name']))
                    c.fill = PatternFill("solid", fgColor="FFFFFF")
                    c.alignment = Alignment(vertical='top', horizontal='left', wrapText=True)
                    c.border = Border(right=Side(border_style="thin", color="444444"),
                                      bottom=Side(border_style="thin", color="444444"),
                                      outline=Side(border_style="thin", color="444444"))
                else:
                    if poam_field['var_name'] in ['body', 'status']:
                        csv_row.append(getattr(poam_smt, poam_field['var_name']))
                    else:
                        if poam_field['var_name'] == 'poam_id':
                            csv_row.append("V-{}".format(getattr(poam_smt.poam, poam_field['var_name'])))
                        else:
                            csv_row.append(getattr(poam_smt.poam, poam_field['var_name']))

            # Add URL column
            poam_url = settings.SITE_ROOT_URL + "/systems/{}/poams/{}/edit".format(system_id, poam_smt.id)
            if format == 'xlsx':
                c = ws.cell(row=row, column=column, value=poam_url)
                c.fill = PatternFill("solid", fgColor="FFFFFF")
                c.alignment = Alignment(vertical='top', horizontal='left', wrapText=True)
                c.border = Border(right=Side(border_style="thin", color="444444"),
                                  bottom=Side(border_style="thin", color="444444"),
                                  outline=Side(border_style="thin", color="444444"))
            else:
                csv_row.append(poam_url)

            if format != 'xlsx':
                csv_writer.writerow(csv_row)

        if format == 'xlsx':
            with NamedTemporaryFile() as tmp:
                wb.save(tmp.name)
                tmp.seek(0)
                stream = tmp.read()
                blob = stream
        else:
            blob = csv_buffer.getvalue()
            csv_buffer.close()

        # Determine filename based on system name
        system_name = system.root_element.name.replace(" ", "_") + "_" + system_id
        filename = "{}_poam_export-{}.{}".format(system_name, datetime.now().strftime("%Y-%m-%d-%H-%M"), format)
        mime_type = "application/octet-stream"

        resp = HttpResponse(blob, mime_type)
        resp['Content-Disposition'] = 'inline; filename=' + filename
        return resp
    else:
        # User does not have permission to this system
        raise Http404

# Project
def project_import(request, project_id):
    """
    Import an entire project's components and control content
    """
    project = Project.objects.get(id=project_id)
    system_id = project.system.id
    # Retrieve identified System
    system = System.objects.get(id=system_id)
    system_root_element = system.root_element
    # TODO: deprecated need. Should consider removing throughout
    #src = AppSource.objects.get(id=request.POST["appsource_compapp"])
   # app = AppVersion.objects.get(source=src, id=request.POST["appsource_version_id"])
    # Retrieve identified System
    if request.method == 'POST':
        project_data = request.POST['json_content']
        # Need to get or create the app source by the id of the given app source
        module_name = json.loads(project_data).get('project').get('module').get('key')
        title = json.loads(project_data).get('project').get('title')
        system_root_element.name = title
        importcheck = False
        if "importcheck" in request.POST:
            importcheck = request.POST["importcheck"]

        # We are just updating the current project
        if importcheck == False:
            logger.info(
                event="project JSON import update",
                object={"object": "project", "id": project.id, "title": project.title},
                user={"id": request.user.id, "username": request.user.username}
            )
        messages.add_message(request, messages.INFO, f'Updated project with id : {project.id}.')

        #Import questionnaire data
        log_output = []
        try:
            from collections import OrderedDict
            data = json.loads(project_data, object_pairs_hook=OrderedDict)
        except Exception as e:
            log_output.append("There was an error reading the export file.")
        else:
            try:
                # Update project data.
                project.import_json(data, request.user, "imp", lambda x: log_output.append(x))
            except Exception as e:
                log_output.append(str(e))

        # Log output
        logger.info(
            event="project JSON import",
            object={"object": "project", "id": project.id, "title": project.title, "log_output": log_output},
            user={"id": request.user.id, "username": request.user.username}
        )
        # TODO: Flags to avoid import any part of the project json (e.g. components, poams, questionnaire)
        # Import components and their statements
        loaded_imported_jsondata = json.loads(project_data)
        if loaded_imported_jsondata.get('component-definitions') != None:
            # Load and get the components then dump
            comp_num = 0
            for k, val in enumerate(loaded_imported_jsondata.get('component-definitions')):
                oscal_component_json = json.dumps(loaded_imported_jsondata.get('component-definitions')[k])
                import_name = request.POST.get('import_name', '')
                import_record = ComponentImporter().import_components_as_json(import_name, oscal_component_json, request)
                if import_record != None:
                    comps = add_selected_components(system, import_record)
                    comp_num = comp_num + len(comps)
            messages.add_message(request, messages.INFO, f"Created {comp_num} components.")

            # Import Poams
        if loaded_imported_jsondata.get('poams') != None:
            # Load and get the poams then dump
            poam_num = 0
            for k, poam in enumerate(loaded_imported_jsondata.get('poams')):
                # Create a Poam for the system
                ## Statement linked to the poam
                poamsmt_data = poam.get('statement')
                poam_smt = Statement.objects.create(
                    sid=None,
                    sid_class=None,
                    pid=None,
                    body= poamsmt_data.get('body'),
                    remarks= poam.get('remarks'),
                    version= poam.get('version'),
                    created= poam.get('created'),
                    updated= poam.get('updated'),
                    statement_type="POAM",
                    status= poamsmt_data.get('status', "New"),
                    uuid= poam.get('uuid'),
                    consumer_element= system_root_element
                )
                # Create Poam with statement and imported data
                poam = Poam.objects.create(statement = poam_smt, controls= poam.get('controls'), milestones = poam.get('milestones'), poam_id = Poam.objects.order_by('-poam_id')[0] + 1 if poam.get('poam_id') == None else poam.get('poam_id'),
                                           remediation_plan = poam.get('remediation_plan'), risk_rating_adjusted = poam.get('risk_rating_adjusted'),
                                           risk_rating_original = poam.get('risk_rating_original'), scheduled_completion_date = poam.get('scheduled_completion_date'),
                                           weakness_detection_source = poam.get('weakness_detection_source'), weakness_name = poam.get('weakness_name'),
                                           weakness_source_identifier = poam.get('weakness_source_identifier'), poam_group = poam.get('poam_group'))
                poam.save()
                poam_num += 1
                logger.info(
                    event="Poam import",
                    object={"object": "poam", "id": poam.poam_id, "controls": poam.poam_group},
                    user={"id": request.user.id, "username": request.user.username}
                )
            messages.add_message(request, messages.INFO, f"Created {poam_num} Poams.")

        return HttpResponseRedirect("/projects")

def project_export(request, project_id):
    """
    Export an entire project's components and control content
    """
    # Of the project in the current system. pick one project to export
    project = Project.objects.get(id=project_id)
    system_id = project.system.id
    # Retrieve identified System
    system = System.objects.get(id=system_id)
    system_root_element = system.root_element

    # Retrieve related selected controls and Poams if user has permission on system
    if request.user.has_perm('view_system', system):

        # Iterate through the elements associated with the system get all statements produced for each
        oscal_comps = []
        for element in system.producer_elements:
            # Implementation statement OSCAL JSON
            impl_smts = element.statements_produced.filter(consumer_element=system_root_element)
            component = OSCALComponentSerializer(element, impl_smts).as_json()
            oscal_comps.append(component)


        poams = []
        poam_smts = system_root_element.statements_consumed.filter(statement_type="POAM").order_by('id')
        for smt in poam_smts:
            poam = {
                'controls': smt.poam.controls,
                'milestones': smt.poam.milestones,
                "poam_id": smt.poam.poam_id,
                'remediation_plan': smt.poam.remediation_plan,
                'risk_rating_original': smt.poam.risk_rating_original,
                'risk_rating_adjusted': smt.poam.risk_rating_adjusted,
                'scheduled_completion_date': smt.poam.scheduled_completion_date,
                'weakness_detection_source': smt.poam.weakness_detection_source,
                'weakness_name': smt.poam.weakness_name,
                "weakness_source_identifier": smt.poam.weakness_source_identifier,
                'poam_group': smt.poam.poam_group,
                "statement": {
                    "body": smt.body,
                    "remarks": smt.remarks,
                    "version": smt.remarks,
                    "status": smt.status,
                    "uuid": smt.uuid,
                }
            }
            # Add json version as an element in the poams list
            poams.append(json.dumps(poam))
    questionnaire_data = json.dumps(project.export_json(include_metadata=True, include_file_content=True))
    data = json.loads(questionnaire_data)
    data['component-definitions'] = [json.loads(oscal_comp) for oscal_comp in oscal_comps]
    data['poams'] = [json.loads(poam) for poam in poams]
    response = JsonResponse(data, json_dumps_params={"indent": 2})
    filename = project.title.replace(" ", "_") + "-" + datetime.now().strftime("%Y-%m-%d-%H-%M")
    response['Content-Disposition'] = f'attachment; filename="{quote(filename)}.json"'
    return response

# System OSCAL
def system_profile_oscal_json(request, system_id):
    """
    Return an OSCAL profile for this system.
    TODO: for now, we return an empty response.
    """

    data = {}
    return JsonResponse(data)
    response['Content-Disposition'] = f'attachment; filename="oscal-profile.json"'
    return response

# System Deployments
def system_deployments(request, system_id):
    """List deployments for a system"""

    # Retrieve identified System
    system = System.objects.get(id=system_id)
    # Retrieve related selected controls if user has permission on system
    if request.user.has_perm('view_system', system):
        # Retrieve primary system Project
        # Temporarily assume only one project and get first project
        project = system.projects.all()[0]

        # Retrieve list of deployments for the system
        deployments = system.deployments.all().order_by(Lower('name'))
        # controls = system.root_element.controls.all()
        # poam_smts = system.root_element.statements_consumed.filter(statement_type="POAM").order_by('-updated')

        # Return the controls
        context = {
            "system": system,
            "project": project,
            "deployments": deployments,
            # "controls": controls,
            # "poam_smts": poam_smts,
            # "enable_experimental_opencontrol": SystemSettings.enable_experimental_opencontrol,
            # "enable_experimental_oscal": SystemSettings.enable_experimental_oscal,
            # "project_form": ProjectForm(request.user),
        }
        return render(request, "systems/deployments_list.html", context)
    else:
        # User does not have permission to this system
        raise Http404

@login_required
def manage_system_deployment(request, system_id, deployment_id=None):
    """Form to create or edit system deployment"""

    # TODO Make sure user has permission on system!
    di = get_object_or_404(Deployment, pk=deployment_id) if deployment_id else None
    if request.method == 'POST':
        form = DeploymentForm(request.POST, instance=di, system_id=system_id)
        if form.is_valid():
            form.save()
            deployment = form.instance
            # Create message to display to user
            if di:
                messages.add_message(request, messages.INFO, f'Deployment "{deployment.name}" edited.')
                logger.info(
                    event="edit_deployment",
                    object={"object": "deployment", "id": deployment.id, "name":deployment.name},
                    user={"id": request.user.id, "username": request.user.username}
                )
            else:
                messages.add_message(request, messages.INFO, f'Deployment "{deployment.name}" created.')
                logger.info(
                    event="create_deployment",
                    object={"object": "deployment", "id": deployment.id, "name":deployment.name},
                    user={"id": request.user.id, "username": request.user.username}
                )
            return redirect('system_deployments', system_id=system_id)
    else:
        form = DeploymentForm(instance=di, system_id=system_id)

    return render(request, 'systems/deployment_form.html', {
        'form': form,
        'deployment': di,
    })

@login_required
def deployment_history(request, system_id, deployment_id=None):
    """Returns the history for the given deployment"""

    # TODO check user permission to view
    from controls.models import Deployment
    full_dpt_history = None
    try:
        deployments = Deployment.objects.get(id=deployment_id)
        full_dpt_history = deployments.history.all()
    except Deployment.DoesNotExist:
        messages.add_message(request, messages.ERROR, f'The deployment id is not valid. Is this still a deployment in GovReady?')
    context = {"deployment": full_dpt_history}
    return render(request, "systems/deployment_history.html", context)

@login_required
def system_deployment_inventory(request, system_id, deployment_id):
    """List system deployment inventory"""

    # Retrieve identified System
    system = System.objects.get(id=system_id)
    # Retrieve related selected controls if user has permission on system
    if request.user.has_perm('view_system', system):
        # Retrieve primary system Project
        # Temporarily assume only one project and get first project
        project = system.projects.all()[0]

        # Retrieve list of deployments for the system
        deployments = system.deployments.all()
        deployment = get_object_or_404(Deployment, pk=deployment_id)
        # controls = system.root_element.controls.all()
        # poam_smts = system.root_element.statements_consumed.filter(statement_type="POAM").order_by('-updated')

        # inventory_items = [item for item in inventory_all if item["deployment_id"] == deployment_id]
        inventory_items = [item for item in deployment.inventory_items] if deployment.inventory_items != None else []

        # Return the controls
        context = {
            "system": system,
            "project": project,
            "deployment": deployment,
            "inventory_items": inventory_items,
            # "controls": controls,
            # "poam_smts": poam_smts,
            # "enable_experimental_opencontrol": SystemSettings.enable_experimental_opencontrol,
            # "enable_experimental_oscal": SystemSettings.enable_experimental_oscal,
            # "project_form": ProjectForm(request.user),
        }
        return render(request, "systems/deployment_inventory.html", context)
    else:
        # User does not have permission to this system
        raise Http404

@login_required
def inventory_item_assessment_results_list(request, system_id=None, deployment_id=None):
    """List PoamS for a system"""

    # Retrieve identified System
    if system_id:
        system = System.objects.get(id=system_id)
        # Retrieve related selected controls if user has permission on system
        if not request.user.has_perm('view_system', system):
            # User does not have permission to this system
            raise Http404

        # Retrieve primary system Project
        # Temporarily assume only one project and get first project
        project = system.projects.all()[0]
        controls = system.root_element.controls.all()
        poam_smts = system.root_element.statements_consumed.filter(statement_type="POAM").order_by('-updated')

        # impl_smts_count = {}
        # ikeys = system.smts_control_implementation_as_dict.keys()
        # for c in controls:
        #     impl_smts_count[c.oscal_ctl_id] = 0
        #     if c.oscal_ctl_id in ikeys:
        #         impl_smts_count[c.oscal_ctl_id] = len(system.smts_control_implementation_as_dict[c.oscal_ctl_id]['control_impl_smts'])

        # Return the controls
        context = {
            "system": system,
            "project": project,
            "controls": controls,
            "poam_smts": poam_smts,
            "enable_experimental_opencontrol": SystemSettings.enable_experimental_opencontrol,
            "project_form": ProjectForm(request.user),
        }
        return render(request, "systems/poams_list.html", context)<|MERGE_RESOLUTION|>--- conflicted
+++ resolved
@@ -858,8 +858,7 @@
 
     # Get statement if exists else 404
     smt = get_object_or_404(Statement, id=smt_id)
-<<<<<<< HEAD
-=======
+
 
     # Check permission block
     permission = False
@@ -880,7 +879,7 @@
         full_smt_history = smt.history.all()
     except Statement.DoesNotExist:
         messages.add_message(request, messages.ERROR, f'The statement id is not valid. Is this still a statement in GovReady?')
->>>>>>> 3d17c231
+
 
     # Check permission
     raise_404_if_not_permitted_to_statement(request, smt)
