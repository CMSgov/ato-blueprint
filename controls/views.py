from itertools import groupby
import logging
from collections import defaultdict
from datetime import datetime, timezone
from pathlib import PurePath
from uuid import uuid4
import rtyaml
import shutil
import operator
from django.conf import settings
from django.contrib import messages
from django.contrib.messages.views import SuccessMessageMixin
from django.contrib.auth.decorators import login_required
from django.core.exceptions import ObjectDoesNotExist
from django.db import IntegrityError
from django.db.models.functions import Lower
from django.http import Http404, HttpResponse, HttpResponseRedirect, HttpResponseForbidden, JsonResponse, \
    HttpResponseNotAllowed
from django.shortcuts import get_object_or_404, redirect, render
from django.utils.text import slugify
from django.views import View
from jsonschema import validate
from jsonschema.exceptions import SchemaError, ValidationError as SchemaValidationError
from urllib.parse import quote
from guidedmodules.models import Task, Module, AppVersion, AppSource
from siteapp.forms import ProjectForm
from siteapp.models import Project
from system_settings.models import SystemSettings
# from .forms import ImportOSCALComponentForm
# from .forms import StatementPoamForm, PoamForm, ElementForm, DeploymentForm
from .forms import *
from .models import *
from .utilities import *
from simple_history.utils import update_change_reason
import functools
logging.basicConfig()
import structlog
from structlog import get_logger
from structlog.stdlib import LoggerFactory
structlog.configure(logger_factory=LoggerFactory())
structlog.configure(processors=[structlog.processors.JSONRenderer()])
logger = get_logger()

def test(request):
    # Simple test page of routing for controls
    output = "Test works."
    html = "<html><body><p>{}</p></body></html>".format(output)
    return HttpResponse(html)

def index(request):
    """Index page for controls"""

    # Get catalog
    catalog = Catalog()
    cg_flat = catalog.get_flattened_controls_all_as_dict()
    control_groups = catalog.get_groups()
    context = {
        "catalog": catalog,
        "control": None,
        "common_controls": None,
        "control_groups": control_groups
    }
    return render(request, "controls/index.html", context)

def catalogs(request):
    """Index page for catalogs"""

    context = {
        "catalogs": Catalogs(),
        "project_form": ProjectForm(request.user),
    }
    return render(request, "controls/index-catalogs.html", context)

def catalog(request, catalog_key, system_id=None):
    """Index page for controls"""

    if system_id is None:
        system = None
    else:
        system = System.objects.get(pk=system_id)

    # Get catalog
    catalog = Catalog(catalog_key)
    cg_flat = catalog.get_flattened_controls_all_as_dict()
    control_groups = catalog.get_groups()
    context = {
        "catalog": catalog,
        "control": None,
        "common_controls": None,
        "system": system,
        "control_groups": control_groups,
        "project_form": ProjectForm(request.user),
    }
    return render(request, "controls/index.html", context)

def group(request, catalog_key, g_id):
    """Temporary index page for catalog control group"""

    # Get catalog
    catalog = Catalog(catalog_key)
    cg_flat = catalog.get_flattened_controls_all_as_dict()
    control_groups = catalog.get_groups()
    group = None
    # Get group/family of controls
    for g in control_groups:
        if g['id'].lower() == g_id:
            group = g
            break

    context = {
        "catalog": catalog,
        "control": None,
        "common_controls": None,
        "control_groups": control_groups,
        "group": group,
        "project_form": ProjectForm(request.user),
    }
    return render(request, "controls/index-group.html", context)

def control(request, catalog_key, cl_id):
    """Control detail view"""
    cl_id = oscalize_control_id(cl_id)
    catalog_key = oscalize_catalog_key(catalog_key)

    # Get catalog
    catalog = Catalog(catalog_key)
    cg_flat = catalog.get_flattened_controls_all_as_dict()

    # Handle properly formatted control id that does not exist
    if cl_id.lower() not in cg_flat:
        return render(request, "controls/detail.html", {"catalog": catalog,"control": {}})
    # Get and return the control
    context = {
        "catalog": catalog,
        "control": cg_flat[cl_id.lower()],
        "project_form": ProjectForm(request.user),
    }
    return render(request, "controls/detail.html", context)

@functools.lru_cache()
def controls_selected(request, system_id):
    """Display System's selected controls view"""

    # Retrieve identified System
    system = System.objects.get(id=system_id)
    # Retrieve related selected controls if user has permission on system
    if request.user.has_perm('view_system', system):
        # Retrieve primary system Project
        # Temporarily assume only one project and get first project
        project = system.projects.all()[0]
        controls = system.root_element.controls.all()
        impl_smts = system.root_element.statements_consumed.all()

        # sort controls
        controls = list(controls)
        controls.sort(key=lambda control: control.get_flattened_oscal_control_as_dict()['sort_id'])
        # controls.sort(key = lambda control:list(reversed(control.get_flattened_oscal_control_as_dict()['sort_id'])))

        impl_smts_count = {}
        ikeys = system.smts_control_implementation_as_dict.keys()
        for c in controls:
            impl_smts_count[c.oscal_ctl_id] = 0
            if c.oscal_ctl_id in ikeys:
                impl_smts_count[c.oscal_ctl_id] = len(
                    system.smts_control_implementation_as_dict[c.oscal_ctl_id]['control_impl_smts'])

        # Return the controls
        context = {
            "system": system,
            "project": project,
            "controls": controls,
            "impl_smts_count": impl_smts_count,
            "enable_experimental_opencontrol": SystemSettings.enable_experimental_opencontrol,
            "project_form": ProjectForm(request.user),
        }
        return render(request, "systems/controls_selected.html", context)
    else:
        # User does not have permission to this system
        raise Http404

@functools.lru_cache()
def controls_updated(request, system_id):
    """Display System's statements by updated date in reverse chronological order"""

    # Retrieve identified System
    system = System.objects.get(id=system_id)
    # Retrieve related selected controls if user has permission on system
    if request.user.has_perm('view_system', system):
        # Retrieve primary system Project
        # Temporarily assume only one project and get first project
        project = system.projects.all()[0]
        controls = system.root_element.controls.all()
        impl_smts = system.root_element.statements_consumed.all()

        impl_smts_count = {}
        ikeys = system.smts_control_implementation_as_dict.keys()
        for c in controls:
            impl_smts_count[c.oscal_ctl_id] = 0
            if c.oscal_ctl_id in ikeys:
                impl_smts_count[c.oscal_ctl_id] = len(
                    system.smts_control_implementation_as_dict[c.oscal_ctl_id]['control_impl_smts'])

        # Return the controls
        context = {
            "system": system,
            "project": project,
            "controls": controls,
            "impl_smts_count": impl_smts_count,
            "enable_experimental_opencontrol": SystemSettings.enable_experimental_opencontrol,
            "project_form": ProjectForm(request.user),
        }
        return render(request, "systems/controls_updated.html", context)
    else:
        # User does not have permission to this system
        raise Http404

def rename_element(request,element_id):
    """Update the component's name
    Args:
        request ([HttpRequest]): The network request
    component_id ([int|str]): The id of the component
    Returns:
        [JsonResponse]: Either a ok status or an error
    """
    try:
        new_name = request.POST.get("name", "").strip() or None
        new_description = request.POST.get("description", "").strip() or None
        element = get_object_or_404(Element, id=element_id)
        element.name = new_name
        element.description = new_description
        element.save()
        logger.info(
            event="rename_element",
            element={"id": element.id, "new_name": new_name, "new_description": new_description}
        )
        return JsonResponse({ "status": "ok" })
    except:
        import sys
        return JsonResponse({ "status": "error", "message": sys.exc_info() })

@functools.lru_cache()
def components_selected(request, system_id):
    """Display System's selected components view"""

    # Retrieve identified System
    system = System.objects.get(id=system_id)
    # Retrieve related selected controls if user has permission on system
    if request.user.has_perm('view_system', system):
        # Retrieve primary system Project
        # Temporarily assume only one project and get first project
        project = system.projects.all()[0]

        # Return the components
        context = {
            "system": system,
            "project": project,
            "elements": Element.objects.all().exclude(element_type='system'),
            "project_form": ProjectForm(request.user),
        }
        return render(request, "systems/components_selected.html", context)
    else:
        # User does not have permission to this system
        raise Http404

def component_library(request):
    """Display the library of components"""

    context = {
        "elements": Element.objects.all().exclude(element_type='system').order_by('name'),
        "import_form": ImportOSCALComponentForm(),
    }

    return render(request, "components/component_library.html", context)

def import_records(request):
    """Display the records of component imports"""

    import_records = ImportRecord.objects.all()
    import_components = {}

    for import_record in import_records:
        import_components[import_record] = Element.objects.filter(import_record=import_record)

    context = {
        "import_components": import_components,
    }

    return render(request, "components/import_records.html", context)

def import_record_details(request, import_record_id):
    """Display the records of component imports"""

    import_record = ImportRecord.objects.get(id=import_record_id)
    component_statements = import_record.get_components_statements()

    context = {
        "import_record": import_record,
        "component_statements": component_statements,
    }
    return render(request, "components/import_record_details.html", context)

def confirm_import_record_delete(request, import_record_id):
    """Delete the components and statements imported from a particular import record"""

    import_record = ImportRecord.objects.get(id=import_record_id)
    component_statements = import_record.get_components_statements()
    component_count = len(component_statements)
    statement_count = 0
    for component in component_statements:
        statement_count += component_statements[component].count()

    context = {
        "import_record": import_record,
        "component_count": component_count,
        "statement_count": statement_count,
    }
    return render(request, "components/confirm_import_record_delete.html", context)

def import_record_delete(request, import_record_id):
    """Delete the components and statements imported from a particular import record"""

    import_record = ImportRecord.objects.get(id=import_record_id)
    import_created = import_record.created
    import_record.delete()

    messages.add_message(request, messages.INFO, f"Deleted import: {import_created}")

    response = redirect('/controls/components')
    return response

class ComponentSerializer(object):

    def __init__(self, element, impl_smts):
        self.element = element
        self.impl_smts = impl_smts

class OSCALComponentSerializer(ComponentSerializer):

    @staticmethod
    def statement_id_from_control(control_id, part_id):
        if part_id:
            return f"{control_id}_smt.{part_id}"
        else:
            return f"{control_id}_smt"


    def as_json(self):
        # Build OSCAL
        # Example: https://github.com/usnistgov/OSCAL/blob/master/src/content/ssp-example/json/example-component.json
        uuid = str(self.element.uuid)
        control_implementations = []
        of = {
            "component-definition": {
                "uuid": str(uuid4()),
                "metadata": {
                    "title": "{} Component-to-Control Narratives".format(self.element.name),
                    "published": datetime.now(timezone.utc).replace(microsecond=0).isoformat(),
                    "last-modified": self.element.updated.replace(microsecond=0).isoformat(),
                    "version": "string",
                    "oscal-version": "1.0.0-rc1"
                },
                "components": {
                    uuid: {
                        "title": self.element.full_name or self.element.name,
                        "type": self.element.element_type or "software",
                        "description": self.element.description,
                        "control-implementations": control_implementations
                    }
                }
            },
        }

        # create requirements and organize by source (sid_class)

        by_class = defaultdict(list)

        # work:
        # group stmts by control-id
        # emit an requirement for the control-id
        # iterate over each group
        # emit a statement for each member of the group
        # notes:
        # - OSCAL implemented_requirements and control_implementations need UUIDs
        #   which we don't have in the db, so we construct them.

        for control_id, group in groupby(sorted(self.impl_smts, key=lambda ismt: ismt.sid),
                                         lambda ismt: ismt.sid):
            requirement = {
                "uuid": str(uuid4()),
                "control-id": control_id,
                "description": "",
                "remarks": "",
                "statements": {}
            }

            for smt in group:
                statement = {
                    "uuid": str(smt.uuid),
                    "description": smt.body,
                    "remarks": smt.remarks
                }
                statement_id = self.statement_id_from_control(control_id, smt.pid)
                requirement["statements"][statement_id] = statement

            by_class[smt.sid_class].append(requirement)

        for sid_class, requirements in by_class.items():
            control_implementation = {
                "uuid": str(uuid4()),
                "source": sid_class,
                "description": f"Partial implementation of {sid_class}",
                "implemented-requirements": [req for req in requirements]
            }
            control_implementations.append(control_implementation)

        oscal_string = json.dumps(of, sort_keys=False, indent=2)
        return oscal_string

class OpenControlComponentSerializer(ComponentSerializer):

    def as_yaml(self):
        ocf = {
                "name": self.element.name,
                "schema_version": "3.0.0",
                "documentation_complete": False,
                "satisfies": []
               }

        satisfies_smts = ocf["satisfies"]
        for smt in self.impl_smts:
            my_dict = {
                "control_key": smt.sid.upper(),
                "control_name": smt.catalog_control_as_dict['title'],
                "standard_key": smt.sid_class,
                "covered_by": [],
                "security_control_type": "Hybrid | Inherited | ...",
                "narrative": [
                    {"text": smt.body}
                ],
                "remarks": [
                    {"text": smt.remarks}
                ]
            }
            satisfies_smts.append(my_dict)
        opencontrol_string = rtyaml.dump(ocf)
        return opencontrol_string

class ComponentImporter(object):

    def import_components_as_json(self, import_name, json_object, request=None):
        """Imports Components from a JSON object

        @type import_name: str
        @param import_name: Name of import file (if it exists)
        @type json_object: dict
        @param json_object: Element attributes from JSON object
        @rtype: ImportRecord if success, bool (false) if failure
        @returns: ImportRecord linked to the created components (if success) or False if failure
        """

        # Validates the format of the JSON object
        try:
            oscal_json = json.loads(json_object)
        except ValueError:
            if request is not None:
                messages.add_message(request, messages.ERROR, f"Invalid JSON. Component(s) not created.")
            logger.info(f"Invalid JSON. Component(s) not created.")
            return False
        if self.validate_oscal_json(oscal_json):
            # Returns list of created components
            created_components = self.create_components(oscal_json)
            new_import_record = self.create_import_record(import_name, created_components)
            return new_import_record
        else:
            if request is not None:
                messages.add_message(request, messages.ERROR, f"Invalid OSCAL. Component(s) not created.")
            logger.info(f"Invalid JSON. Component(s) not created.")
            return False

    def create_import_record(self, import_name, components):
        """Associates components and statements to an import record

        @type import_name: str
        @param import_name: Name of import file (if it exists)
        @type components: list
        @param components: List of components
        @rtype: ImportRecord
        @returns: New ImportRecord object with components and statements associated
        """

        new_import_record = ImportRecord.objects.create(name=import_name)
        for component in components:
            statements = Statement.objects.filter(producer_element=component)
            for statement in statements:
                statement.import_record = new_import_record
                statement.save()
            component.import_record = new_import_record
            component.save()

        return new_import_record


    def validate_oscal_json(self, oscal_json):
        """Validates the JSON object is valid OSCAL format"""

        project_root = os.path.abspath(os.path.dirname(__name__))
        oscal_schema_path = os.path.join(project_root, "schemas", "oscal_component_schema.json")
        with open(oscal_schema_path, "r") as schema_content:
            oscal_json_schema = json.load(schema_content)
        try:
            validate(instance=oscal_json, schema=oscal_json_schema)
            return True
        except (SchemaError, SchemaValidationError) as e:
            logger.info(e)
            return False

    def create_components(self, oscal_json):
        """Creates Elements (Components) from valid OSCAL JSON"""

        components_created = []
        components = oscal_json['component-definition']['components']
        for component in components:
            new_component = self.create_component(components[component])
            if new_component is not None:
                components_created.append(new_component)

        return components_created

    def create_component(self, component_json):
        """Creates a component from a JSON dict

        @type component_json: dict
        @param component_json: Component attributes from JSON object
        @rtype: Element
        @returns: Element object if created, None otherwise
        """

        component_name = component_json['title']
        while Element.objects.filter(name=component_name).count() > 0:
            component_name = increment_element_name(component_name)

        new_component = Element.objects.create(
            name=component_name,
            description=component_json['description'] if 'description' in component_json else '',
            # Components uploaded to the Component Library are all system_element types
            # TODO: When components can be uploaded by project, set element_type from component-type OSCAL property
            element_type="system_element"
        )
        new_component.save()
        logger.info(f"Component {new_component.name} created with UUID {new_component.uuid}.")
        control_implementation_statements = component_json['control-implementations']
        for control_element in control_implementation_statements:
            catalog = oscalize_catalog_key(control_element['source']) if 'source' in control_element else None
            implemented_reqs = control_element['implemented-requirements'] if 'implemented-requirements' in control_element else []
            created_statements = self.create_control_implementation_statements(catalog, implemented_reqs, new_component)
        return new_component

    def create_control_implementation_statements(self, catalog_key, implemented_reqs, parent_component):
        """Creates a Statement from a JSON dictimplemented-requirements

        @type catalog_key: str
        @param catalog_key: Catalog of the control statements
        @type implemented_reqs: list
        @param implemented_reqs: Implemented controls
        @type parent_component: str
        @param parent_component: UUID of parent component
        @rtype: dict
        @returns: New statement objects created
        """

        statements_created = []

        for implemented_control in implemented_reqs:

            control_id = oscalize_control_id(implemented_control['control-id']) if 'control-id' in implemented_control else ''
            statements = implemented_control['statements'] if 'statements' in implemented_control else ''

            for stmnt_id in statements:
                statement = statements[stmnt_id]

                if self.control_exists_in_catalog(catalog_key, control_id):
                    if 'description' in statement:
                        description = statement['description']
                    elif 'description' in implemented_control:
                        description = implemented_control['description']
                    else:
                        description = ''

                    if 'remarks' in statement:
                        remarks = statement['remarks']
                    elif 'remarks' in implemented_control:
                        remarks = implemented_control['remarks']
                    else:
                        remarks = ''

                    new_statement = Statement.objects.create(
                        sid=control_id,
                        sid_class=catalog_key,
                        pid=get_control_statement_part(stmnt_id),
                        body=description,
                        statement_type="control_implementation_prototype",
                        remarks=remarks,
                        status=implemented_control['status'] if 'status' in implemented_control else None,
                        producer_element=parent_component,
                    )
                    new_statement.save()
                    logger.info(f"New statement with UUID {new_statement.uuid} created.")
                    statements_created.append(new_statement)

                else:
                    logger.info(f"Control {control_id} doesn't exist in catalog {catalog_key}. Skipping Statement...")

        return statements_created

    def control_exists_in_catalog(self, catalog_key, control_id):
        """Searches for the presence of a specific control id in a catalog.

        @type catalog_key: str
        @param catalog_key: Catalog Key
        @type control_id: str
        @param control_id: Control id
        @rtype: bool
        @returns: True if control id exists in the catalog. False otherwise
        """

        if catalog_key not in Catalogs()._list_catalog_keys():
            return False
        else:
            catalog = Catalog.GetInstance(catalog_key)
            control = catalog.get_control_by_id(control_id)
            return True if control is not None else False


def add_selected_components(system, import_record):
        """Add a component from the library to the project and its statements using the import record"""

        # Get components from import record
        imported_components = Element.objects.filter(import_record=import_record)
        for imported_component in imported_components:
            # Loop through element's prototype statements and add to control implementation statements
            for smt in Statement.objects.filter(producer_element_id=imported_component.id,
                                                statement_type="control_implementation_prototype"):
                # Add all existing control statements for a component to a system even if system does not use controls.
                # This guarantees that control statements are associated.
                # The selected controls will serve as the primary filter on what content to display.
                smt.create_instance_from_prototype(system.root_element.id)
        return imported_components



def system_element(request, system_id, element_id):
    """Display System's selected element detail view"""

    # Retrieve identified System
    system = System.objects.get(id=system_id)
    # Retrieve related selected controls if user has permission on system
    if request.user.has_perm('view_system', system):
        # Retrieve primary system Project
        # Temporarily assume only one project and get first project
        project = system.projects.all()[0]

        # Retrieve element
        element = Element.objects.get(id=element_id)

        # Retrieve impl_smts produced by element and consumed by system
        # Get the impl_smts contributed by this component to system
        impl_smts = element.statements_produced.filter(consumer_element=system.root_element)

        # Retrieve used catalog_key
        catalog_key = impl_smts[0].sid_class

        # Retrieve control ids
        catalog_controls = Catalog.GetInstance(catalog_key=catalog_key).get_controls_all()

        # Build OSCAL and OpenControl
        oscal_string = OSCALComponentSerializer(element, impl_smts).as_json()
        opencontrol_string = OpenControlComponentSerializer(element, impl_smts).as_yaml()

        # Return the system's element information
        context = {
            "system": system,
            "project": project,
            "element": element,
            "impl_smts": impl_smts,
            "catalog_controls": catalog_controls,
            "catalog_key": catalog_key,
            "oscal": oscal_string,
            "enable_experimental_opencontrol": SystemSettings.enable_experimental_opencontrol,
            "opencontrol": opencontrol_string,
            "project_form": ProjectForm(request.user),
        }
        return render(request, "systems/element_detail_tabs.html", context)

@login_required
def new_element(request):
    """Form to create new system element (aka component)"""

    if request.method == 'POST':
        form = ElementForm(request.POST)
        if form.is_valid():
            form.save()
            element = form.instance
            logger.info(
                event="new_element",
                object={"object": "element", "id": element.id, "name":element.name},
                user={"id": request.user.id, "username": request.user.username}
            )
            return redirect('component_library_component', element_id=element.id)
    else:
        form = ElementForm()

    return render(request, 'components/element_form.html', {
        'form': form,
    })

def component_library_component(request, element_id):
    """Display certified component's element detail view"""

    # Retrieve element
    element = Element.objects.get(id=element_id)

    # Retrieve impl_smts produced by element and consumed by system
    # Get the impl_smts contributed by this component to system
    impl_smts = element.statements_produced.filter(statement_type="control_implementation_prototype")

    if len(impl_smts) < 1:
        context = {
            "element": element,
            "impl_smts": impl_smts,
            "is_admin": request.user.is_superuser,
            "enable_experimental_opencontrol": SystemSettings.enable_experimental_opencontrol,
        }
        return render(request, "components/element_detail_tabs.html", context)

    if len(impl_smts) == 0:
        # New component, no control statements assigned yet
        catalog_key = "catalog_key_missing"
        catalog_controls = None
        oscal_string = None
        opencontrol_string = None
    elif len(impl_smts) > 0:
        # TODO: We may have multiple catalogs in this case in the future
        # Retrieve used catalog_key
        catalog_key = impl_smts[0].sid_class
        # Retrieve control ids
        catalog_controls = Catalog.GetInstance(catalog_key=catalog_key).get_controls_all()
        # Build OSCAL and OpenControl
        oscal_string = OSCALComponentSerializer(element, impl_smts).as_json()
        opencontrol_string = OpenControlComponentSerializer(element, impl_smts).as_yaml()

    # Return the system's element information
    context = {
        "element": element,
        "impl_smts": impl_smts,
        "catalog_controls": catalog_controls,
        "catalog_key": catalog_key,
        "oscal": oscal_string,
        "is_admin": request.user.is_superuser,
        "enable_experimental_opencontrol": SystemSettings.enable_experimental_opencontrol,
        "enable_experimental_oscal": SystemSettings.enable_experimental_oscal,
        "opencontrol": opencontrol_string,
        # "project_form": ProjectForm(request.user),
    }
    return render(request, "components/element_detail_tabs.html", context)

def api_controls_select(request):
    """Return list of controls in json for select2 options from all control catalogs"""

    # Create array to hold accumulated controls
    cxs = []
    # Loop through control catalogs
    catalogs = Catalogs()
    for ck in catalogs._list_catalog_keys():
        cx = Catalog.GetInstance(catalog_key=ck)
        # Get controls
        ctl_list = cx.get_flattened_controls_all_as_dict()
        # Build objects for rendering Select2 auto complete list from catalog
        select_list = [{'id': ctl_list[ctl]['id'], 'title': ctl_list[ctl]['title'], 'class': ctl_list[ctl]['class'], 'catalog_key_display': cx.catalog_key_display, 'display_text': f"{ctl_list[ctl]['label']} - {ctl_list[ctl]['title']} - {cx.catalog_key_display}"} for ctl in ctl_list]
        # Extend array of accumuated controls with catalog's control list
        cxs.extend(select_list)
    # Sort the accummulated list
    cxs.sort(key = operator.itemgetter('id', 'catalog_key_display'))
    data = cxs

    if True:
        status = "ok"
        message = "Sending list."
        return JsonResponse( {"status": "success", "message": message, "data": {"controls": data} })
    else:
        status = "error"
        message = "Could not generate controls list."
        data = {}
        return JsonResponse({"status": status, "message": message, "data": data})

@login_required
def component_library_component_copy(request, element_id):
    """Copy a component"""

    # Retrieve element
    element = Element.objects.get(id=element_id)

    e_copy = element.copy()

    # Create message to display to user
    messages.add_message(request, messages.INFO,
                         'Component "{}" copied to "{}".'.format(element.name, e_copy.name))

    # Redirect to the new page for the component
    return HttpResponseRedirect("/controls/components/{}".format(e_copy.id))

@login_required
def import_component(request):
    """Import a Component in JSON"""

    import_name = request.POST.get('import_name', '')
    oscal_component_json = request.POST.get('json_content', '')
    result = ComponentImporter().import_components_as_json(import_name, oscal_component_json, request)
    return component_library(request)

@login_required
def statement_history(request, smt_id=None):
    """Returns the history for the given statement"""
    from controls.models import Statement
    full_smt_history = None
    try:
        smt = Statement.objects.get(id=smt_id)
        full_smt_history = smt.history.all()
    except Statement.DoesNotExist:
        messages.add_message(request, messages.ERROR, f'The statement id is not valid. Is this still a statement in GovReady?')

    context = {"statement": full_smt_history}

    return render(request, "controls/statement_history.html", context)

@login_required
def restore_to_history(request, smt_id, history_id):
    """
    Restore the current model instance to a previous version
    """
    full_smt_history = None
    for query_key in request.POST:
        if "restore" in query_key:
            change_reason = request.POST.get(query_key, "")
        else:
            change_reason = None
    try:
        smt = Statement.objects.get(id=smt_id)
        recent_smt = smt.history.first()

    except ObjectDoesNotExist as ex:
        messages.add_message(request, messages.ERROR, f'{ex} The statement id is not valid. Is this still a statement in GovReady?')

    try:
        historical_smt = smt.history.get(history_id=history_id)
        # saving historical statement as a new instance
        historical_smt.instance.save()
        # Update the reason for the new statement record
        update_change_reason(smt.history.first().instance, change_reason)

        logger.info( f"Change reason: {change_reason}")

        logger.info(
            f"Restoring the current statement with an id of {smt_id} to version with a history id of {history_id}")
        messages.add_message(request, messages.INFO,
                             f'Successfully restored the statement to version history {history_id}')

        # Diff between most recent and the historical record
        full_smt_history = smt.history.all()
        recent_record = full_smt_history.filter(history_id=recent_smt.history_id).first()
        historical_record = full_smt_history.filter(history_id=historical_smt.history_id).first()

        delta = historical_record.diff_against(recent_record)
        for change in delta.changes:
            logger.info("{} changed from {} to {}".format(change.field, change.old, change.new))
    except ObjectDoesNotExist as ex:
        messages.add_message(request, messages.ERROR, f'{ex} Is this still a statement record in GovReady?')

    context = {
        "history_id": history_id,
        "smt_id": smt_id,
        "statement": full_smt_history}

    return render(request, "controls/statement_history.html", context)

def system_element_download_oscal_json(request, system_id, element_id):

    if system_id is not None and system_id != '':
        # Retrieve identified System
        system = System.objects.get(id=system_id)
        # Retrieve related selected controls if user has permission on system
        if request.user.has_perm('view_system', system):
            # Retrieve primary system Project
            # Temporarily assume only one project and get first project
            project = system.projects.all()[0]

            # Retrieve element
            element = Element.objects.get(id=element_id)

            # Retrieve impl_smts produced by element and consumed by system
            # Get the impl_smts contributed by this component to system
            impl_smts = element.statements_produced.filter(consumer_element=system.root_element)
    else:
        # Comes from Component Library, no system

        # Retrieve element
        element = Element.objects.get(id=element_id)
        # Get the impl_smts contributed by this component to system
        impl_smts = Statement.objects.filter(producer_element=element)

    response = HttpResponse(content_type="application/json")
    filename = str(PurePath(slugify(element.name)).with_suffix('.json'))
    response['Content-Disposition'] = f'attachment; filename="{filename}"'
    body = OSCALComponentSerializer(element, impl_smts).as_json()
    response.write(body)

    return response

@login_required
def controls_selected_export_xacta_xslx(request, system_id):
    """Export System's selected controls compatible with Xacta 360"""

    # Retrieve identified System
    system = System.objects.get(id=system_id)
    # Retrieve related selected controls if user has permission on system
    if request.user.has_perm('view_system', system):
        # Retrieve primary system Project
        # Temporarily assume only one project and get first project
        project = system.projects.all()[0]
        controls = system.root_element.controls.all()

        # Retrieve any related Implementation Statements
        impl_smts = system.root_element.statements_consumed.all()
        impl_smts_by_sid = {}
        for smt in impl_smts:
            if smt.sid in impl_smts_by_sid:
                impl_smts_by_sid[smt.sid].append(smt)
            else:
                impl_smts_by_sid[smt.sid] = [smt]

        for control in controls:
            if control.oscal_ctl_id in impl_smts_by_sid:
                setattr(control, 'impl_smts', impl_smts_by_sid[control.oscal_ctl_id])
            else:
                setattr(control, 'impl_smts', None)

        from openpyxl import Workbook
        from openpyxl.styles import Border, Side, PatternFill, Font, GradientFill, Alignment
        from tempfile import NamedTemporaryFile

        wb = Workbook()
        ws = wb.active
        # create alignment style
        wrap_alignment = Alignment(wrap_text=True)
        ws.title = "Controls_Implementation"

        # Add in field name row
        # Paragraph/ReqID
        c = ws.cell(row=1, column=1, value="Paragraph/ReqID")
        c.fill = PatternFill("solid", fgColor="5599FE")
        c.font = Font(color="FFFFFF", bold=True)
        c.border = Border(left=Side(border_style="thin", color="444444"), right=Side(border_style="thin", color="444444"),
                          bottom=Side(border_style="thin", color="444444"),
                          outline=Side(border_style="thin", color="444444"))

        # Stated Requirement (Control statement/Requirement)
        c = ws.cell(row=1, column=2, value="Title")
        c.fill = PatternFill("solid", fgColor="5599FE")
        c.font = Font(color="FFFFFF", bold=True)
        ws.column_dimensions['B'].width = 30
        c.border = Border(right=Side(border_style="thin", color="444444"), bottom=Side(border_style="thin", color="444444"),
                          outline=Side(border_style="thin", color="444444"))

        # Private Implementation
        c = ws.cell(row=1, column=3, value="Private Implementation")
        c.fill = PatternFill("solid", fgColor="5599FE")
        c.font = Font(color="FFFFFF", bold=True)
        ws.column_dimensions['C'].width = 80
        c.border = Border(right=Side(border_style="thin", color="444444"), bottom=Side(border_style="thin", color="444444"),
                          outline=Side(border_style="thin", color="444444"))

        # Public Implementation
        c = ws.cell(row=1, column=4, value="Public Implementation")
        c.fill = PatternFill("solid", fgColor="5599FE")
        c.font = Font(color="FFFFFF", bold=True)
        ws.column_dimensions['D'].width = 80
        c.border = Border(right=Side(border_style="thin", color="444444"), bottom=Side(border_style="thin", color="444444"),
                          outline=Side(border_style="thin", color="444444"))

        # Notes
        c = ws.cell(row=1, column=5, value="Notes")
        ws.column_dimensions['E'].width = 60
        c.fill = PatternFill("solid", fgColor="5599FE")
        c.font = Font(color="FFFFFF", bold=True)
        c.border = Border(right=Side(border_style="thin", color="444444"), bottom=Side(border_style="thin", color="444444"),
                          outline=Side(border_style="thin", color="444444"))

        # Status ["Implemented", "Planned"]
        c = ws.cell(row=1, column=6, value="Status")
        ws.column_dimensions['F'].width = 15
        c.fill = PatternFill("solid", fgColor="5599FE")
        c.font = Font(color="FFFFFF", bold=True)
        c.border = Border(right=Side(border_style="thin", color="444444"), bottom=Side(border_style="thin", color="444444"),
                          outline=Side(border_style="thin", color="444444"))

        # Expected Completion (expected implementation)
        c = ws.cell(row=1, column=7, value="Expected Completion")
        ws.column_dimensions['G'].width = 20
        c.fill = PatternFill("solid", fgColor="5599FE")
        c.font = Font(color="FFFFFF", bold=True)
        c.border = Border(right=Side(border_style="thin", color="444444"), bottom=Side(border_style="thin", color="444444"),
                          outline=Side(border_style="thin", color="444444"))

        # Class ["Management", "Operational", "Technical",
        c = ws.cell(row=1, column=8, value="Class")
        ws.column_dimensions['H'].width = 15
        c.fill = PatternFill("solid", fgColor="5599FE")
        c.font = Font(color="FFFFFF", bold=True)
        c.border = Border(right=Side(border_style="thin", color="444444"), bottom=Side(border_style="thin", color="444444"),
                          outline=Side(border_style="thin", color="444444"))

        # Priority ["p0", "P1", "P2", "P3"]
        c = ws.cell(row=1, column=9, value="Priority")
        ws.column_dimensions['I'].width = 15
        c.fill = PatternFill("solid", fgColor="5599FE")
        c.font = Font(color="FFFFFF", bold=True)
        c.border = Border(right=Side(border_style="thin", color="444444"), bottom=Side(border_style="thin", color="444444"),
                          outline=Side(border_style="thin", color="444444"))

        # Responsible Entities
        c = ws.cell(row=1, column=10, value="Responsible Entities")
        ws.column_dimensions['J'].width = 20
        c.fill = PatternFill("solid", fgColor="5599FE")
        c.font = Font(color="FFFFFF", bold=True)
        c.border = Border(right=Side(border_style="thin", color="444444"), bottom=Side(border_style="thin", color="444444"),
                          outline=Side(border_style="thin", color="444444"))

        # Control Owner(s)
        c = ws.cell(row=1, column=11, value="Control Owner(s)")
        ws.column_dimensions['K'].width = 15
        c.fill = PatternFill("solid", fgColor="5599FE")
        c.font = Font(color="FFFFFF", bold=True)
        c.border = Border(right=Side(border_style="thin", color="444444"), bottom=Side(border_style="thin", color="444444"),
                          outline=Side(border_style="thin", color="444444"))

        # Type ["System-Specific", "Hybrid", "Inherited", "Common", "blank"]
        c = ws.cell(row=1, column=12, value="Type")
        ws.column_dimensions['L'].width = 15
        c.fill = PatternFill("solid", fgColor="5599FE")
        c.font = Font(color="FFFFFF", bold=True)
        c.border = Border(right=Side(border_style="thin", color="444444"), bottom=Side(border_style="thin", color="444444"),
                          outline=Side(border_style="thin", color="444444"))

        # Inherited From
        c = ws.cell(row=1, column=13, value="Inherited From")
        ws.column_dimensions['M'].width = 20
        c.fill = PatternFill("solid", fgColor="5599FE")
        c.font = Font(color="FFFFFF", bold=True)
        c.border = Border(right=Side(border_style="thin", color="444444"), bottom=Side(border_style="thin", color="444444"),
                          outline=Side(border_style="thin", color="444444"))

        # Provide As ["Do Not Share", "blank"]
        c = ws.cell(row=1, column=14, value="Provide As")
        ws.column_dimensions['N'].width = 15
        c.fill = PatternFill("solid", fgColor="5599FE")
        c.font = Font(color="FFFFFF", bold=True)
        c.border = Border(right=Side(border_style="thin", color="444444"), bottom=Side(border_style="thin", color="444444"),
                          outline=Side(border_style="thin", color="444444"))

        # Evaluation Status ["Evaluated", "Expired", "Not Evaluated", "Unknown", "blank"]
        c = ws.cell(row=1, column=15, value="Evaluation Status")
        ws.column_dimensions['O'].width = 15
        c.fill = PatternFill("solid", fgColor="5599FE")
        c.font = Font(color="FFFFFF", bold=True)
        c.border = Border(right=Side(border_style="thin", color="444444"), bottom=Side(border_style="thin", color="444444"),
                          outline=Side(border_style="thin", color="444444"))

        # Control Origination
        c = ws.cell(row=1, column=16, value="Control Origination")
        ws.column_dimensions['P'].width = 15
        c.fill = PatternFill("solid", fgColor="5599FE")
        c.font = Font(color="FFFFFF", bold=True)
        c.border = Border(right=Side(border_style="thin", color="444444"), bottom=Side(border_style="thin", color="444444"),
                          outline=Side(border_style="thin", color="444444"))

        # History
        c = ws.cell(row=1, column=17, value="History")
        ws.column_dimensions['Q'].width = 15
        c.fill = PatternFill("solid", fgColor="5599FE")
        c.font = Font(color="FFFFFF", bold=True)
        c.border = Border(right=Side(border_style="thin", color="444444"), bottom=Side(border_style="thin", color="444444"),
                          outline=Side(border_style="thin", color="444444"))

        for row in range(2, len(controls) + 1):
            control = controls[row - 2]

            # Paragraph/ReqID
            c = ws.cell(row=row, column=1, value=control.get_flattened_oscal_control_as_dict()['id_display'].upper())
            c.fill = PatternFill("solid", fgColor="FFFF99")
            c.alignment = Alignment(vertical='top', wrapText=True)
            c.border = Border(left=Side(border_style="thin", color="444444"),
                              right=Side(border_style="thin", color="444444"),
                              bottom=Side(border_style="thin", color="444444"),
                              outline=Side(border_style="thin", color="444444"))

            # Title
            c = ws.cell(row=row, column=2, value=control.get_flattened_oscal_control_as_dict()['title'])
            c.fill = PatternFill("solid", fgColor="FFFF99")
            c.alignment = Alignment(vertical='top', wrapText=True)
            c.border = Border(right=Side(border_style="thin", color="444444"),
                              bottom=Side(border_style="thin", color="444444"),
                              outline=Side(border_style="thin", color="444444"))

            # Private Implementation
            smt_combined = ""
            if control.impl_smts:
                for smt in control.impl_smts:
                    smt_combined += smt.body
            c = ws.cell(row=row, column=3, value=smt_combined)
            c.alignment = Alignment(vertical='top', wrapText=True)
            c.border = Border(right=Side(border_style="thin", color="444444"),
                              bottom=Side(border_style="thin", color="444444"),
                              outline=Side(border_style="thin", color="444444"))

            # Public Implementation
            c.alignment = Alignment(vertical='top', wrapText=True)
            c.border = Border(right=Side(border_style="thin", color="444444"),
                              bottom=Side(border_style="thin", color="444444"),
                              outline=Side(border_style="thin", color="444444"))

            # Notes
            c = ws.cell(row=1, column=5, value="Notes")
            c.border = Border(right=Side(border_style="thin", color="444444"),
                              bottom=Side(border_style="thin", color="444444"),
                              outline=Side(border_style="thin", color="444444"))

            # Status ["Implemented", "Planned"]
            c = ws.cell(row=1, column=6, value="Status")
            c.border = Border(right=Side(border_style="thin", color="444444"),
                              bottom=Side(border_style="thin", color="444444"),
                              outline=Side(border_style="thin", color="444444"))

            # Expected Completion (expected implementation)
            c = ws.cell(row=1, column=7, value="Expected Completion")
            c.border = Border(right=Side(border_style="thin", color="444444"),
                              bottom=Side(border_style="thin", color="444444"),
                              outline=Side(border_style="thin", color="444444"))

            # Class ["Management", "Operational", "Technical",
            c = ws.cell(row=1, column=8, value="Class")
            c.border = Border(right=Side(border_style="thin", color="444444"),
                              bottom=Side(border_style="thin", color="444444"),
                              outline=Side(border_style="thin", color="444444"))

            # Priority ["p0", "P1", "P2", "P3"]
            c = ws.cell(row=1, column=9, value="Priority")
            c.border = Border(right=Side(border_style="thin", color="444444"),
                              bottom=Side(border_style="thin", color="444444"),
                              outline=Side(border_style="thin", color="444444"))

            # Responsible Entities
            c = ws.cell(row=1, column=10, value="Responsible Entities")
            c.border = Border(right=Side(border_style="thin", color="444444"),
                              bottom=Side(border_style="thin", color="444444"),
                              outline=Side(border_style="thin", color="444444"))

            # Control Owner(s)
            c = ws.cell(row=1, column=11, value="Control Owner(s)")
            c.border = Border(right=Side(border_style="thin", color="444444"),
                              bottom=Side(border_style="thin", color="444444"),
                              outline=Side(border_style="thin", color="444444"))

            # Type ["System-Specific", "Hybrid", "Inherited", "Common", "blank"]
            c = ws.cell(row=1, column=12, value="Type")
            c.border = Border(right=Side(border_style="thin", color="444444"),
                              bottom=Side(border_style="thin", color="444444"),
                              outline=Side(border_style="thin", color="444444"))

            # Inherited From
            c = ws.cell(row=1, column=13, value="Inherited From")
            c.border = Border(right=Side(border_style="thin", color="444444"),
                              bottom=Side(border_style="thin", color="444444"),
                              outline=Side(border_style="thin", color="444444"))

            # Provide As ["Do Not Share", "blank"]
            c = ws.cell(row=1, column=14, value="Provide As")
            c.border = Border(right=Side(border_style="thin", color="444444"),
                              bottom=Side(border_style="thin", color="444444"),
                              outline=Side(border_style="thin", color="444444"))

            # Evaluation Status ["Evaluated", "Expired", "Not Evaluated", "Unknown", "blank"]
            c = ws.cell(row=1, column=15, value="Evaluation Status")
            c.border = Border(right=Side(border_style="thin", color="444444"),
                              bottom=Side(border_style="thin", color="444444"),
                              outline=Side(border_style="thin", color="444444"))

            # Control Origination
            c = ws.cell(row=1, column=16, value="Control Origination")
            c.border = Border(right=Side(border_style="thin", color="444444"),
                              bottom=Side(border_style="thin", color="444444"),
                              outline=Side(border_style="thin", color="444444"))

            # History
            c = ws.cell(row=1, column=17, value="History")
            c.border = Border(right=Side(border_style="thin", color="444444"),
                              bottom=Side(border_style="thin", color="444444"),
                              outline=Side(border_style="thin", color="444444"))

        with NamedTemporaryFile() as tmp:
            wb.save(tmp.name)
            tmp.seek(0)
            stream = tmp.read()
            blob = stream

        mime_type = "application/octet-stream"
        filename = "{}_control_implementations-{}.xlsx".format(system.root_element.name.replace(" ", "_"),
                                                               datetime.now().strftime("%Y-%m-%d-%H-%M"))

        resp = HttpResponse(blob, mime_type)
        resp['Content-Disposition'] = 'inline; filename=' + filename
        return resp
    else:
        # User does not have permission to this system
        raise Http404

@login_required
def editor(request, system_id, catalog_key, cl_id):
    """System Control detail view"""

    cl_id = oscalize_control_id(cl_id)
    catalog_key = oscalize_catalog_key(catalog_key)

    # Get control catalog
    catalog = Catalog(catalog_key)

    # TODO: maybe catalogs could provide an API that returns a set of
    # control ids instead?

    cg_flat = catalog.get_flattened_controls_all_as_dict()

    # If control id does not exist in catalog
    if cl_id.lower() not in cg_flat:
        return render(request, "controls/detail.html", {"catalog": catalog,"control": {}})

    # Retrieve identified System
    system = System.objects.get(id=system_id)

    # Retrieve related statements if user has permission on system
    if request.user.has_perm('view_system', system):
        # Retrieve primary system Project
        # Temporarily assume only one project and get first project
        project = system.projects.all()[0]
        # if len(projects) > 0:
        #     project = projects[0]
        # Retrieve any related CommonControls
        # CRITICAL TODO: Filter by sid and by system.root_element

        # Retrieve organizational parameter settings for this catalog
        # We need to grab the catalog again.

        parameter_values = project.get_parameter_values(catalog_key)
        catalog = Catalog(catalog_key, parameter_values=parameter_values)
        cg_flat = catalog.get_flattened_controls_all_as_dict()

        common_controls = CommonControl.objects.filter(oscal_ctl_id=cl_id)
        ccp_name = None
        if common_controls:
            cc = common_controls[0]
            ccp_name = cc.common_control_provider.name
        # Get and return the control

        # Retrieve any related Implementation Statements filtering by control and system.root_element
        impl_smts = Statement.objects.filter(sid=cl_id, consumer_element=system.root_element).order_by('pid')

        # Build OSCAL
        # Example: https://github.com/usnistgov/OSCAL/blob/master/content/ssp-example/json/ssp-example.json
        of = {
            "system-security-plan": {
                "id": "example-ssp",
                "metadata": {
                    "title": "{} System Security Plan Excerpt".format(system.root_element.name),
                    "published": datetime.now().replace(microsecond=0).isoformat(),
                    "last-modified": "element.updated.replace(microsecond=0).isoformat()",
                    "version": "1.0",
                    "oscal-version": "1.0.0-milestone3",
                    "roles": [],
                    "parties": [],
                },
                "import-profile": {},
                "system-characteristics": {},
                "system-implementations": {},
                "control-implementation": {
                    "description": "",
                    "implemented-requirements": {
                        "control-id": "{}".format(cl_id),
                        "description": "",
                        "statements": {
                            "{}_smt".format(cl_id): {
                                "description": "N/A",
                                "by-components": {
                                }
                            }
                        }  #statements
                    },  # implemented-requirements
                }
            }
        }
        by_components = of["system-security-plan"]["control-implementation"]["implemented-requirements"]["statements"][
            "{}_smt".format(cl_id)]["by-components"]
        for smt in impl_smts:
            my_dict = {
                smt.sid + "{}".format(smt.producer_element.name.replace(" ", "-")): {
                    "description": smt.body,
                    "role-ids": "",
                    "set-params": {},
                    "remarks": smt.remarks
                },
            }
            by_components.update(my_dict)
        oscal_string = json.dumps(of, sort_keys=False, indent=2)

        # Build combined statement if it exists
        if cl_id in system.control_implementation_as_dict:
            combined_smt = system.control_implementation_as_dict[cl_id]['combined_smt']
        else:
            combined_smt = ""

        # Define status options
        impl_statuses = ["Not implemented", "Planned", "Partially implemented", "Implemented", "Unknown"]

      # Only elements for the given control id, sid, and statement type

        elements =  Element.objects.all().exclude(element_type='system')

        context = {
            "system": system,
            "project": project,
            "catalog": catalog,
            "control": cg_flat[cl_id.lower()],
            "common_controls": common_controls,
            "ccp_name": ccp_name,
            "impl_smts": impl_smts,
            "impl_statuses": impl_statuses,
            "combined_smt": combined_smt,
            "oscal": oscal_string,
            "enable_experimental_opencontrol": SystemSettings.enable_experimental_opencontrol,
            "opencontrol": "opencontrol_string",
            "project_form": ProjectForm(request.user),
            "elements": elements,
        }
        return render(request, "controls/editor.html", context)
    else:
        # User does not have permission to this system
        raise Http404

@login_required
def editor_compare(request, system_id, catalog_key, cl_id):
    """System Control detail view"""

    cl_id = oscalize_control_id(cl_id)

    # Get control catalog
    catalog = Catalog(catalog_key)
    cg_flat = catalog.get_flattened_controls_all_as_dict()
    # If control id does not exist in catalog
    if cl_id.lower() not in cg_flat:
        return render(request, "controls/detail.html", {"catalog": catalog,"control": {}})

    # Retrieve identified System
    system = System.objects.get(id=system_id)
    # Retrieve related statements if owner has permission on system
    if request.user.has_perm('view_system', system):
        # Retrieve primary system Project
        # Temporarily assume only one project and get first project
        project = system.projects.all()[0]
        # Retrieve any related CommonControls
        common_controls = CommonControl.objects.filter(oscal_ctl_id=cl_id)
        ccp_name = None
        if common_controls:
            cc = common_controls[0]
            ccp_name = cc.common_control_provider.name
        # Get and return the control

        # Retrieve any related Implementation Statements
        impl_smts = Statement.objects.filter(sid=cl_id)
        context = {
            "system": system,
            "project": project,
            "catalog": catalog,
            "control": cg_flat[cl_id.lower()],
            "common_controls": common_controls,
            "ccp_name": ccp_name,
            "impl_smts": impl_smts,
            "project_form": ProjectForm(request.user),
        }
        return render(request, "controls/compare.html", context)
    else:
        # User does not have permission to this system
        raise Http404


# @task_view
def save_smt(request):
    """Save a statement"""

    if request.method != "POST":
        return HttpResponseNotAllowed(["POST"])

    else:
        # EXAMPLE CODE FOR GUARDIAN PERMISSIONS
        # does user have write privs?
        # if not task.has_write_priv(request.user):
        #     return HttpResponseForbidden()

        # validate question
        # q = task.module.questions.get(id=request.POST.get("question"))

        # validate and parse value
        # if request.POST.get("method") == "clear":
        #     # Clear means that the question returns to an unanswered state.
        #     # This method is only offered during debugging to make it easier
        #     # to test the application's behavior when questions are unanswered.
        #     value = None
        #     cleared = True
        #     skipped_reason = None
        #     unsure = False

        # elif request.POST.get("method") == "skip":
        #     # The question is being skipped, i.e. answered with a null value,
        #     # because the user doesn't know the answer, it doesn't apply to
        #     # the user's circumstances, or they want to return to it later.
        #     value = None
        #     cleared = False
        #     skipped_reason = request.POST.get("skipped_reason") or None
        #     unsure = bool(request.POST.get("unsure"))

        # Track if we are creating a new statement
        new_statement = False
        form_dict = dict(request.POST)
        form_values = {}
        for key in form_dict.keys():
            form_values[key] = form_dict[key][0]
        # Updating or saving a new statement?
        if len(form_values['smt_id']) > 0:
            # Look up existing Statement object
            statement = Statement.objects.get(pk=form_values['smt_id'])

            # Check user permissions
            system = statement.consumer_element
            if not request.user.has_perm('change_system', system):
                # User does not have write permissions
                # Log permission to save answer denied
                logger.info(
                    event="save_smt permission_denied",
                    object={"object": "statement", "id": statement.id},
                    user={"id": request.user.id, "username": request.user.username}
                )
                return HttpResponseForbidden(
                    "Permission denied. {} does not have change privileges to system and/or project.".format(
                        request.user.username))

            if statement is None:
                # Statement from received has an id no longer in the database.
                # Report error. Alternatively, in future save as new Statement object
                statement_status = "error"
                statement_msg = "The id for this statement is no longer valid in the database."
                return JsonResponse({"status": "error", "message": statement_msg})
            # Update existing Statement object with received info
            statement.pid = form_values['pid']
            statement.body = form_values['body']
            statement.remarks = form_values['remarks']
            statement.status = form_values['status']
        else:
            # Create new Statement object
            statement = Statement(
                sid=oscalize_control_id(form_values['sid']),
                sid_class=form_values['sid_class'],
                body=form_values['body'],
                pid=form_values['pid'],
                statement_type=form_values['statement_type'],
                status=form_values['status'],
                remarks=form_values['remarks'],
            )
            new_statement = True
            # Convert the human readable catalog name to proper catalog key, if needed
            # from huma readable `NIST SP-800-53 rev4` to `NIST_SP-800-53_rev4`
            statement.sid_class = statement.sid_class.replace(" ","_")

        # Save Statement object
        try:
            statement.save()
            statement_status = "ok"
            statement_msg = "Statement saved."
        except Exception as e:
            statement_status = "error"
            statement_msg = "Statement save failed. Error reported {}".format(e)
            return JsonResponse({"status": "error", "message": statement_msg})

        # Updating or saving a new producer_element?
        try:
            # Does the name match and existing element? (Element names are unique.)
            # TODO: Sanitize data entered in form?
            producer_element, created = Element.objects.get_or_create(name=form_values['producer_element_name'])
            if created:
                producer_element.element_type = "system_element"
                producer_element.save()
            producer_element_status = "ok"
            producer_element_msg = "Producer Element saved."
        except Exception as e:
            producer_element_status = "error"
            producer_element_msg = "Producer Element save failed. Error reported {}".format(e)
            return JsonResponse({"status": "error", "message": producer_element_msg})

        # Associate Statement and Producer Element if creating new statement
        if new_statement:
            try:
                statement.producer_element = producer_element
                statement.save()
                statement_element_status = "ok"
                statement_element_msg = "Statement associated with Producer Element."
            except Exception as e:
                statement_element_status = "error"
                statement_element_msg = "Failed to associate statement with Producer Element {}".format(e)
                return JsonResponse(
                    {"status": "error", "message": statement_msg + " " + producer_element_msg + " " + statement_element_msg})

        # Create new Prototype Statement object on new statement creation (not statement edit)
        if new_statement:
            try:
                statement_prototype = statement.create_prototype()
            except Exception as e:
                statement_status = "error"
                statement_msg = "Statement save failed while saving statement prototype. Error reported {}".format(e)
                return JsonResponse({"status": "error", "message": statement_msg})

        # Retain only prototype statement if statement is created in the component library
        # A statement of type `control_implementation` should only exists if associated a consumer_element.
        # When the statement is created in the component library, no consuming_element will exist.
        # TODO
        # - Delete the statement that created the statement prototyp
        # - Skip the associating the statement with the system's root_element because we do not have a system identified
        statement_del_msg = ""
        if "form_source" in form_values and form_values['form_source'] == 'component_library':
            # Form source is part of form
            # Form received from component library
            from django.core import serializers
            serialized_obj = serializers.serialize('json', [statement, ])
            # Delete statement
            statement.delete()
            statement_del_msg = "Statement unassociated with System/Consumer Element deleted."
        else:
            # Associate Statement and System's root_element
            system_id = form_values['system_id']
            if new_statement and system_id is not None:
                try:
                    statement.consumer_element = System.objects.get(pk=form_values['system_id']).root_element
                    statement.save()
                    statement_consumer_status = "ok"
                    statement_consumer_msg = "Statement associated with System/Consumer Element."
                except Exception as e:
                    statement_consumer_status = "error"
                    statement_consumer_msg = "Failed to associate statement with System/Consumer Element {}".format(e)
                    return JsonResponse(
                        {"status": "error", "message": statement_msg + " " + producer_element_msg + " " + statement_consumer_msg})

            # Serialize saved data object(s) to send back to update web page
            # The submitted form needs to be updated with the object primary keys (ids)
            # in order that future saves will be treated as updates.
            from django.core import serializers
            serialized_obj = serializers.serialize('json', [statement, ])

    # Return successful save result to web page's Ajax request
    return JsonResponse(
        {"status": "success", "message": statement_msg + " " + producer_element_msg + " " + statement_del_msg,
         "statement": serialized_obj})

def update_smt_prototype(request):
    """Update a certified statement"""

    if request.method != "POST":
        return HttpResponseNotAllowed(["POST"])

    else:
        form_dict = dict(request.POST)
        form_values = {}
        for key in form_dict.keys():
            form_values[key] = form_dict[key][0]

        statement = Statement.objects.get(pk=form_values['smt_id'])
        system = statement.consumer_element

        # Test if user is admin
        if not request.user.is_superuser:
            # User is not Admin and does not have permission to update statement prototype
            # Log permission update statement prototype answer denied
            logger.info(
                event="update_smt_permission permission_denied",
                object={"object": "statement", "id": statement.id},
                user={"id": request.user.id, "username": request.user.username}
            )
            return HttpResponseForbidden("Permission denied. {} does not have change privileges to update statement prototype.".format(request.user.username))

        if statement is None:
            statement_status = "error"
            statement_msg = "The id for this statement is no longer valid in the database."
            return JsonResponse({ "status": "error", "message": statement_msg })

        # needs self.body == self.prototype.body

        try:
            proto_statement = Statement.objects.get(pk=statement.prototype_id)
            proto_statement.prototype.body = statement.body
            proto_statement.prototype.save()
            statement_status = "ok"
            statement_msg = f"Update to statement prototype {proto_statement.prototype_id} succeeded."
        except Exception as e:
            statement_status = "error"
            statement_msg = "Update to statement prototype failed. Error reported {}".format(e)
            return JsonResponse({ "status": "error", "message": statement_msg })

        return JsonResponse({ "status": "success", "message": statement_msg, "data": { "smt_body": statement.body } })

def delete_smt(request):
    """Delete a statement"""

    if request.method != "POST":
        return HttpResponseNotAllowed(["POST"])

    else:
        # check permissions
        # EXAMPLE CODE FOR GUARDIAN PERMISSIONS
        # # does user have write privs?
        # # if not task.has_write_priv(request.user):
        # #     return HttpResponseForbidden()

        # # validate question
        # # q = task.module.questions.get(id=request.POST.get("question"))

        # # validate and parse value
        # # if request.POST.get("method") == "clear":
        # #     # Clear means that the question returns to an unanswered state.
        # #     # This method is only offered during debugging to make it easier
        # #     # to test the application's behavior when questions are unanswered.
        # #     value = None
        # #     cleared = True
        # #     skipped_reason = None
        # #     unsure = False

        # # elif request.POST.get("method") == "skip":
        # #     # The question is being skipped, i.e. answered with a null value,
        # #     # because the user doesn't know the answer, it doesn't apply to
        # #     # the user's circumstances, or they want to return to it later.
        # #     value = None
        # #     cleared = False
        # #     skipped_reason = request.POST.get("skipped_reason") or None
        #     unsure = bool(request.POST.get("unsure"))

        form_dict = dict(request.POST)
        form_values = {}
        for key in form_dict.keys():
            form_values[key] = form_dict[key][0]

        # Delete statement?
        statement = Statement.objects.get(pk=form_values['smt_id'])

        # Check user permissions
        system = statement.consumer_element
        if not request.user.has_perm('change_system', system):
            # User does not have write permissions
            # Log permission to save answer denied
            logger.info(
                event="delete_smt permission_denied",
                object={"object": "statement", "id": statement.id},
                user={"id": request.user.id, "username": request.user.username}
            )
            return HttpResponseForbidden(
                "Permission denied. {} does not have change privileges to system and/or project.".format(
                    request.user.username))

        if statement is None:
            # Statement from received has an id no longer in the database.
            # Report error. Alternatively, in future save as new Statement object
            statement_status = "error"
            statement_msg = "The id for this statement is no longer valid in the database."
            return JsonResponse({ "status": "error", "message": statement_msg })
        # Delete Statement object
        try:
            statement.delete()
            statement_status = "ok"
            statement_msg = "Statement deleted."
        except Exception as e:
            statement_status = "error"
            statement_msg = "Statement delete failed. Error reported {}".format(e)
            return JsonResponse({"status": "error", "message": statement_msg})

        # TODO Record fact statement deleted
        # Below will not work because statement is deleted
        # and need to show in record that a statement was recently deleted
        # Update ElementControl smts_updated to know when control element on system was recently updated
        # try:
        #     print("Updating ElementControl smts_updated")
        #     ec = ElementControl.objects.get(element=statement.consumer_element, oscal_ctl_id=statement.sid, oscal_catalog_key=statement.sid_class)
        #     ec.smts_updated = statement.updated
        #     ec.save()
        # except Exception as e:
        #     statement_element_status = "error"
        #     statement_element_msg = "Failed to update ControlElement smt_updated {}".format(e)
        #     return JsonResponse({ "status": "error", "message": statement_msg + " " + producer_element_msg + " " +statement_element_msg })

        return JsonResponse({"status": "success", "message": statement_msg})


# Components

def add_system_component(request, system_id):
    """Add an existing element and its statements to a system"""

    if request.method != "POST":
        return HttpResponseNotAllowed(["POST"])

    form_dict = dict(request.POST)
    form_values = {}
    for key in form_dict.keys():
        form_values[key] = form_dict[key][0]

    # Does user have permission to add element?
    # Check user permissions
    system = System.objects.get(pk=system_id)
    if not request.user.has_perm('change_system', system):
        # User does not have write permissions
        # Log permission to save answer denied
        logger.info(
            event="change_system permission_denied",
            object={"object": "element", "producer_element_name": form_values['producer_element_name']},
            user={"id": request.user.id, "username": request.user.username}
        )
        return HttpResponseForbidden("Permission denied. {} does not have change privileges to system and/or project.".format(request.user.username))

    # DEBUG
    # print(f"Atempting to add {producer_element.name} (id:{producer_element.id}) to system_id {system_id}")

    # Get system's existing components selected
    elements_selected = system.producer_elements
    elements_selected_ids = [e.id for e in elements_selected]

    # Get system's selected controls because we only want to add statements for selected controls
    selected_controls = system.root_element.controls.all()
    selected_controls_ids = set([f"{sc.oscal_ctl_id} {sc.oscal_catalog_key}" for sc in selected_controls])
    # TODO: Refactor above line selected_controls into a system model function if not already existing

    # Add element to system's selected components
    # Look up the element rto add
    producer_element = Element.objects.get(pk=form_values['producer_element_id'])

    # TODO: various use cases
        # - component previously added but element has statements not yet added to system
        #   this issue may be best addressed elsewhere.

    # Component already added to system. Do not add the component (element) to the system again.
    if producer_element.id in elements_selected_ids:
        messages.add_message(request, messages.ERROR,
                            f'Component "{producer_element.name}" already exists in selected components.')
        # Redirect to selected element page
        return HttpResponseRedirect("/systems/{}/components/selected".format(system_id))

    smts = Statement.objects.filter(producer_element_id = producer_element.id, statement_type="control_implementation_prototype")

    # Component does not have any statements of type control_implementation_prototype to
    # add to system. So we cannot add the component (element) to the system.
    if len(smts) == 0:
        # print(f"The component {producer_element.name} does not have any control implementation statements.")
        messages.add_message(request, messages.ERROR,
                            f'I couldn\'t add "{producer_element.name}" to the system because the component does not currently have any control implementation statements to add.')
        # Redirect to selected element page
        return HttpResponseRedirect("/systems/{}/components/selected".format(system_id))

    # Loop through element's prototype statements and add to control implementation statements
    for smt in Statement.objects.filter(producer_element_id = producer_element.id, statement_type="control_implementation_prototype"):
        # Add all existsing control statements for a component to a system even if system does not use controls.
        # This guarantees that control statements are associated.
        # The selected controls will serve as the primary filter on what content to display.
        smt.create_instance_from_prototype(system.root_element.id)

    # Make sure some controls were added to the system. Report error otherwise.
    smts_added = Statement.objects.filter(producer_element_id = producer_element.id, consumer_element_id = system.root_element.id, statement_type="control_implementation")
    print("DEBUG smts_added ", smts_added)
    smts_added_count = len(smts_added)
    if smts_added_count > 0:
        messages.add_message(request, messages.INFO,
                         f'OK. I\'ve added "{producer_element.name}" to the system and its {smts_added_count} control implementation statements to the system.')
    else:
        messages.add_message(request, messages.WARNING,
                         f'Oops. I tried adding "{producer_element.name}" to the system, but the component added 0 controls.')

    # Redirect to selected element page
    return HttpResponseRedirect("/systems/{}/components/selected".format(system_id))

def search_system_component(request):
    """Add an existing element and its statements to a system"""

    if request.method != "GET":
        return HttpResponseNotAllowed(["GET"])

    form_dict = dict(request.GET)
    form_values = {}
    for key in form_dict.keys():
        form_values[key] = form_dict[key][0]
    # Form values from ajax data

    if "system_id" in form_values.keys():
        system_id = form_values['system_id']

        # Does user have permission to add element?
        # Check user permissions
        system = System.objects.get(pk=system_id)

        if not request.user.has_perm('change_system', system):
            # User does not have write permissions
            # Log permission to save answer denied
            logger.info(
                event="change_system permission_denied",
                object={"object": "element", "producer_element_name": form_values['producer_element_name']},
                user={"id": request.user.id, "username": request.user.username}
            )
            return HttpResponseForbidden("Permission denied. {} does not have change privileges to system and/or project.".format(request.user.username))

        selected_controls = system.root_element.controls.all()
        selected_controls_ids = set()
        for sc in selected_controls:
            selected_controls_ids.add("{} {}".format(sc.oscal_ctl_id, sc.oscal_catalog_key))

        # Add element
        # Look up the element

        text =  form_values['text']

        # The final elements that are returned to the new dropdown created...
        producer_system_elements = Element.objects.filter(element_type="system_element").filter(name__contains= text)

        producer_elements = [{"id":str(ele.id), "name": ele.name} for ele in producer_system_elements]

        results = {'producer_element_statement_values': producer_elements}
        data = json.dumps(results)
        mimetype = 'application/json'
        return HttpResponse(data, mimetype)
    # # Redirect to selected element page
    # return HttpResponseRedirect("/systems/{}/components/selected".format(system_id))

class RelatedComponentStatements(View):
    """
    Returns the component statements that are produced(related) to one control implementation prototype
    """

    template_name = 'controls/editor.html'

    def get(self, request):
        """Add an existing element and its statements to a system"""

        if request.method != "GET":
            return HttpResponseNotAllowed(["GET"])

        logger.info(f"Related controls GET: {dict(request.GET)}")
        form_dict = dict(request.GET)
        form_values = {}
        for key in form_dict.keys():
            form_values[key] = form_dict[key][0]
        # Form values from ajax data

        if "system_id" in form_values.keys():
            system_id = form_values['system_id']

            # Does user have permission to add element?
            # Check user permissions
            system = System.objects.get(pk=system_id)

            if not request.user.has_perm('change_system', system):
                # User does not have write permissions
                # Log permission to save answer denied
                logger.info(
                    event="change_system permission_denied",
                    object={"object": "element", "producer_element_name": form_values['producer_element_name']},
                    user={"id": request.user.id, "username": request.user.username}
                )
                return HttpResponseForbidden(
                    "Permission denied. {} does not have change privileges to system and/or project.".format(
                        request.user.username))

            selected_controls = system.root_element.controls.all()
            selected_controls_ids = set()
            for sc in selected_controls:
                selected_controls_ids.add("{} {}".format(sc.oscal_ctl_id, sc.oscal_catalog_key))

            # Add element
            # Look up the element
            producer_element_id = form_values['producer_element_form_id']
            producer_element = Element.objects.get(pk=producer_element_id)

            # The final elements that are returned to the new dropdown created...
            producer_smt_imps = producer_element.statements("control_implementation")

            producer_smt_imps_vals = [{"smt_id": str(smt.id), "smt_sid": smt.sid, "smt_sid_class": smt.sid_class,  "producer_element_name": producer_element.name, "smt_body":str(smt.body), "smt_pid":str(smt.pid), "smt_status":str(smt.status)} for smt in producer_smt_imps]

            results = {'producer_element_statement_values': producer_smt_imps_vals,  "selected_component": producer_element.name}
            data = json.dumps(results)
            mimetype = 'application/json'
            if data:
                return HttpResponse(data, mimetype)
            else:
                return JsonResponse(status=400, data={'status': 'error', 'message': f"No DATA!: {data}"})
        else:
            return JsonResponse(status=400, data={'status': 'error', 'message': "There is no current system id present"})

class EditorAutocomplete(View):
    template_name = 'controls/editor.html'

    def get(self, request):
        """Add an existing element and its statements to a system"""

        if request.method != "GET":
            return HttpResponseNotAllowed(["GET"])

        form_dict = dict(request.GET)
        form_values = {}
        for key in form_dict.keys():
            form_values[key] = form_dict[key][0]
        # Form values from ajax data

        if "system_id" in form_values.keys():
            system_id = form_values['system_id']

            # Does user have permission to add element?
            # Check user permissions
            system = System.objects.get(pk=system_id)

            if not request.user.has_perm('change_system', system):
                # User does not have write permissions
                # Log permission to save answer denied
                logger.info(
                    event="change_system permission_denied",
                    object={"object": "element", "producer_element_name": form_values['producer_element_name']},
                    user={"id": request.user.id, "username": request.user.username}
                )
                return HttpResponseForbidden(
                    "Permission denied. {} does not have change privileges to system and/or project.".format(
                        request.user.username))

            selected_controls = system.root_element.controls.all()
            selected_controls_ids = set()
            for sc in selected_controls:
                selected_controls_ids.add("{} {}".format(sc.oscal_ctl_id, sc.oscal_catalog_key))

            # Add element
            # Look up the element

            text = form_values['text']

            # The final elements that are returned to the new dropdown created...
            producer_system_elements = Element.objects.filter(element_type="system_element").filter(name__contains=text)

            producer_elements = [{"id": str(ele.id), "name": ele.name} for ele in producer_system_elements]

            results = {'producer_element_name_value': producer_elements}
            data = json.dumps(results)
            mimetype = 'application/json'
            if data:
                return HttpResponse(data, mimetype)
            else:
                return JsonResponse(status=400, data={'status': 'error', 'message': f"No statements found with the search: {text}"})
        else:
            return JsonResponse(status=400, data={'status': 'error', 'message': "There is no current system id present"})

    def post(self, request, system_id):
        """Add an existing element and its statements to a system"""
        if request.method != "POST":
            return HttpResponseNotAllowed(["POST"])

        form_dict = dict(request.POST)

        form_values = {}
        for key in form_dict.keys():
            if key == 'relatedcomps':
                form_values[key] = form_dict[key]
            else:
                form_values[key] = form_dict[key][0]
        # Form values from ajax data

        if "system_id" in form_values.keys():
            system_id = form_values['system_id']
            # Does user have permission to add element?
            # Check user permissions
            system = System.objects.get(pk=system_id)
            if not request.user.has_perm('change_system', system):
                # User does not have write permissions
                # Log permission to save answer denied
                logger.info(
                    event="change_system permission_denied",
                    object={"object": "element", "entered_producer_element_name": form_values['text'] or "None"},
                    user={"id": request.user.id, "username": request.user.username}
                )
                return HttpResponseForbidden(
                    "Permission denied. {} does not have change privileges to system and/or project.".format(
                        request.user.username))

            selected_controls = system.root_element.controls.all()
            selected_controls_ids = set()
            for sc in selected_controls:
                selected_controls_ids.add("{} {}".format(sc.oscal_ctl_id, sc.oscal_catalog_key))

            # Add element
            if form_values.get("relatedcomps", ""):

                for related_element in form_values['relatedcomps']:

                    # Look up the element
                    for smt in Statement.objects.filter(id=related_element, statement_type="control_implementation"):
                        logger.info(
                            f"Adding an element with the id {smt.id} and sid class {smt.sid} to system_id {system_id}")
                        # Only add statements for controls selected for system
                        if "{} {}".format(smt.sid, smt.sid_class) in selected_controls_ids:
                            logger.info(f"smt {smt}")
                            smt.create_instance_from_prototype(system.root_element.id)
                        else:
                            logger.error(f"not adding smt from selected controls for the current system: {smt}")

        # Redirect to the page where the component was added from
        return HttpResponseRedirect(request.META.get('HTTP_REFERER', '/'))


# Baselines

def assign_baseline(request, system_id, catalog_key, baseline_name):
    """Assign a baseline to a system root element thereby showing selected controls for the system."""

    system = System.objects.get(pk=system_id)
    #system.root_element.assign_baseline_controls(user, 'NIST_SP-800-53_rev4', 'low')
    assign_results = system.root_element.assign_baseline_controls(request.user, catalog_key, baseline_name)
    if assign_results:
        messages.add_message(request, messages.INFO,
                             'Baseline "{} {}" assigned.'.format(catalog_key.replace("_", " "), baseline_name.title()))
        # Log start app / new project
        logger.info(
            event="assign_baseline",
            object={"object": "system", "id": system.root_element.id, "title": system.root_element.name},
            baseline={"catalog_key": catalog_key, "baseline_name": baseline_name},
            user={"id": request.user.id, "username": request.user.username}
        )
    else:
        messages.add_message(request, messages.ERROR,
                             'Baseline "{} {}" assignment failed.'.format(catalog_key.replace("_", " "),
                                                                          baseline_name.title()))

    return HttpResponseRedirect(f"/systems/{system_id}/controls/selected")


# Export OpenControl

def export_system_opencontrol(request, system_id):
    """Export entire system in OpenControl"""

    # Does user have permission
    # Retrieve identified System
    system = System.objects.get(id=system_id)
    # Retrieve related selected controls if user has permission on system
    if request.user.has_perm('view_system', system):
        # Retrieve primary system Project
        # Temporarily assume only one project and get first project
        project = system.projects.all()[0]

        # Create temporary directory structure
        import tempfile
        temp_dir = tempfile.TemporaryDirectory(dir=".")
        repo_path = os.path.join(temp_dir.name, system.root_element.name.replace(" ", "_"))
        if not os.path.exists(repo_path):
            os.makedirs(repo_path)

        # Create various directories
        os.makedirs(os.path.join(repo_path, "components"))
        os.makedirs(os.path.join(repo_path, "standards"))
        os.makedirs(os.path.join(repo_path, "certifications"))

        # Create opencontrol.yaml config file
        cfg_str = """schema_version: 1.0.0
name: ~
metadata:
  authorization_id: ~
  description: ~
  organization:
    name: ~
    abbreviation: ~
  repository: ~
components: []
standards:
- ./standards/NIST-SP-800-53-rev4.yaml
certifications:
- ./certifications/fisma-low-impact.yaml
"""

        # read default opencontrol.yaml into object
        cfg = rtyaml.load(cfg_str)
        # customize values
        cfg["name"] = system.root_element.name
        # cfg["metadata"]["organization"]["name"] = organization_name
        # cfg["metadata"]["description"] = description
        # cfg["metadata"]["organization"]["abbreviation"] = None
        # if organization_name:
        #     cfg["metadata"]["organization"]["abbreviation"] = "".join([word[0].upper() for word in organization_name.split(" ")])

        with open(os.path.join(repo_path, "opencontrol.yaml"), 'w') as outfile:
            outfile.write(rtyaml.dump(cfg))

        # Populate reference directories from reference
        OPENCONTROL_PATH = os.path.join(os.path.dirname(__file__), 'data', 'opencontrol')
        shutil.copyfile(os.path.join(OPENCONTROL_PATH, "standards", "NIST-SP-800-53-rev4.yaml"),
                        os.path.join(repo_path, "standards", "NIST-SP-800-53-rev4.yaml"))
        shutil.copyfile(os.path.join(OPENCONTROL_PATH, "standards", "NIST-SP-800-171r1.yaml"),
                        os.path.join(repo_path, "standards", "NIST-SP-800-53-rev4.yaml"))
        shutil.copyfile(os.path.join(OPENCONTROL_PATH, "standards", "opencontrol.yaml"),
                        os.path.join(repo_path, "standards", "opencontrol.yaml"))
        shutil.copyfile(os.path.join(OPENCONTROL_PATH, "standards", "hipaa-draft.yaml"),
                        os.path.join(repo_path, "standards", "hipaa-draft.yaml"))
        shutil.copyfile(os.path.join(OPENCONTROL_PATH, "certifications", "fisma-low-impact.yaml"),
                        os.path.join(repo_path, "certifications", "fisma-low-impact.yaml"))

        # # Make stub README.md file
        # with open(os.path.join(repo_path, "README.md"), 'w') as outfile:
        #     outfile.write("Machine readable representation of 800-53 control implementations for {}.\n\n# Notes\n\n".format(system_name))
        #     print("wrote file: {}\n".format(os.path.join(repo_path, "README.md")))

        # Populate system information files

        # Populate component files
        if not os.path.exists(os.path.join(repo_path, "components")):
            os.makedirs(os.path.join(repo_path, "components"))
        for element in system.producer_elements:
            # Build OpenControl
            ocf = {
                "name": element.name,
                "schema_version": "3.0.0",
                "documentation_complete": False,
                "satisfies": []
            }
            satisfies_smts = ocf["satisfies"]
            # Retrieve impl_smts produced by element and consumed by system
            # Get the impl_smts contributed by this component to system
            impl_smts = element.statements_produced.filter(consumer_element=system.root_element)
            for smt in impl_smts:
                my_dict = {
                    "control_key": smt.sid.upper(),
                    "control_name": smt.catalog_control_as_dict['title'],
                    "standard_key": smt.sid_class,
                    "covered_by": [],
                    "security_control_type": "Hybrid | Inherited | ...",
                    "narrative": [
                        {"text": smt.body}
                    ],
                    "remarks": [
                        {"text": smt.remarks}
                    ]
                }
                satisfies_smts.append(my_dict)
            opencontrol_string = rtyaml.dump(ocf)
            # Write component file
            with open(os.path.join(repo_path, "components", "{}.yaml".format(element.name.replace(" ", "_"))), 'w') as fh:
                fh.write(opencontrol_string)

        # Build Zip archive
        # TODO Make Temporary File
        #      Current approach leads to race conditions!
        shutil.make_archive("/tmp/Zipped_file", 'zip', repo_path)

        # Download Zip archive of OpenControl files
        with open('/tmp/Zipped_file.zip', 'rb') as tmp:
            tmp.seek(0)
            stream = tmp.read()
            blob = stream
        mime_type = "application/octet-stream"
        filename = "{}-opencontrol-{}.zip".format(system.root_element.name.replace(" ", "_"),
                                                  datetime.now().strftime("%Y-%m-%d-%H-%M"))

        resp = HttpResponse(blob, mime_type)
        resp['Content-Disposition'] = 'inline; filename=' + filename

        # Clean up
        shutil.rmtree(repo_path)
        # os.remove("/tmp/Zipped_file") ????
        return resp

    else:
        # User does not have permission to this system
        raise Http404


# PoamS
def poams_list(request, system_id):
    """List PoamS for a system"""

    # Retrieve identified System
    system = System.objects.get(id=system_id)
    # Retrieve related selected controls if user has permission on system
    if request.user.has_perm('view_system', system):
        # Retrieve primary system Project
        # Temporarily assume only one project and get first project
        project = system.projects.all()[0]
        controls = system.root_element.controls.all()
        poam_smts = system.root_element.statements_consumed.filter(statement_type="POAM").order_by('-updated')

        # impl_smts_count = {}
        # ikeys = system.smts_control_implementation_as_dict.keys()
        # for c in controls:
        #     impl_smts_count[c.oscal_ctl_id] = 0
        #     if c.oscal_ctl_id in ikeys:
        #         impl_smts_count[c.oscal_ctl_id] = len(system.smts_control_implementation_as_dict[c.oscal_ctl_id]['control_impl_smts'])

        # Return the controls
        context = {
            "system": system,
            "project": project,
            "controls": controls,
            "poam_smts": poam_smts,
            "enable_experimental_opencontrol": SystemSettings.enable_experimental_opencontrol,
            "project_form": ProjectForm(request.user),
        }
        return render(request, "systems/poams_list.html", context)
    else:
        # User does not have permission to this system
        raise Http404

def new_poam(request, system_id):
    """Form to create new POAM"""

    # Retrieve identified System
    system = System.objects.get(id=system_id)
    # Retrieve related selected controls if user has permission on system
    if request.user.has_perm('view_system', system):
        # Retrieve primary system Project
        # Temporarily assume only one project and get first project
        project = system.projects.all()[0]
        controls = system.root_element.controls.all()

        if request.method == 'POST':
            statement_form = StatementPoamForm(request.POST)
            # if statement_form.is_valid() and poam_form.is_valid():
            if statement_form.is_valid():
                statement = statement_form.save()
                poam_form = PoamForm(request.POST)
                if poam_form.is_valid():
                    poam = poam_form.save()
                    print('POAM ID', poam.get_next_poam_id(system))
                    poam.poam_id = poam.get_next_poam_id(system)
                    poam.statement = statement
                    poam.save()
                return HttpResponseRedirect('/systems/{}/poams'.format(system_id), {})
                #url(r'^(?P<system_id>.*)/poams$', views.poams_list, name="poams_list"),
            else:
                pass
        else:
            statement_form = StatementPoamForm(status="Open", statement_type="POAM", consumer_element=system.root_element)
            poam = Poam()
            poam_id = poam.get_next_poam_id(system)
            poam_form = PoamForm()
            return render(request, 'systems/poam_form.html', {
                'statement_form': statement_form,
                'poam_form': poam_form,
                'system': system,
                'project': project,
                'controls': controls,
                "project_form": ProjectForm(request.user),
            })
    else:
        # User does not have permission to this system
        raise Http404

def edit_poam(request, system_id, poam_id):
    """Form to create new POAM"""

    # Retrieve identified System
    system = System.objects.get(id=system_id)
    # Retrieve related selected controls if user has permission on system
    if request.user.has_perm('view_system', system):
        # Retrieve primary system Project
        # Temporarily assume only one project and get first project
        project = system.projects.all()[0]
        controls = system.root_element.controls.all()
        # Retrieve POAM Statement
        poam_smt = get_object_or_404(Statement, id=poam_id)

        if request.method == 'POST':
            statement_form = StatementPoamForm(request.POST, instance=poam_smt)
            poam_form = PoamForm(request.POST, instance=poam_smt.poam)
            if statement_form.is_valid() and poam_form.is_valid():
                # Save statement after updating values
                statement_form.save()
                poam_form.save()
                return HttpResponseRedirect('/systems/{}/poams'.format(system_id), {})
            else:
                pass
                #TODO: What if form invalid?
        else:
            statement_form = StatementPoamForm(initial={
                'statement_type': poam_smt.statement_type,
                'status': poam_smt.status,
                'consumer_element': system.root_element,
                'body': poam_smt.body,
                'remarks': poam_smt.remarks,
            })
            poam_form = PoamForm(initial={
                'weakness_name': poam_smt.poam.weakness_name,
                'controls': poam_smt.poam.controls,
                'poam_group': poam_smt.poam.poam_group,
                'risk_rating_original': poam_smt.poam.risk_rating_original,
                'risk_rating_adjusted': poam_smt.poam.risk_rating_adjusted,
                'weakness_detection_source': poam_smt.poam.weakness_detection_source,
                'remediation_plan': poam_smt.poam.remediation_plan,
                'milestones': poam_smt.poam.milestones,
                'scheduled_completion_date': poam_smt.poam.scheduled_completion_date,
            })
            return render(request, 'systems/poam_edit_form.html', {
                'statement_form': statement_form,
                'poam_form': poam_form,
                'system': system,
                'project': project,
                'controls': controls,
                'poam_smt': poam_smt,
                "project_form": ProjectForm(request.user),
            })
    else:
        # User does not have permission to this system
        raise Http404

def poam_export_xlsx(request, system_id):
    return poam_export(request, system_id, 'xlsx')

def poam_export_csv(request, system_id):
    return poam_export(request, system_id, 'csv')

def poam_export(request, system_id, format='xlsx'):
    """Export POA&M in either xlsx or csv"""

    # Retrieve identified System
    system = System.objects.get(id=system_id)
    # Retrieve related selected POA&Ms if user has permission on system
    if request.user.has_perm('view_system', system):

        if format == 'xlsx':
            from openpyxl import Workbook
            from openpyxl.styles import Border, Side, PatternFill, Font, GradientFill, Alignment
            from tempfile import NamedTemporaryFile

            wb = Workbook()
            ws = wb.active
            # create alignment style
            wrap_alignment = Alignment(wrap_text=True)
            ws.title = "POA&Ms"
        else:
            import csv, io
            csv_buffer = io.StringIO(newline='\n')
            csv_writer = csv.writer(csv_buffer)

        poam_fields = [
            {'var_name': 'poam_id', 'name': 'POA&M ID', 'width': 8},
            {'var_name': 'poam_group', 'name': 'POA&M Group', 'width': 16},
            {'var_name': 'weakness_name', 'name': 'Weakness Name', 'width': 24},
            {'var_name': 'controls', 'name': 'Controls', 'width': 16},
            {'var_name': 'body', 'name': 'Description', 'width': 60},
            {'var_name': 'status', 'name': 'Status', 'width': 8},
            {'var_name': 'risk_rating_original', 'name': 'Risk Rating Original', 'width': 16},
            {'var_name': 'risk_rating_adjusted', 'name': 'Risk Rating Adjusted', 'width': 16},
            {'var_name': 'weakness_detection_source', 'name': 'Weakness Detection Source', 'width': 24},
            {'var_name': 'weakness_source_identifier', 'name': 'Weakness Source Identifier', 'width': 24},
            {'var_name': 'remediation_plan', 'name': 'Remediation Plan', 'width': 60},
            {'var_name': 'milestones', 'name': 'Milestones', 'width': 60},
            {'var_name': 'milestone_changes', 'name': 'Milestone Changes', 'width': 30},
            {'var_name': 'scheduled_completion_date', 'name': 'Scheduled Completion Date', 'width': 18},
        ]

        # create header row
        column = 0
        ord_zeroth_column = ord('A') - 1
        csv_row = []

        for poam_field in poam_fields:
            column += 1
            if format == 'xlsx':
                c = ws.cell(row=1, column=column, value=poam_field['name'])
                c.fill = PatternFill("solid", fgColor="5599FE")
                c.font = Font(color="FFFFFF", bold=True)
                c.border = Border(left=Side(border_style="thin", color="444444"),
                                  right=Side(border_style="thin", color="444444"),
                                  bottom=Side(border_style="thin", color="444444"),
                                  outline=Side(border_style="thin", color="444444"))
                ws.column_dimensions[chr(ord_zeroth_column + column)].width = poam_field['width']
            else:
                csv_row.append(poam_field['name'])
        # Add column for URL
        if format == 'xlsx':
            c = ws.cell(row=1, column=column, value="URL")
            c.fill = PatternFill("solid", fgColor="5599FE")
            c.font = Font(color="FFFFFF", bold=True)
            c.border = Border(left=Side(border_style="thin", color="444444"),
                              right=Side(border_style="thin", color="444444"),
                              bottom=Side(border_style="thin", color="444444"),
                              outline=Side(border_style="thin", color="444444"))
            ws.column_dimensions[chr(ord_zeroth_column + column)].width = 60
        else:
            csv_row.append('URL')

        if format != 'xlsx':
            csv_writer.writerow(csv_row)

        # Retrieve POA&Ms and create POA&M rows
        poam_smts = system.root_element.statements_consumed.filter(statement_type="POAM").order_by('id')
        poam_smts_by_sid = {}
        row = 1
        for poam_smt in poam_smts:
            csv_row = []
            row += 1

            # Loop through fields
            column = 0
            for poam_field in poam_fields:
                column += 1
                if format == 'xlsx':
                    if poam_field['var_name'] in ['body', 'status']:
                        c = ws.cell(row=row, column=column, value=getattr(poam_smt, poam_field['var_name']))
                    else:
                        if poam_field['var_name'] == 'poam_id':
                            c = ws.cell(row=row, column=column,
                                        value="V-{}".format(getattr(poam_smt.poam, poam_field['var_name'])))
                        else:
                            c = ws.cell(row=row, column=column, value=getattr(poam_smt.poam, poam_field['var_name']))
                    c.fill = PatternFill("solid", fgColor="FFFFFF")
                    c.alignment = Alignment(vertical='top', horizontal='left', wrapText=True)
                    c.border = Border(right=Side(border_style="thin", color="444444"),
                                      bottom=Side(border_style="thin", color="444444"),
                                      outline=Side(border_style="thin", color="444444"))
                else:
                    if poam_field['var_name'] in ['body', 'status']:
                        csv_row.append(getattr(poam_smt, poam_field['var_name']))
                    else:
                        if poam_field['var_name'] == 'poam_id':
                            csv_row.append("V-{}".format(getattr(poam_smt.poam, poam_field['var_name'])))
                        else:
                            csv_row.append(getattr(poam_smt.poam, poam_field['var_name']))

            # Add URL column
            poam_url = settings.SITE_ROOT_URL + "/systems/{}/poams/{}/edit".format(system_id, poam_smt.id)
            if format == 'xlsx':
                c = ws.cell(row=row, column=column, value=poam_url)
                c.fill = PatternFill("solid", fgColor="FFFFFF")
                c.alignment = Alignment(vertical='top', horizontal='left', wrapText=True)
                c.border = Border(right=Side(border_style="thin", color="444444"),
                                  bottom=Side(border_style="thin", color="444444"),
                                  outline=Side(border_style="thin", color="444444"))
            else:
                csv_row.append(poam_url)

            if format != 'xlsx':
                csv_writer.writerow(csv_row)

        if format == 'xlsx':
            with NamedTemporaryFile() as tmp:
                wb.save(tmp.name)
                tmp.seek(0)
                stream = tmp.read()
                blob = stream
        else:
            blob = csv_buffer.getvalue()
            csv_buffer.close()

        # Determine filename based on system name
        system_name = system.root_element.name.replace(" ", "_") + "_" + system_id
        filename = "{}_poam_export-{}.{}".format(system_name, datetime.now().strftime("%Y-%m-%d-%H-%M"), format)
        mime_type = "application/octet-stream"

        resp = HttpResponse(blob, mime_type)
        resp['Content-Disposition'] = 'inline; filename=' + filename
        return resp
    else:
        # User does not have permission to this system
        raise Http404

def project_import(request, project_id):
    """
    Import an entire project's components and control content
    """
    project = Project.objects.get(id=project_id)
    system_id = project.system.id
    # Retrieve identified System
    system = System.objects.get(id=system_id)
    # TODO: deprecated need. Should consider removing throughout
    #src = AppSource.objects.get(id=request.POST["appsource_compapp"])
   # app = AppVersion.objects.get(source=src, id=request.POST["appsource_version_id"])
    # Retrieve identified System
    if request.method == 'POST':
        project_data = request.POST['json_content']
        # Need to get or create the app source by the id of the given app source
        module_name = json.loads(project_data).get('project').get('module').get('key')
        title = json.loads(project_data).get('project').get('title')
        system.root_element.name = title
        importcheck = False
        if "importcheck" in request.POST:
            importcheck = request.POST["importcheck"]

        # We are just updating the current project
        if importcheck == False:
            logger.info(
                event="project JSON import update",
                object={"object": "project", "id": project.id, "title": project.title},
                user={"id": request.user.id, "username": request.user.username}
            )
        messages.add_message(request, messages.INFO, f'Updated project with id : {project.id}.')

        #Import questionnaire data
        log_output = []
        try:
            from collections import OrderedDict
            data = json.loads(project_data, object_pairs_hook=OrderedDict)
        except Exception as e:
            log_output.append("There was an error reading the export file.")
        else:
            try:
                # Update project data.
                project.import_json(data, request.user, "imp", lambda x: log_output.append(x))
            except Exception as e:
                log_output.append(str(e))

        # Log output
        logger.info(
            event="project JSON import",
            object={"object": "project", "id": project.id, "title": project.title, "log_output": log_output},
            user={"id": request.user.id, "username": request.user.username}
        )
        loaded_imported_jsondata = json.loads(project_data)
        if loaded_imported_jsondata.get('component-definitions') != None:
            # Load and get the components then dump
            comp_num = 0
            for k, val in enumerate(loaded_imported_jsondata.get('component-definitions')):
                oscal_component_json = json.dumps(loaded_imported_jsondata.get('component-definitions')[k])
                import_name = request.POST.get('import_name', '')
                import_record = ComponentImporter().import_components_as_json(import_name, oscal_component_json, request)
                if import_record != None:
                    comps = add_selected_components(system, import_record)
                    comp_num = comp_num + len(comps)
            messages.add_message(request, messages.INFO, f"Created {comp_num} components.")

        return HttpResponseRedirect("/projects")

def project_export(request, project_id):
    """
    Export an entire project's components and control content
    """
    # Of the project in the current system. pick one project to export
    project = Project.objects.get(id=project_id)
    system_id = project.system.id
    # Retrieve identified System
    system = System.objects.get(id=system_id)

    # Retrieve related selected controls if user has permission on system
    if request.user.has_perm('view_system', system):

        # Iterate through the elements associated with the system get all statements produced for each
        oscal_comps = []
        for element in system.producer_elements:
            # Implementation statement OSCAL JSON
            impl_smts = element.statements_produced.filter(consumer_element=system.root_element)
            component = OSCALComponentSerializer(element, impl_smts).as_json()
            oscal_comps.append(component)

    # TODO: multiple export types

    questionnaire_data = json.dumps(project.export_json(include_metadata=True, include_file_content=True))
    data = json.loads(questionnaire_data)
    data['component-definitions'] = [json.loads(oscal_comp) for oscal_comp in oscal_comps]
    response = JsonResponse(data, json_dumps_params={"indent": 2})
    filename = project.title.replace(" ", "_") + "-" + datetime.now().strftime("%Y-%m-%d-%H-%M")
    response['Content-Disposition'] = f'attachment; filename="{quote(filename)}.json"'
    return response

# System OSCAL
def system_profile_oscal_json(request, system_id):
    """
    Return an OSCAL profile for this system.
    TODO: for now, we return an empty response.
    """

    data = {}
    return JsonResponse(data)
    response['Content-Disposition'] = f'attachment; filename="oscal-profile.json"'
    return response

# System Deployments
def system_deployments(request, system_id):
    """List deployments for a system"""

    # Retrieve identified System
    system = System.objects.get(id=system_id)
    # Retrieve related selected controls if user has permission on system
    if request.user.has_perm('view_system', system):
        # Retrieve primary system Project
        # Temporarily assume only one project and get first project
        project = system.projects.all()[0]

        # Retrieve list of deployments for the system
        deployments = system.deployments.all().order_by(Lower('name'))
        # controls = system.root_element.controls.all()
        # poam_smts = system.root_element.statements_consumed.filter(statement_type="POAM").order_by('-updated')

        # Return the controls
        context = {
            "system": system,
            "project": project,
            "deployments": deployments,
            "project_form": ProjectForm(request.user),
        }
        return render(request, "systems/deployments_list.html", context)
    else:
        # User does not have permission to this system
        raise Http404

@login_required
def manage_system_deployment(request, system_id, deployment_id=None):
    """Form to create or edit system deployment"""

    # Can user view this sytem?
    system = System.objects.get(id=system_id)
    if not request.user.has_perm('view_system', system):
        # User does not have permission to this system
        raise Http404

    di = get_object_or_404(Deployment, pk=deployment_id) if deployment_id else None
    if request.method == 'POST':
        form = DeploymentForm(request.POST, instance=di)
        if form.is_valid():
            form.save()
            deployment = form.instance
            # Create message to display to user
            if di:
                messages.add_message(request, messages.INFO, f'Deployment "{deployment.name}" edited.')
                logger.info(
                    event="edit_deployment",
                    object={"object": "deployment", "id": deployment.id, "name":deployment.name},
                    user={"id": request.user.id, "username": request.user.username}
                )
            else:
                messages.add_message(request, messages.INFO, f'Deployment "{deployment.name}" created.')
                logger.info(
                    event="create_deployment",
                    object={"object": "deployment", "id": deployment.id, "name":deployment.name},
                    user={"id": request.user.id, "username": request.user.username}
                )
            return redirect('system_deployments', system_id=system_id)
    else:
        if di is None:
            di = Deployment(system_id=system_id)
        form = DeploymentForm(instance=di)

    return render(request, 'systems/deployment_form.html', {
        "form": form,
        "deployment": di,
        "project_form": ProjectForm(request.user),
    })

@login_required
def deployment_history(request, system_id, deployment_id=None):
    """Returns the history for the given deployment"""

    # Can user view this sytem?
    system = System.objects.get(id=system_id)
    if not request.user.has_perm('view_system', system):
        # User does not have permission to this system
        raise Http404

    from controls.models import Deployment
    full_dpt_history = None
    try:
        deployments = Deployment.objects.get(id=deployment_id)
        full_dpt_history = deployments.history.all()
    except Deployment.DoesNotExist:
        messages.add_message(request, messages.ERROR, f'The deployment id is not valid. Is this still a deployment in GovReady?')
    context = {
        "deployment": full_dpt_history,
        "project_form": ProjectForm(request.user),
        }
    return render(request, "systems/deployment_history.html", context)

@login_required
def system_deployment_inventory(request, system_id, deployment_id):
    """List system deployment inventory"""

    # Retrieve identified System
    system = System.objects.get(id=system_id)
    # Retrieve related selected controls if user has permission on system
    if request.user.has_perm('view_system', system):
        # Retrieve primary system Project
        # Temporarily assume only one project and get first project
        project = system.projects.all()[0]

        # Retrieve list of deployments for the system
        deployments = system.deployments.all()
        deployment = get_object_or_404(Deployment, pk=deployment_id)
        # controls = system.root_element.controls.all()
        # poam_smts = system.root_element.statements_consumed.filter(statement_type="POAM").order_by('-updated')

        # inventory_items = [item for item in inventory_all if item["deployment_id"] == deployment_id]
        inventory_items = [item for item in deployment.inventory_items] if deployment.inventory_items != None else []

        # Return the controls
        context = {
            "system": system,
            "project": project,
            "deployment": deployment,
            "inventory_items": inventory_items,
            # "controls": controls,
            # "poam_smts": poam_smts,
            # "enable_experimental_opencontrol": SystemSettings.enable_experimental_opencontrol,
            # "enable_experimental_oscal": SystemSettings.enable_experimental_oscal,
            # "project_form": ProjectForm(request.user),
        }
        return render(request, "systems/deployment_inventory.html", context)
    else:
        # User does not have permission to this system
        raise Http404

@login_required
def system_assessment_results_list(request, system_id=None):
    """List PoamS for a system"""

    # Retrieve identified System
    if system_id:
        # Can user view this sytem?
        system = System.objects.get(id=system_id)
        if not request.user.has_perm('view_system', system):
            # User does not have permission to this system
            raise Http404

        system = System.objects.get(id=system_id)
        # Retrieve related selected controls if user has permission on system
        if not request.user.has_perm('view_system', system):
            # User does not have permission to this system
            raise Http404

        # Retrieve primary system Project
        # Temporarily assume only one project and get first project
        project = system.projects.all()[0]
        sars = system.system_assessment_result.all().order_by(Lower('name'))

        # Return the controls
        context = {
            "system": system,
            "project": project,
<<<<<<< HEAD
            "sars": sars,
            # "project_form": ProjectForm(request.user),
=======
            "controls": controls,
            "poam_smts": poam_smts,
            "enable_experimental_opencontrol": SystemSettings.enable_experimental_opencontrol,
            "project_form": ProjectForm(request.user),
>>>>>>> dee21319
        }
        return render(request, "systems/sar_list.html", context)

@login_required
def view_system_assessment_result_summary(request, system_id, sar_id=None):
    """View Summary of System Assessment Results"""

    # Can user view this sytem?
    system = System.objects.get(id=system_id)
    if not request.user.has_perm('view_system', system):
        # User does not have permission to this system
        raise Http404

    # Retrieve primary system Project
    # Temporarily assume only one project and get first project
    project = system.projects.all()[0]
    sar = get_object_or_404(SystemAssessmentResult, pk=sar_id) if sar_id else None

    sar_items = [item for item in sar.assessment_results] if sar.assessment_results != None else []

    # Get summary pass fail across all assessment results included collection
    # TODO: note high/low category
    summary = {}
    for param in ["pass", "fail", "other", "unknown", "error"]:
        summary[param] = sum(d[param] for d in sar_items if d and param in d)

    return render(request, 'systems/sar_summary.html', {
        "project": project,
        "sar": sar,
        "sar_items": sar_items,
        "assessment_results_json": json.dumps(sar.assessment_results, indent=4, sort_keys=True),
        "summary": summary,
        "project_form": ProjectForm(request.user),
    })

@login_required
def manage_system_assessment_result(request, system_id, sar_id=None):
    """Form to create or edit system assessment result"""

    # Can user view this system?
    system = System.objects.get(id=system_id)
    if not request.user.has_perm('view_system', system):
        # User does not have permission to this system
        raise Http404

    sari = get_object_or_404(SystemAssessmentResult, pk=sar_id) if sar_id else None
    if request.method == 'POST':
        form = SystemAssessmentResultForm(request.POST, instance=sari)
        if form.is_valid():
            form.save()
            sar = form.instance
            # Create message to display to user
            if sari:
                messages.add_message(request, messages.INFO, f'System assessment result "{sar.name}" edited.')
                logger.info(
                    event="edit_system_assessment_result",
                    object={"object": "system_assessment_result", "id": sar.id, "name":sar.name},
                    user={"id": request.user.id, "username": request.user.username}
                )
            else:
                messages.add_message(request, messages.INFO, f'System assessment result "{sar.name}" created.')
                logger.info(
                    event="create_system_assessment_result",
                    object={"object": "system_assessment_result", "id": sar.id, "name":sar.name},
                    user={"id": request.user.id, "username": request.user.username}
                )
            return redirect('system_assessment_results_list', system_id=system_id)
    else:
        if sari is None:
            sari = SystemAssessmentResult(system_id=system_id)
        form = SystemAssessmentResultForm(instance=sari)

    return render(request, 'systems/sar_form.html', {
        'form': form,
        'system_id': system_id,
        "project_form": ProjectForm(request.user),
    })

@login_required
def system_assessment_result_history(request, system_id, sar_id=None):
    """Returns the history for the given deployment system assessment result"""

    # TODO check user permission to view
    full_sar_history = None
    try:
        sar = SystemAssessmentResult.objects.get(id=sar_id)
        full_sar_history = sar.history.all()
    except SystemAssessmentResult.DoesNotExist:
        messages.add_message(request, messages.ERROR, f'The system assessment result id is not valid. Is this still a system assessment result in GovReady?')
    context = {
        "deployment": full_sar_history,
        "project_form": ProjectForm(request.user),
    }
    return render(request, "systems/sar_history.html", context)
<|MERGE_RESOLUTION|>--- conflicted
+++ resolved
@@ -2747,15 +2747,11 @@
         context = {
             "system": system,
             "project": project,
-<<<<<<< HEAD
             "sars": sars,
-            # "project_form": ProjectForm(request.user),
-=======
             "controls": controls,
             "poam_smts": poam_smts,
             "enable_experimental_opencontrol": SystemSettings.enable_experimental_opencontrol,
             "project_form": ProjectForm(request.user),
->>>>>>> dee21319
         }
         return render(request, "systems/sar_list.html", context)
 
