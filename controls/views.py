from django.conf import settings
from django.contrib import messages
from django.shortcuts import render
from django.http import Http404, HttpResponse, HttpResponseRedirect, HttpResponseForbidden, JsonResponse, HttpResponseNotAllowed
from django.forms import ModelForm
from siteapp.models import Project, User, Organization
from siteapp.forms import PortfolioForm, ProjectForm
from datetime import datetime
from .oscal import Catalog, Catalogs
import json, rtyaml, shutil, re, os
from .utilities import *
from .models import *
from system_settings.models import SystemSettings
from guardian.shortcuts import (assign_perm, get_objects_for_user,
                                get_perms_for_model, get_user_perms,
                                get_users_with_perms, remove_perm)

import logging
logging.basicConfig()
import structlog
from structlog import get_logger
from structlog.stdlib import LoggerFactory
structlog.configure(logger_factory=LoggerFactory())
structlog.configure(processors=[structlog.processors.JSONRenderer()])
logger = get_logger()
# logger = logging.getLogger(__name__)

def test(request):
    # Simple test page of routing for controls
    output = "Test works."
    html = "<html><body><p>{}</p></body></html>".format(output)
    return HttpResponse(html)

def index(request):
    """Index page for controls"""

    # Get catalog
    catalog = Catalog()
    cg_flat = catalog.get_flattended_controls_all_as_dict()
    control_groups = catalog.get_groups()
    context = {
        "catalog": catalog,
        "control": None,
        "common_controls": None,
        "control_groups": control_groups
    }
    return render(request, "controls/index.html", context)

def catalogs(request):
    """Index page for catalogs"""

    context = {
        "catalogs": Catalogs(),
        "project_form": ProjectForm(request.user),
    }
    return render(request, "controls/index-catalogs.html", context)

def catalog(request, catalog_key, system_id=None):
    """Index page for controls"""

    if system_id is None:
        system = None
    else:
        system = System.objects.get(pk=system_id)

    # Get catalog
    catalog = Catalog(catalog_key)
    cg_flat = catalog.get_flattended_controls_all_as_dict()
    control_groups = catalog.get_groups()
    context = {
        "catalog": catalog,
        "control": None,
        "common_controls": None,
        "system": system,
        "control_groups": control_groups,
        "project_form": ProjectForm(request.user),
    }
    return render(request, "controls/index.html", context)

def group(request, catalog_key, g_id):
    """Temporary index page for catalog control group"""

     # Get catalog
    catalog = Catalog(catalog_key)
    cg_flat = catalog.get_flattended_controls_all_as_dict()
    control_groups = catalog.get_groups()
    group =  None
    # Get group/family of controls
    for g in control_groups:
        if g['id'].lower() == g_id:
            group = g
            break

    context = {
        "catalog": catalog,
        "control": None,
        "common_controls": None,
        "control_groups": control_groups,
        "group": group,
        "project_form": ProjectForm(request.user),
    }
    return render(request, "controls/index-group.html", context)

def control(request, catalog_key, cl_id):
    """Control detail view"""
    cl_id = oscalize_control_id(cl_id)

    # Get catalog
    catalog = Catalog(catalog_key)
    cg_flat = catalog.get_flattended_controls_all_as_dict()

    # Handle properly formatted control id that does not exist
    if cl_id.lower() not in cg_flat:
        return render(request, "controls/detail.html", { "control": {} })

    # Get and return the control
    context = {
        "catalog": catalog,
        "control": cg_flat[cl_id.lower()],
        "project_form": ProjectForm(request.user),
    }
    return render(request, "controls/detail.html", context)

def controls_selected(request, system_id):
    """Display System's selected controls view"""

    # Retrieve identified System
    system = System.objects.get(id=system_id)
    # Retrieve related selected controls if user has permission on system
    if request.user.has_perm('view_system', system):
        # Retrieve primary system Project
        # Temporarily assume only one project and get first project
        project = system.projects.all()[0]
        controls = system.root_element.controls.all()
        impl_smts = system.root_element.statements_consumed.all()

        # sort controls
        controls = list(controls)
        controls.sort(key = lambda control:control.get_flattened_oscal_control_as_dict()['sort_id'])
        # controls.sort(key = lambda control:list(reversed(control.get_flattened_oscal_control_as_dict()['sort_id'])))

        impl_smts_count = {}
        ikeys = system.smts_control_implementation_as_dict.keys()
        for c in controls:
            impl_smts_count[c.oscal_ctl_id] = 0
            if c.oscal_ctl_id in ikeys:
                impl_smts_count[c.oscal_ctl_id] = len(system.smts_control_implementation_as_dict[c.oscal_ctl_id]['control_impl_smts'])

        # Return the controls
        context = {
            "system": system,
            "project": project,
            "controls": controls,
            "impl_smts_count": impl_smts_count,
            "enable_experimental_opencontrol": SystemSettings.enable_experimental_opencontrol,
            "enable_experimental_oscal": SystemSettings.enable_experimental_oscal,
            "project_form": ProjectForm(request.user),
        }
        return render(request, "systems/controls_selected.html", context)
    else:
        # User does not have permission to this system
        raise Http404

def controls_updated(request, system_id):
    """Display System's statements by updated date in reverse chronological order"""

    # Retrieve identified System
    system = System.objects.get(id=system_id)
    # Retrieve related selected controls if user has permission on system
    if request.user.has_perm('view_system', system):
        # Retrieve primary system Project
        # Temporarily assume only one project and get first project
        project = system.projects.all()[0]
        controls = system.root_element.controls.all()
        impl_smts = system.root_element.statements_consumed.all()

        impl_smts_count = {}
        ikeys = system.smts_control_implementation_as_dict.keys()
        for c in controls:
            impl_smts_count[c.oscal_ctl_id] = 0
            if c.oscal_ctl_id in ikeys:
                impl_smts_count[c.oscal_ctl_id] = len(system.smts_control_implementation_as_dict[c.oscal_ctl_id]['control_impl_smts'])

        # Return the controls
        context = {
            "system": system,
            "project": project,
            "controls": controls,
            "impl_smts_count": impl_smts_count,
            "enable_experimental_opencontrol": SystemSettings.enable_experimental_opencontrol,
            "enable_experimental_oscal": SystemSettings.enable_experimental_oscal,
            "project_form": ProjectForm(request.user),
        }
        return render(request, "systems/controls_updated.html", context)
    else:
        # User does not have permission to this system
        raise Http404

def components_selected(request, system_id):
    """Display System's selected components view"""

    # Retrieve identified System
    system = System.objects.get(id=system_id)
    # Retrieve related selected controls if user has permission on system
    if request.user.has_perm('view_system', system):
        # Retrieve primary system Project
        # Temporarily assume only one project and get first project
        project = system.projects.all()[0]

        # Return the components
        context = {
            "system": system,
            "project": project,
            "elements": Element.objects.all().exclude(element_type='system'),
            "project_form": ProjectForm(request.user),
        }
        return render(request, "systems/components_selected.html", context)
    else:
        # User does not have permission to this system
        raise Http404

def system_element(request, system_id, element_id):
    """Display System's selected element detail view"""

    # Retrieve identified System
    system = System.objects.get(id=system_id)
    # Retrieve related selected controls if user has permission on system
    if request.user.has_perm('view_system', system):
        # Retrieve primary system Project
        # Temporarily assume only one project and get first project
        project = system.projects.all()[0]

        # Retrieve element
        element = Element.objects.get(id=element_id)

        # Retrieve impl_smts produced by element and consumed by system
        # Get the impl_smts contributed by this component to system
        impl_smts = element.statements_produced.filter(consumer_element=system.root_element, statement_type="control_implementation")

        # Retrieve used catalog_key
        catalog_key = impl_smts[0].sid_class

        # Retrieve control ids
        catalog_controls = Catalog.GetInstance(catalog_key=catalog_key).get_controls_all()

        # Build OSCAL
            # Example: https://github.com/usnistgov/OSCAL/blob/master/src/content/ssp-example/json/example-component.json
        of = {
                "metadata": {
                    "title": "{} Component-to-Control Narratives".format(element.name),
                    "published": datetime.now().replace(microsecond=0).isoformat(),
                    "last-modified": element.updated.replace(microsecond=0).isoformat(),
                    "version": "string",
                    "oscal-version": "1.0.0-milestone2",
                    },
                "component": {
                    "name": element.name,
                    "component-type": element.element_type,
                    "title": element.full_name,
                    "description": element.description,
                    "properties": [],
                    "links": [],
                    "control-implementation": {
                        "description": "",
                        "can-meet-requirement-sets": [
                            {
                                "source": "url-reference",
                                "description": "text",
                                "properties": [],
                                "links": [],
                                "implemented-requirement": {
                                        "requirement-id": "",
                                        "id": "",
                                        "control-id": "",
                                    },
                                "remarks": ""
                            }
                            ]
                        },
                    "remarks": "text, parsed as Markdown (multiple lines) [0 or 1]"
                    },
                "back-matter": []
        }
        implemented_requirement = of["component"]["control-implementation"]["can-meet-requirement-sets"][0]["implemented-requirement"]
        for smt in impl_smts:
            my_dict = {
                        smt.sid + "_smt": {
                            "description": smt.body,
                            "properties": [],
                            "links": [],
                            "remarks": smt.remarks
                        },
                     }
            implemented_requirement.update(my_dict)
        oscal_string = json.dumps(of, sort_keys=False, indent=2)

        # Build OpenControl
        ocf = {
                "name": element.name,
                "schema_version": "3.0.0",
                "documentation_complete": False,
                "satisfies": []
               }

        satisfies_smts = ocf["satisfies"]
        for smt in impl_smts:
            my_dict = {
                        "control_key": smt.sid.upper(),
                        "control_name": smt.catalog_control_as_dict['title'],
                        "standard_key": smt.sid_class,
                        "covered_by": [],
                        "security_control_type": "Hybrid | Inherited | ...",
                        "narrative": [
                            {"text": smt.body}
                        ],
                        "remarks": [
                            {"text": smt.remarks}
                        ]
                     }
            satisfies_smts.append(my_dict)
        opencontrol_string = rtyaml.dump(ocf)

        # Return the system's element information
        context = {
            "system": system,
            "project": project,
            "element": element,
            "impl_smts": impl_smts,
            "catalog_controls": catalog_controls,
            "catalog_key": catalog_key,
            "oscal": oscal_string,
            "enable_experimental_opencontrol": SystemSettings.enable_experimental_opencontrol,
            "enable_experimental_oscal": SystemSettings.enable_experimental_oscal,
            "opencontrol": opencontrol_string,
            "project_form": ProjectForm(request.user),
        }
        return render(request, "systems/element_detail_tabs.html", context)

def controls_selected_export_xacta_xslx(request, system_id):
    """Export System's selected controls compatible with Xacta 360"""

    # Retrieve identified System
    system = System.objects.get(id=system_id)
    # Retrieve related selected controls if user has permission on system
    if request.user.has_perm('view_system', system):
        # Retrieve primary system Project
        # Temporarily assume only one project and get first project
        project = system.projects.all()[0]
        controls = system.root_element.controls.all()

        # Retrieve any related Implementation Statements
        impl_smts = system.root_element.statements_consumed.all()
        impl_smts_by_sid = {}
        for smt in impl_smts:
            if smt.sid in impl_smts_by_sid:
                impl_smts_by_sid[smt.sid].append(smt)
            else:
                impl_smts_by_sid[smt.sid] = [smt]

        for control in controls:
            # print(control)
            if control.oscal_ctl_id in impl_smts_by_sid:
                setattr(control, 'impl_smts', impl_smts_by_sid[control.oscal_ctl_id])
                # print(control.oscal_ctl_id, control.impl_smts)
            else:
                setattr(control, 'impl_smts', None)

        from openpyxl import Workbook
        from openpyxl.styles import Border, Side, PatternFill, Font, GradientFill, Alignment
        from tempfile import NamedTemporaryFile

        wb = Workbook()
        ws = wb.active
        # create alignment style
        wrap_alignment = Alignment(wrap_text=True)
        ws.title = "Controls_Implementation"

        # Add in field name row
        # Paragraph/ReqID
        c = ws.cell(row=1, column=1, value="Paragraph/ReqID")
        c.fill = PatternFill("solid", fgColor="5599FE")
        c.font = Font(color="FFFFFF", bold=True)
        c.border = Border(left=Side(border_style="thin", color="444444"), right=Side(border_style="thin", color="444444"), bottom=Side(border_style="thin", color="444444"), outline=Side(border_style="thin", color="444444"))

        # Stated Requirement (Control statement/Requirement)
        c = ws.cell(row=1, column=2, value="Title")
        c.fill = PatternFill("solid", fgColor="5599FE")
        c.font = Font(color="FFFFFF", bold=True)
        ws.column_dimensions['B'].width = 30
        c.border = Border(right=Side(border_style="thin", color="444444"), bottom=Side(border_style="thin", color="444444"), outline=Side(border_style="thin", color="444444"))

        # Private Implementation
        c = ws.cell(row=1, column=3, value="Private Implementation")
        c.fill = PatternFill("solid", fgColor="5599FE")
        c.font = Font(color="FFFFFF", bold=True)
        ws.column_dimensions['C'].width = 80
        c.border = Border(right=Side(border_style="thin", color="444444"), bottom=Side(border_style="thin", color="444444"), outline=Side(border_style="thin", color="444444"))

        # Public Implementation
        c = ws.cell(row=1, column=4, value="Public Implementation")
        c.fill = PatternFill("solid", fgColor="5599FE")
        c.font = Font(color="FFFFFF", bold=True)
        ws.column_dimensions['D'].width = 80
        c.border = Border(right=Side(border_style="thin", color="444444"), bottom=Side(border_style="thin", color="444444"), outline=Side(border_style="thin", color="444444"))

        # Notes
        c = ws.cell(row=1, column=5, value="Notes")
        ws.column_dimensions['E'].width = 60
        c.fill = PatternFill("solid", fgColor="5599FE")
        c.font = Font(color="FFFFFF", bold=True)
        c.border = Border(right=Side(border_style="thin", color="444444"), bottom=Side(border_style="thin", color="444444"), outline=Side(border_style="thin", color="444444"))

        # Status ["Implemented", "Planned"]
        c = ws.cell(row=1, column=6, value="Status")
        ws.column_dimensions['F'].width = 15
        c.fill = PatternFill("solid", fgColor="5599FE")
        c.font = Font(color="FFFFFF", bold=True)
        c.border = Border(right=Side(border_style="thin", color="444444"), bottom=Side(border_style="thin", color="444444"), outline=Side(border_style="thin", color="444444"))

        # Expected Completion (expected implementation)
        c = ws.cell(row=1, column=7, value="Expected Completion")
        ws.column_dimensions['G'].width = 20
        c.fill = PatternFill("solid", fgColor="5599FE")
        c.font = Font(color="FFFFFF", bold=True)
        c.border = Border(right=Side(border_style="thin", color="444444"), bottom=Side(border_style="thin", color="444444"), outline=Side(border_style="thin", color="444444"))

        # Class ["Management", "Operational", "Technical",
        c = ws.cell(row=1, column=8, value="Class")
        ws.column_dimensions['H'].width = 15
        c.fill = PatternFill("solid", fgColor="5599FE")
        c.font = Font(color="FFFFFF", bold=True)
        c.border = Border(right=Side(border_style="thin", color="444444"), bottom=Side(border_style="thin", color="444444"), outline=Side(border_style="thin", color="444444"))

        # Priority ["p0", "P1", "P2", "P3"]
        c = ws.cell(row=1, column=9, value="Priority")
        ws.column_dimensions['I'].width = 15
        c.fill = PatternFill("solid", fgColor="5599FE")
        c.font = Font(color="FFFFFF", bold=True)
        c.border = Border(right=Side(border_style="thin", color="444444"), bottom=Side(border_style="thin", color="444444"), outline=Side(border_style="thin", color="444444"))

        # Responsible Entities
        c = ws.cell(row=1, column=10, value="Responsible Entities")
        ws.column_dimensions['J'].width = 20
        c.fill = PatternFill("solid", fgColor="5599FE")
        c.font = Font(color="FFFFFF", bold=True)
        c.border = Border(right=Side(border_style="thin", color="444444"), bottom=Side(border_style="thin", color="444444"), outline=Side(border_style="thin", color="444444"))

        # Control Owner(s)
        c = ws.cell(row=1, column=11, value="Control Owner(s)")
        ws.column_dimensions['K'].width = 15
        c.fill = PatternFill("solid", fgColor="5599FE")
        c.font = Font(color="FFFFFF", bold=True)
        c.border = Border(right=Side(border_style="thin", color="444444"), bottom=Side(border_style="thin", color="444444"), outline=Side(border_style="thin", color="444444"))

        # Type ["System-Specific", "Hybrid", "Inherited", "Common", "blank"]
        c = ws.cell(row=1, column=12, value="Type")
        ws.column_dimensions['L'].width = 15
        c.fill = PatternFill("solid", fgColor="5599FE")
        c.font = Font(color="FFFFFF", bold=True)
        c.border = Border(right=Side(border_style="thin", color="444444"), bottom=Side(border_style="thin", color="444444"), outline=Side(border_style="thin", color="444444"))

        # Inherited From
        c = ws.cell(row=1, column=13, value="Inherited From")
        ws.column_dimensions['M'].width = 20
        c.fill = PatternFill("solid", fgColor="5599FE")
        c.font = Font(color="FFFFFF", bold=True)
        c.border = Border(right=Side(border_style="thin", color="444444"), bottom=Side(border_style="thin", color="444444"), outline=Side(border_style="thin", color="444444"))

        # Provide As ["Do Not Share", "blank"]
        c = ws.cell(row=1, column=14, value="Provide As")
        ws.column_dimensions['N'].width = 15
        c.fill = PatternFill("solid", fgColor="5599FE")
        c.font = Font(color="FFFFFF", bold=True)
        c.border = Border(right=Side(border_style="thin", color="444444"), bottom=Side(border_style="thin", color="444444"), outline=Side(border_style="thin", color="444444"))

        # Evaluation Status ["Evaluated", "Expired", "Not Evaluated", "Unknown", "blank"]
        c = ws.cell(row=1, column=15, value="Evaluation Status")
        ws.column_dimensions['O'].width = 15
        c.fill = PatternFill("solid", fgColor="5599FE")
        c.font = Font(color="FFFFFF", bold=True)
        c.border = Border(right=Side(border_style="thin", color="444444"), bottom=Side(border_style="thin", color="444444"), outline=Side(border_style="thin", color="444444"))

        # Control Origination
        c = ws.cell(row=1, column=16, value="Control Origination")
        ws.column_dimensions['P'].width = 15
        c.fill = PatternFill("solid", fgColor="5599FE")
        c.font = Font(color="FFFFFF", bold=True)
        c.border = Border(right=Side(border_style="thin", color="444444"), bottom=Side(border_style="thin", color="444444"), outline=Side(border_style="thin", color="444444"))

        # History
        c = ws.cell(row=1, column=17, value="History")
        ws.column_dimensions['Q'].width = 15
        c.fill = PatternFill("solid", fgColor="5599FE")
        c.font = Font(color="FFFFFF", bold=True)
        c.border = Border(right=Side(border_style="thin", color="444444"), bottom=Side(border_style="thin", color="444444"), outline=Side(border_style="thin", color="444444"))

        for row in range(2,len(controls)+1):
            control = controls[row - 2]

            # Paragraph/ReqID
            c = ws.cell(row=row, column=1, value=control.get_flattened_oscal_control_as_dict()['id_display'].upper())
            c.fill = PatternFill("solid", fgColor="FFFF99")
            c.alignment = Alignment(vertical='top', wrapText=True)
            c.border = Border(left=Side(border_style="thin", color="444444"), right=Side(border_style="thin", color="444444"), bottom=Side(border_style="thin", color="444444"), outline=Side(border_style="thin", color="444444"))
            
            # Title
            c = ws.cell(row=row, column=2, value=control.get_flattened_oscal_control_as_dict()['title'])
            c.fill = PatternFill("solid", fgColor="FFFF99")
            c.alignment = Alignment(vertical='top', wrapText=True)
            c.border = Border(right=Side(border_style="thin", color="444444"),bottom=Side(border_style="thin", color="444444"), outline=Side(border_style="thin", color="444444"))

            # Private Implementation
            smt_combined = ""
            if control.impl_smts:
                for smt in control.impl_smts:
                    smt_combined += smt.body
            c = ws.cell(row=row, column=3, value=smt_combined)
            c.alignment = Alignment(vertical='top', wrapText=True)
            c.border = Border(right=Side(border_style="thin", color="444444"), bottom=Side(border_style="thin", color="444444"), outline=Side(border_style="thin", color="444444"))

            # Public Implementation
            c.alignment = Alignment(vertical='top', wrapText=True)
            c.border = Border(right=Side(border_style="thin", color="444444"), bottom=Side(border_style="thin", color="444444"), outline=Side(border_style="thin", color="444444"))

            # Notes
            c = ws.cell(row=1, column=5, value="Notes")
            c.border = Border(right=Side(border_style="thin", color="444444"), bottom=Side(border_style="thin", color="444444"), outline=Side(border_style="thin", color="444444"))

            # Status ["Implemented", "Planned"]
            c = ws.cell(row=1, column=6, value="Status")
            c.border = Border(right=Side(border_style="thin", color="444444"), bottom=Side(border_style="thin", color="444444"), outline=Side(border_style="thin", color="444444"))

            # Expected Completion (expected implementation)
            c = ws.cell(row=1, column=7, value="Expected Completion")
            c.border = Border(right=Side(border_style="thin", color="444444"), bottom=Side(border_style="thin", color="444444"), outline=Side(border_style="thin", color="444444"))

            # Class ["Management", "Operational", "Technical",
            c = ws.cell(row=1, column=8, value="Class")
            c.border = Border(right=Side(border_style="thin", color="444444"), bottom=Side(border_style="thin", color="444444"), outline=Side(border_style="thin", color="444444"))

            # Priority ["p0", "P1", "P2", "P3"]
            c = ws.cell(row=1, column=9, value="Priority")
            c.border = Border(right=Side(border_style="thin", color="444444"), bottom=Side(border_style="thin", color="444444"), outline=Side(border_style="thin", color="444444"))

            # Responsible Entities
            c = ws.cell(row=1, column=10, value="Responsible Entities")
            c.border = Border(right=Side(border_style="thin", color="444444"), bottom=Side(border_style="thin", color="444444"), outline=Side(border_style="thin", color="444444"))

            # Control Owner(s)
            c = ws.cell(row=1, column=11, value="Control Owner(s)")
            c.border = Border(right=Side(border_style="thin", color="444444"), bottom=Side(border_style="thin", color="444444"), outline=Side(border_style="thin", color="444444"))

            # Type ["System-Specific", "Hybrid", "Inherited", "Common", "blank"]
            c = ws.cell(row=1, column=12, value="Type")
            c.border = Border(right=Side(border_style="thin", color="444444"), bottom=Side(border_style="thin", color="444444"), outline=Side(border_style="thin", color="444444"))

            # Inherited From
            c = ws.cell(row=1, column=13, value="Inherited From")
            c.border = Border(right=Side(border_style="thin", color="444444"), bottom=Side(border_style="thin", color="444444"), outline=Side(border_style="thin", color="444444"))

            # Provide As ["Do Not Share", "blank"]
            c = ws.cell(row=1, column=14, value="Provide As")
            c.border = Border(right=Side(border_style="thin", color="444444"), bottom=Side(border_style="thin", color="444444"), outline=Side(border_style="thin", color="444444"))

            # Evaluation Status ["Evaluated", "Expired", "Not Evaluated", "Unknown", "blank"]
            c = ws.cell(row=1, column=15, value="Evaluation Status")
            c.border = Border(right=Side(border_style="thin", color="444444"), bottom=Side(border_style="thin", color="444444"), outline=Side(border_style="thin", color="444444"))

            # Control Origination
            c = ws.cell(row=1, column=16, value="Control Origination")
            c.border = Border(right=Side(border_style="thin", color="444444"), bottom=Side(border_style="thin", color="444444"), outline=Side(border_style="thin", color="444444"))

            # History
            c = ws.cell(row=1, column=17, value="History")
            c.border = Border(right=Side(border_style="thin", color="444444"), bottom=Side(border_style="thin", color="444444"), outline=Side(border_style="thin", color="444444"))

        with NamedTemporaryFile() as tmp:
            wb.save(tmp.name)
            tmp.seek(0)
            stream = tmp.read()
            blob = stream

        mime_type = "application/octet-stream"
        filename = "{}_control_implementations-{}.xlsx".format(system.root_element.name.replace(" ","_"),datetime.now().strftime("%Y-%m-%d-%H-%M"))

        resp = HttpResponse(blob, mime_type)
        resp['Content-Disposition'] = 'inline; filename=' + filename
        return resp
    else:
        # User does not have permission to this system
        raise Http404

def editor(request, system_id, catalog_key, cl_id):
    """System Control detail view"""

    cl_id = oscalize_control_id(cl_id)

    # Get control catalog
    catalog = Catalog(catalog_key)
    cg_flat = catalog.get_flattended_controls_all_as_dict()
    # If control id does not exist in catalog
    if cl_id.lower() not in cg_flat:
        return render(request, "controls/detail.html", { "control": {} })

    # Retrieve identified System
    system = System.objects.get(id=system_id)
    # Retrieve related statements if user has permission on system
    if request.user.has_perm('view_system', system):
        # Retrieve primary system Project
        # Temporarily assume only one project and get first project
        project = system.projects.all()[0]
        # if len(projects) > 0:
        #     project = projects[0]
        # Retrieve any related CommonControls
        # CRITICAL TODO: Filter by sid and by system.root_element
        common_controls = CommonControl.objects.filter(oscal_ctl_id=cl_id)
        ccp_name = None
        if common_controls:
            cc = common_controls[0]
            ccp_name = cc.common_control_provider.name
        # Get and return the control

        # Retrieve any related Implementation Statements filtering by control and system.root_element
        impl_smts = Statement.objects.filter(sid=cl_id, consumer_element=system.root_element).order_by('pid')

        # Build OSCAL
        # Example: https://github.com/usnistgov/OSCAL/blob/master/content/ssp-example/json/ssp-example.json
        of = {
                "system-security-plan": {
                    "id": "example-ssp",
                    "metadata": {
                        "title": "{} System Security Plan Excerpt".format(system.root_element.name),
                        "published": datetime.now().replace(microsecond=0).isoformat(),
                        "last-modified": "element.updated.replace(microsecond=0).isoformat()",
                        "version": "1.0",
                        "oscal-version": "1.0.0-milestone3",
                        "roles": [],
                        "parties": [],
                        },
                    "import-profile": {},
                    "system-characteristics": {},
                    "system-implementations": {},
                    "control-implementation": {
                        "description": "",
                        "implemented-requirements": {
                            "control-id": "{}".format(cl_id),
                            "description": "",
                            "statements": {
                                "{}_smt".format(cl_id): {
                                    "description": "N/A",
                                    "by-components": {
                                    }
                                }
                            } #statements
                        }, # implemented-requirements
                    },
                    "back-matter": []
                }
            }
        by_components = of["system-security-plan"]["control-implementation"]["implemented-requirements"]["statements"]["{}_smt".format(cl_id)]["by-components"]
        for smt in impl_smts:
            # print(smt.id, smt.body)
            my_dict = {
                        smt.sid + "{}".format(smt.producer_element.name.replace(" ","-")): {
                            "description": smt.body,
                            "role-ids": "",
                            "set-params": {},
                            "remarks": smt.remarks
                        },
                     }
            by_components.update(my_dict)
        oscal_string = json.dumps(of, sort_keys=False, indent=2)

        # Build combined statement if it exists
        if cl_id in system.control_implementation_as_dict:
            combined_smt = system.control_implementation_as_dict[cl_id]['combined_smt']
        else:
            combined_smt = ""

        # Define status options
        impl_statuses = ["Not implemented", "Planned", "Partially implemented", "Implemented", "Unknown"]

        context = {
            "system": system,
            "project": project, 
            "catalog": catalog,
            "control": cg_flat[cl_id.lower()],
            "common_controls": common_controls,
            "ccp_name": ccp_name,
            "impl_smts": impl_smts,
            "impl_statuses": impl_statuses,
            "combined_smt": combined_smt,
            "oscal": oscal_string,
            "enable_experimental_opencontrol": SystemSettings.enable_experimental_opencontrol,
            "enable_experimental_oscal": SystemSettings.enable_experimental_oscal,
            "opencontrol": "opencontrol_string",
            "project_form": ProjectForm(request.user),
        }
        return render(request, "controls/editor.html", context)
    else:
        # User does not have permission to this system
        raise Http404

def editor_compare(request, system_id, catalog_key, cl_id):
    """System Control detail view"""

    cl_id = oscalize_control_id(cl_id)

    # Get control catalog
    catalog = Catalog(catalog_key)
    cg_flat = catalog.get_flattended_controls_all_as_dict()
    # If control id does not exist in catalog
    if cl_id.lower() not in cg_flat:
        return render(request, "controls/detail.html", { "control": {} })

    # Retrieve identified System
    system = System.objects.get(id=system_id)
    # Retrieve related statements if owner has permission on system
    if request.user.has_perm('view_system', system):
        # Retrieve primary system Project
        # Temporarily assume only one project and get first project
        project = system.projects.all()[0]
        # Retrieve any related CommonControls
        common_controls = CommonControl.objects.filter(oscal_ctl_id=cl_id)
        ccp_name = None
        if common_controls:
            cc = common_controls[0]
            ccp_name = cc.common_control_provider.name
        # Get and return the control

        # Retrieve any related Implementation Statements
        impl_smts = Statement.objects.filter(sid=cl_id)
        context = {
            "system": system,
            "project": project, 
            "catalog": catalog,
            "control": cg_flat[cl_id.lower()],
            "common_controls": common_controls,
            "ccp_name": ccp_name,
            "impl_smts": impl_smts,
            "project_form": ProjectForm(request.user),
        }
        return render(request, "controls/compare.html", context)
    else:
        # User does not have permission to this system
        raise Http404

# @task_view
def save_smt(request):
    """Save a statement"""

    if request.method != "POST":
        return HttpResponseNotAllowed(["POST"])

    else:
        # EXAMPLE CODE FOR GUARDIAN PERMISSIONS
        # # does user have write privs?
        # # if not task.has_write_priv(request.user):
        # #     return HttpResponseForbidden()

        # # validate question
        # # q = task.module.questions.get(id=request.POST.get("question"))

        # # validate and parse value
        # # if request.POST.get("method") == "clear":
        # #     # Clear means that the question returns to an unanswered state.
        # #     # This method is only offered during debugging to make it easier
        # #     # to test the application's behavior when questions are unanswered.
        # #     value = None
        # #     cleared = True
        # #     skipped_reason = None
        # #     unsure = False

        # # elif request.POST.get("method") == "skip":
        # #     # The question is being skipped, i.e. answered with a null value,
        # #     # because the user doesn't know the answer, it doesn't apply to
        # #     # the user's circumstances, or they want to return to it later.
        # #     value = None
        # #     cleared = False
        # #     skipped_reason = request.POST.get("skipped_reason") or None
        #     unsure = bool(request.POST.get("unsure"))

        # Track if we are creating a new statement
        new_statement = False
        #print(dict(request.POST))
        form_dict = dict(request.POST)
        form_values = {}
        for key in form_dict.keys():
            form_values[key] = form_dict[key][0]
        # Updating or saving a new statement?
        if len(form_values['smt_id']) > 0:
            # Look up existing Statement object
            statement = Statement.objects.get(pk=form_values['smt_id'])

            # Check user permissions
            system = statement.consumer_element
            if not request.user.has_perm('change_system', system):
                # User does not have write permissions
                # Log permission to save answer denied
                logger.info(
                    event="save_smt permission_denied",
                    object={"object": "statement", "id": statement.id},
                    user={"id": request.user.id, "username": request.user.username}
                )
                return HttpResponseForbidden("Permission denied. {} does not have change privileges to system and/or project.".format(request.user.username))

            if statement is None:
                # Statement from received has an id no longer in the database.
                # Report error. Alternatively, in future save as new Statement object
                statement_status = "error"
                statement_msg = "The id for this statement is no longer valid in the database."
                return JsonResponse({ "status": "error", "message": statement_msg })
            # Update existing Statement object with received info
            statement.pid = form_values['pid']
            statement.body = form_values['body']
            statement.remarks = form_values['remarks']
            statement.status = form_values['status']
        else:
            # Create new Statement object
            statement = Statement(
                sid=oscalize_control_id(form_values['sid']),
                sid_class=form_values['sid_class'],
                body=form_values['body'],
                pid=form_values['pid'],
                statement_type=form_values['statement_type'],
                status=form_values['status'],
                remarks=form_values['remarks'],
            )
            new_statement = True
        # Save Statement object
        try:
            statement.save()
            statement_status = "ok"
            statement_msg = "Statement saved."
        except Exception as e:
            statement_status = "error"
            statement_msg = "Statement save failed. Error reported {}".format(e)
            return JsonResponse({ "status": "error", "message": statement_msg })

        # Updating or saving a new producer_element?
        try:
            # Does the name match and existing element? (Element names are unique.)
            # TODO: Sanitize data entered in form?
            producer_element, created = Element.objects.get_or_create(name=form_values['producer_element_name'])
            if created:
                producer_element.element_type = "system_element"
                producer_element.save()
            producer_element_status = "ok"
            producer_element_msg = "Producer Element saved."
        except Exception as e:
            producer_element_status = "error"
            producer_element_msg = "Producer Element save failed. Error reported {}".format(e)
            return JsonResponse({ "status": "error", "message": producer_element_msg })

        # Associate Statement and Producer Element
        # TODO Only associate if we have created new statement object.
        try:
            statement.producer_element = producer_element
            statement.save()
            statement_element_status = "ok"
            statement_element_msg = "Statement associated with Producer Element."
        except Exception as e:
            statement_element_status = "error"
            statement_element_msg = "Failed to associate statement with Producer Element {}".format(e)
            return JsonResponse({ "status": "error", "message": statement_msg + " " + producer_element_msg + " " +statement_element_msg })

        # Create new Prototype Statement object on new statement creation (not statement edit)
        if new_statement:
            try:
                statement_prototype = statement.create_prototype()
            except Exception as e:
                statement_status = "error"
                statement_msg = "Statement save failed while saving statement prototype. Error reported {}".format(e)
                return JsonResponse({ "status": "error", "message": statement_msg })

        # Associate Statement and System's root_element
        # TODO Only associate if we have created new statement object.
        # print("** System.objects.get(pk=form_values['system_id']).root_element", System.objects.get(pk=form_values['system_id']).root_element)
        try:
            statement.consumer_element = System.objects.get(pk=form_values['system_id']).root_element
            statement.save()
            statement_consumer_status = "ok"
            statement_consumer_msg = "Statement associated with System/Consumer Element."
        except Exception as e:
            statement_consumer_status = "error"
            statement_consumer_msg = "Failed to associate statement with System/Consumer Element {}".format(e)
            return JsonResponse({ "status": "error", "message": statement_msg + " " + producer_element_msg + " " +statement_consumer_msg })

        # Update ElementControl smts_updated to know when control element on system was recently updated
        try:
            print("Updating ElementControl smts_updated")
            ec = ElementControl.objects.get(element=statement.consumer_element, oscal_ctl_id=statement.sid, oscal_catalog_key=statement.sid_class)
            ec.smts_updated = statement.updated
            ec.save()
        except Exception as e:
            statement_element_status = "error"
            statement_element_msg = "Failed to update ControlElement smt_updated {}".format(e)
            return JsonResponse({ "status": "error", "message": statement_msg + " " + producer_element_msg + " " +statement_element_msg })

    # Serialize saved data object(s) to send back to update web page
    # The submitted form needs to be updated with the object primary keys (ids)
    # in order that future saves will be treated as updates.
    from django.core import serializers
    serialized_obj = serializers.serialize('json', [ statement, ])

    # Return successful save result to web page's Ajax request
    return JsonResponse({ "status": "success", "message": statement_msg + " " + producer_element_msg + " " +statement_element_msg, "statement": serialized_obj })

def delete_smt(request):
    """Delete a statement"""

    if request.method != "POST":
        return HttpResponseNotAllowed(["POST"])

    else:
        # check permissions
        # EXAMPLE CODE FOR GUARDIAN PERMISSIONS
        # # does user have write privs?
        # # if not task.has_write_priv(request.user):
        # #     return HttpResponseForbidden()

        # # validate question
        # # q = task.module.questions.get(id=request.POST.get("question"))

        # # validate and parse value
        # # if request.POST.get("method") == "clear":
        # #     # Clear means that the question returns to an unanswered state.
        # #     # This method is only offered during debugging to make it easier
        # #     # to test the application's behavior when questions are unanswered.
        # #     value = None
        # #     cleared = True
        # #     skipped_reason = None
        # #     unsure = False

        # # elif request.POST.get("method") == "skip":
        # #     # The question is being skipped, i.e. answered with a null value,
        # #     # because the user doesn't know the answer, it doesn't apply to
        # #     # the user's circumstances, or they want to return to it later.
        # #     value = None
        # #     cleared = False
        # #     skipped_reason = request.POST.get("skipped_reason") or None
        #     unsure = bool(request.POST.get("unsure"))

        #print(dict(request.POST))
        form_dict = dict(request.POST)
        form_values = {}
        for key in form_dict.keys():
            form_values[key] = form_dict[key][0]

        # Delete statement?
        statement = Statement.objects.get(pk=form_values['smt_id'])

        # Check user permissions
        system = statement.consumer_element
        if not request.user.has_perm('change_system', system):
            # User does not have write permissions
            # Log permission to save answer denied
            logger.info(
                event="delete_smt permission_denied",
                object={"object": "statement", "id": statement.id},
                user={"id": request.user.id, "username": request.user.username}
            )
            return HttpResponseForbidden("Permission denied. {} does not have change privileges to system and/or project.".format(request.user.username))

        if statement is None:
            # Statement from received has an id no longer in the database.
            # Report error. Alternatively, in future save as new Statement object
            statement_status = "error"
            statement_msg = "The id for this statement is no longer valid in the database."
            return JsonResponse({ "status": "error", "message": statement_msg })
        # Save Statement object
        try:
            statement.delete()
            statement_status = "ok"
            statement_msg = "Statement deleted."
        except Exception as e:
            statement_status = "error"
            statement_msg = "Statement delete failed. Error reported {}".format(e)
            return JsonResponse({ "status": "error", "message": statement_msg })

        # TODO Record fact statement deleted
        # Below will not work because statement is deleted
        # and need to show in racird that a statement was recently deleted
        # Update ElementControl smts_updated to know when control element on system was recently updated
        # try:
        #     print("Updating ElementControl smts_updated")
        #     ec = ElementControl.objects.get(element=statement.consumer_element, oscal_ctl_id=statement.sid, oscal_catalog_key=statement.sid_class)
        #     ec.smts_updated = statement.updated
        #     ec.save()
        # except Exception as e:
        #     statement_element_status = "error"
        #     statement_element_msg = "Failed to update ControlElement smt_updated {}".format(e)
        #     return JsonResponse({ "status": "error", "message": statement_msg + " " + producer_element_msg + " " +statement_element_msg })

        return JsonResponse({ "status": "success", "message": statement_msg })

# Components

def add_system_component(request, system_id):
    """Add an existing element and its statements to a system"""

    if request.method != "POST":
        return HttpResponseNotAllowed(["POST"])

    print(dict(request.POST))
    form_dict = dict(request.POST)
    form_values = {}
    for key in form_dict.keys():
        form_values[key] = form_dict[key][0]
    # Does user have permission to add element?
    # Check user permissions
    # system = system.objects.get(pk=form_values['system_id'])
    system = System.objects.get(pk=system_id)
    if not request.user.has_perm('change_system', system):
        # User does not have write permissions
        # Log permission to save answer denied
        logger.info(
            event="change_system permission_denied",
            object={"object": "element", "producer_element_name": form_values['producer_element_name']},
            user={"id": request.user.id, "username": request.user.username}
        )
        return HttpResponseForbidden("Permission denied. {} does not have change privileges to system and/or project.".format(request.user.username))

    selected_controls = system.root_element.controls.all()
    selected_controls_ids = set()
    for sc in selected_controls:
        selected_controls_ids.add("{} {}".format(sc.oscal_ctl_id, sc.oscal_catalog_key))

    # Add element
    # Look up the element
    producer_element = Element.objects.get(pk=form_values['producer_element_id'])
    # TODO: Handle case of element already associated with system

    # Loop through element's prototype statements and add to control implementation statements
    print("Adding {} to system_id {}".format(producer_element.name, system_id))
    for smt in Statement.objects.filter(producer_element_id = producer_element.id, statement_type="control_implementation_prototype"):
        # Only add statements for controls selected for system
        if "{} {}".format(smt.sid, smt.sid_class) in selected_controls_ids:
            print("smt", smt)
            smt.create_instance_from_prototype(system.root_element.id)
        else:
            print("not adding smt not selected controls for system", smt)

    # Redirect to selected element page
    return HttpResponseRedirect("/systems/{}/components/selected".format(system_id))

# Baselines
def assign_baseline(request, system_id, catalog_key, baseline_name):
    """Assign a baseline to a system root element thereby showing selected controls for the system."""

    system = System.objects.get(pk=system_id)
    #system.root_element.assign_baseline_controls(user, 'NIST_SP-800-53_rev4', 'low')
    assign_results = system.root_element.assign_baseline_controls(request.user, catalog_key, baseline_name)
    if assign_results:
        messages.add_message(request, messages.INFO, 'Baseline "{} {}" assigned.'.format(catalog_key.replace("_", " "), baseline_name.title()))
        # Log start app / new project
        logger.info(
            event="assign_baseline",
            object={"object": "system", "id": system.root_element.id, "title": system.root_element.name},
            baseline={"catalog_key": catalog_key, "baseline_name": baseline_name},
            user={"id": request.user.id, "username": request.user.username}
        )
    else:
        messages.add_message(request, messages.ERROR, 'Baseline "{} {}" assignment failed.'.format(catalog_key.replace("_", " "), baseline_name.title()))

    return HttpResponseRedirect("/systems/{}/controls/selected".format(system_id))

# Export OpenControl

def export_system_opencontrol(request, system_id):
    """Export entire system in OpenControl"""

    # Does user have permission
    # Retrieve identified System
    system = System.objects.get(id=system_id)
    # Retrieve related selected controls if user has permission on system
    if request.user.has_perm('view_system', system):
        # Retrieve primary system Project
        # Temporarily assume only one project and get first project
        project = system.projects.all()[0]

        # Create temporary directory structure
        import tempfile
        temp_dir = tempfile.TemporaryDirectory(dir=".")
        repo_path = os.path.join(temp_dir.name, system.root_element.name.replace(" ", "_"))
        # print(temp_dir.name)
        if not os.path.exists(repo_path):
            os.makedirs(repo_path)

        # Create various directories
        os.makedirs(os.path.join(repo_path, "components"))
        os.makedirs(os.path.join(repo_path, "standards"))
        os.makedirs(os.path.join(repo_path, "certifications"))

        # Create opencontrol.yaml config file
        cfg_str = """schema_version: 1.0.0
name: ~
metadata:
  authorization_id: ~
  description: ~
  organization:
    name: ~
    abbreviation: ~
  repository: ~
components: []
standards:
- ./standards/NIST-SP-800-53-rev4.yaml
certifications:
- ./certifications/fisma-low-impact.yaml
"""

        # read default opencontrol.yaml into object
        cfg = rtyaml.load(cfg_str)
        # customize values
        cfg["name"] = system.root_element.name
        # cfg["metadata"]["organization"]["name"] = organization_name
        # cfg["metadata"]["description"] = description
        # cfg["metadata"]["organization"]["abbreviation"] = None
        # if organization_name:
        #     cfg["metadata"]["organization"]["abbreviation"] = "".join([word[0].upper() for word in organization_name.split(" ")])

        with open(os.path.join(repo_path, "opencontrol.yaml"), 'w') as outfile:
            outfile.write(rtyaml.dump(cfg))

        # Populate reference directories from reference
        OPENCONTROL_PATH = os.path.join(os.path.dirname(__file__),'data','opencontrol')
        shutil.copyfile(os.path.join(OPENCONTROL_PATH, "standards", "NIST-SP-800-53-rev4.yaml"), os.path.join(repo_path, "standards", "NIST-SP-800-53-rev4.yaml"))
        shutil.copyfile(os.path.join(OPENCONTROL_PATH, "standards", "NIST-SP-800-171r1.yaml"), os.path.join(repo_path, "standards", "NIST-SP-800-53-rev4.yaml"))
        shutil.copyfile(os.path.join(OPENCONTROL_PATH, "standards", "opencontrol.yaml"), os.path.join(repo_path, "standards", "opencontrol.yaml"))
        shutil.copyfile(os.path.join(OPENCONTROL_PATH, "standards", "hipaa-draft.yaml"), os.path.join(repo_path, "standards", "hipaa-draft.yaml"))
        shutil.copyfile(os.path.join(OPENCONTROL_PATH, "certifications", "fisma-low-impact.yaml"), os.path.join(repo_path, "certifications", "fisma-low-impact.yaml"))

        # # Make stub README.md file
        # with open(os.path.join(repo_path, "README.md"), 'w') as outfile:
        #     outfile.write("Machine readable representation of 800-53 control implementations for {}.\n\n# Notes\n\n".format(system_name))
        #     print("wrote file: {}\n".format(os.path.join(repo_path, "README.md")))

        # Populate system information files

        # Populate component files
        if not os.path.exists(os.path.join(repo_path, "components")):
            os.makedirs(os.path.join(repo_path, "components"))
        for element in system.producer_elements:
            # Build OpenControl
            ocf = {
                    "name": element.name,
                    "schema_version": "3.0.0",
                    "documentation_complete": False,
                    "satisfies": []
                   }
            satisfies_smts = ocf["satisfies"]
            # Retrieve impl_smts produced by element and consumed by system
            # Get the impl_smts contributed by this component to system
            impl_smts = element.statements_produced.filter(consumer_element=system.root_element)
            for smt in impl_smts:
                my_dict = {
                            "control_key": smt.sid.upper(),
                            "control_name": smt.catalog_control_as_dict['title'],
                            "standard_key": smt.sid_class,
                            "covered_by": [],
                            "security_control_type": "Hybrid | Inherited | ...",
                            "narrative": [
                                {"text": smt.body}
                            ],
                            "remarks": [
                                {"text": smt.remarks}
                            ]
                         }
                satisfies_smts.append(my_dict)
            opencontrol_string = rtyaml.dump(ocf)
            # Write component file
            with open(os.path.join(repo_path, "components", "{}.yaml".format(element.name.replace(" ", "_"))), 'w') as fh:
                fh.write(opencontrol_string)

        # Build Zip archive
        # TODO Make Temporary File
        #      Current approach leads to race conditions!
        shutil.make_archive("/tmp/Zipped_file", 'zip', repo_path)

        # Download Zip archive of OpenControl files
        with open('/tmp/Zipped_file.zip', 'rb') as tmp:
            tmp.seek(0)
            stream = tmp.read()
            blob = stream
        mime_type = "application/octet-stream"
        filename = "{}-opencontrol-{}.zip".format(system.root_element.name.replace(" ","_"),datetime.now().strftime("%Y-%m-%d-%H-%M"))

        resp = HttpResponse(blob, mime_type)
        resp['Content-Disposition'] = 'inline; filename=' + filename

        # Clean up
        shutil.rmtree(repo_path)
        # os.remove("/tmp/Zipped_file") ????
        return resp

    else:
        # User does not have permission to this system
        raise Http404

# PoamS
def poams_list(request, system_id):
    """List PoamS for a system"""

    # Retrieve identified System
    system = System.objects.get(id=system_id)
    # Retrieve related selected controls if user has permission on system
    if request.user.has_perm('view_system', system):
        # Retrieve primary system Project
        # Temporarily assume only one project and get first project
        project = system.projects.all()[0]
        controls = system.root_element.controls.all()
        poam_smts = system.root_element.statements_consumed.filter(statement_type="POAM").order_by('-updated')

        # impl_smts_count = {}
        # ikeys = system.smts_control_implementation_as_dict.keys()
        # for c in controls:
        #     impl_smts_count[c.oscal_ctl_id] = 0
        #     if c.oscal_ctl_id in ikeys:
        #         impl_smts_count[c.oscal_ctl_id] = len(system.smts_control_implementation_as_dict[c.oscal_ctl_id]['control_impl_smts'])

        # Return the controls
        context = {
            "system": system,
            "project": project,
            "controls": controls,
            "poam_smts": poam_smts,
            "enable_experimental_opencontrol": SystemSettings.enable_experimental_opencontrol,
            "enable_experimental_oscal": SystemSettings.enable_experimental_oscal,
            "project_form": ProjectForm(request.user),
        }
        return render(request, "systems/poams_list.html", context)
    else:
        # User does not have permission to this system
        raise Http404

def new_poam(request, system_id):
    """Form to create new POAM"""
    from .forms import StatementPoamForm, PoamForm
    # Retrieve identified System
    system = System.objects.get(id=system_id)
    # Retrieve related selected controls if user has permission on system
    if request.user.has_perm('view_system', system):
        # Retrieve primary system Project
        # Temporarily assume only one project and get first project
        project = system.projects.all()[0]
        controls = system.root_element.controls.all()

        if request.method == 'POST':
            statement_form = StatementPoamForm(request.POST)
            # if statement_form.is_valid() and poam_form.is_valid():
            if statement_form.is_valid():
                statement = statement_form.save()
                poam_form = PoamForm(request.POST)
                if poam_form.is_valid():
                    poam = poam_form.save()
                    print('POAM ID',poam.get_next_poam_id(system))
                    poam.poam_id = poam.get_next_poam_id(system)
                    poam.statement = statement
                    poam.save()
                return HttpResponseRedirect('/systems/{}/poams'.format(system_id),{})
                #url(r'^(?P<system_id>.*)/poams$', views.poams_list, name="poams_list"),
            else:
                pass
        else:
            statement_form = StatementPoamForm(status="Open", statement_type="POAM", consumer_element=system.root_element)
            poam = Poam()
            poam_id = poam.get_next_poam_id(system)
            poam_form = PoamForm()
            return render(request, 'systems/poam_form.html', {
                'statement_form': statement_form,
                'poam_form': poam_form,
                'system': system,
                'project': project,
                'controls': controls,
                "project_form": ProjectForm(request.user),
            })
    else:
        # User does not have permission to this system
        raise Http404

def edit_poam(request, system_id, poam_id):
    """Form to create new POAM"""
    from .forms import StatementPoamForm, PoamForm
    from django.shortcuts import get_object_or_404

    # Retrieve identified System
    system = System.objects.get(id=system_id)
    # Retrieve related selected controls if user has permission on system
    if request.user.has_perm('view_system', system):
        # Retrieve primary system Project
        # Temporarily assume only one project and get first project
        project = system.projects.all()[0]
        controls = system.root_element.controls.all()
        # Retrieve POAM Statement
        poam_smt = get_object_or_404(Statement, id=poam_id)

        if request.method == 'POST':
            statement_form = StatementPoamForm(request.POST, instance=poam_smt)
            poam_form = PoamForm(request.POST, instance=poam_smt.poam)
            if statement_form.is_valid() and poam_form.is_valid():
                # Save statement after updating values
                statement_form.save()
                poam_form.save()
                return HttpResponseRedirect('/systems/{}/poams'.format(system_id),{})
            else:
                pass
                #TODO: What if form invalid?
        else:
            statement_form = StatementPoamForm(initial={
                    'statement_type': poam_smt.statement_type,
                    'status': poam_smt.status,
                    'consumer_element': system.root_element,
                    'body': poam_smt.body,
                    'remarks': poam_smt.remarks,
                })
            poam_form = PoamForm(initial={
                    'weakness_name': poam_smt.poam.weakness_name,
                    'controls': poam_smt.poam.controls,
                    'poam_group': poam_smt.poam.poam_group,
                    'risk_rating_original': poam_smt.poam.risk_rating_original,
                    'risk_rating_adjusted': poam_smt.poam.risk_rating_adjusted,
                    'weakness_detection_source': poam_smt.poam.weakness_detection_source,
                    'remediation_plan': poam_smt.poam.remediation_plan,
                    'milestones': poam_smt.poam.milestones,
                    'scheduled_completion_date': poam_smt.poam.scheduled_completion_date,
                })
            return render(request, 'systems/poam_edit_form.html', {
                'statement_form': statement_form,
                'poam_form': poam_form,
                'system': system,
                'project': project,
                'controls': controls,
                'poam_smt': poam_smt,
                "project_form": ProjectForm(request.user),
            })
    else:
        # User does not have permission to this system
        raise Http404

def poam_export_xlsx(request, system_id):
    return poam_export(request, system_id, 'xlsx')
<<<<<<< HEAD

def poam_export_csv(request, system_id):
    return poam_export(request, system_id, 'csv')

def poam_export(request, system_id, format='xlsx'):
    """Export POA&M in either xlsx or csv"""

    # Retrieve identified System
    system = System.objects.get(id=system_id)
    # Retrieve related selected POA&Ms if user has permission on system
    if request.user.has_perm('view_system', system):

        if format == 'xlsx':
            from openpyxl import Workbook
            from openpyxl.styles import Border, Side, PatternFill, Font, GradientFill, Alignment
            from tempfile import NamedTemporaryFile

=======

def poam_export_csv(request, system_id):
    return poam_export(request, system_id, 'csv')

def poam_export(request, system_id, format='xlsx'):
    """Export POA&M in either xlsx or csv"""

    # Retrieve identified System
    system = System.objects.get(id=system_id)
    # Retrieve related selected POA&Ms if user has permission on system
    if request.user.has_perm('view_system', system):

        if format == 'xlsx':
            from openpyxl import Workbook
            from openpyxl.styles import Border, Side, PatternFill, Font, GradientFill, Alignment
            from tempfile import NamedTemporaryFile

>>>>>>> cb61a731
            wb = Workbook()
            ws = wb.active
            # create alignment style
            wrap_alignment = Alignment(wrap_text=True)
            ws.title = "POA&Ms"
        else:
            import csv, io
            csv_buffer = io.StringIO(newline='\n')
            csv_writer = csv.writer(csv_buffer)

<<<<<<< HEAD
        statement_fields = {
            'body': 'Description',
            'status': 'Status'
        }

        poam_fields = {
            'weakness_name': 'Weakness Name',
            'controls': 'Controls',
            'risk_rating_original': 'Risk Rating Original',
            'risk_rating_adjusted': 'Risk Rating Adjusted',
            'weakness_detection_source': 'Weakness Detection Source',
            'weakness_source_identifier': 'Weakness Source Identifier',
            'remediation_plan': 'Remediation Plan',
            'milestones': 'Milestones',
            'milestone_changes': 'Milestone Changes',
            'scheduled_completion_date': 'Scheduled Completion Date'
        }

        # create header row
        # Description and Status are in statement
        column = 0
        csv_row = []
        for field_name in statement_fields:
            column += 1
            if format == 'xlsx':
                c = ws.cell(row=1, column=column, value=statement_fields[field_name])
                c.fill = PatternFill("solid", fgColor="5599FE")
                c.font = Font(color="FFFFFF", bold=True)
                c.border = Border(left=Side(border_style="thin", color="444444"), right=Side(border_style="thin", color="444444"), bottom=Side(border_style="thin", color="444444"), outline=Side(border_style="thin", color="444444"))
            else:
                csv_row.append(statement_fields[field_name])

        # other fields are in statement.poam
        for field_name in poam_fields:
            column += 1
            if format == 'xlsx':
                c = ws.cell(row=1, column=column, value=poam_fields[field_name])
                c.fill = PatternFill("solid", fgColor="5599FE")
                c.font = Font(color="FFFFFF", bold=True)
                c.border = Border(left=Side(border_style="thin", color="444444"), right=Side(border_style="thin", color="444444"), bottom=Side(border_style="thin", color="444444"), outline=Side(border_style="thin", color="444444"))
            else:
                csv_row.append(poam_fields[field_name])

        # TODO: set column widths
        # ws.column_dimensions['A'].width = 30
=======
        poam_fields = [
            {'var_name':'poam_id', 'name':'POA&M ID', 'width':8},
            {'var_name':'poam_group', 'name':'POA&M Group', 'width':16},
            {'var_name':'weakness_name', 'name':'Weakness Name', 'width':24},
            {'var_name':'controls', 'name':'Controls', 'width':16},
            {'var_name':'body', 'name':'Description', 'width':60},
            {'var_name':'status', 'name':'Status', 'width':8},
            {'var_name':'risk_rating_original', 'name':'Risk Rating Original', 'width':16},
            {'var_name':'risk_rating_adjusted', 'name':'Risk Rating Adjusted', 'width':16},
            {'var_name':'weakness_detection_source', 'name':'Weakness Detection Source', 'width':24},
            {'var_name':'weakness_source_identifier', 'name':'Weakness Source Identifier', 'width':24},
            {'var_name':'remediation_plan', 'name':'Remediation Plan', 'width':60},
            {'var_name':'milestones', 'name':'Milestones', 'width':60},
            {'var_name':'milestone_changes', 'name':'Milestone Changes', 'width':30},
            {'var_name':'scheduled_completion_date', 'name':'Scheduled Completion Date', 'width':18},
        ]

        # create header row
        column = 0
        ord_zeroth_column = ord('A') - 1
        csv_row = []

        for poam_field in poam_fields:
            column += 1
            if format == 'xlsx':
                c = ws.cell(row=1, column=column, value=poam_field['name'])
                c.fill = PatternFill("solid", fgColor="5599FE")
                c.font = Font(color="FFFFFF", bold=True)
                c.border = Border(left=Side(border_style="thin", color="444444"), right=Side(border_style="thin", color="444444"), bottom=Side(border_style="thin", color="444444"), outline=Side(border_style="thin", color="444444"))
                ws.column_dimensions[chr(ord_zeroth_column + column)].width = poam_field['width']
            else:
                csv_row.append(poam_field['name'])
        # Add column for URL
        if format == 'xlsx':
            c = ws.cell(row=1, column=column, value="URL")
            c.fill = PatternFill("solid", fgColor="5599FE")
            c.font = Font(color="FFFFFF", bold=True)
            c.border = Border(left=Side(border_style="thin", color="444444"), right=Side(border_style="thin", color="444444"), bottom=Side(border_style="thin", color="444444"), outline=Side(border_style="thin", color="444444"))
            ws.column_dimensions[chr(ord_zeroth_column + column)].width = 60
        else:
            csv_row.append('URL')
>>>>>>> cb61a731

        if format != 'xlsx':
            csv_writer.writerow(csv_row)

        # Retrieve POA&Ms and create POA&M rows
<<<<<<< HEAD
        poam_smts = system.root_element.statements_consumed.filter(statement_type="POAM").order_by('-updated')
=======
        poam_smts = system.root_element.statements_consumed.filter(statement_type="POAM").order_by('id')
>>>>>>> cb61a731
        poam_smts_by_sid = {}
        row = 1
        for poam_smt in poam_smts:
            csv_row = []
            row += 1

<<<<<<< HEAD
            # fields in statement
            column = 0
            for field_name in statement_fields:
                column += 1
                if format == 'xlsx':
                    c = ws.cell(row=row, column=column, value=getattr(poam_smt, field_name))
                    c.fill = PatternFill("solid", fgColor="FFFF99")
                    c.alignment = Alignment(vertical='top', wrapText=True)
                    c.border = Border(right=Side(border_style="thin", color="444444"),bottom=Side(border_style="thin", color="444444"), outline=Side(border_style="thin", color="444444"))
                else:
                    csv_row.append(getattr(poam_smt, field_name))
            # fields in poam object
            for field_name in poam_fields:
                column += 1
                if format == 'xlsx':
                    c = ws.cell(row=row, column=column, value=getattr(poam_smt.poam, field_name))
                    c.fill = PatternFill("solid", fgColor="FFFF99")
                    c.alignment = Alignment(vertical='top', wrapText=True)
                    c.border = Border(right=Side(border_style="thin", color="444444"),bottom=Side(border_style="thin", color="444444"), outline=Side(border_style="thin", color="444444"))
                else:
                    csv_row.append(getattr(poam_smt.poam, field_name))
=======
            # Loop through fields
            column = 0
            for poam_field in poam_fields:
                column += 1
                if format == 'xlsx':
                    if poam_field['var_name'] in ['body', 'status']:
                        c = ws.cell(row=row, column=column, value=getattr(poam_smt, poam_field['var_name']))
                    else:
                        if poam_field['var_name'] == 'poam_id':
                            c = ws.cell(row=row, column=column, value="V-{}".format(getattr(poam_smt.poam, poam_field['var_name'])))
                        else:
                            c = ws.cell(row=row, column=column, value=getattr(poam_smt.poam, poam_field['var_name']))
                    c.fill = PatternFill("solid", fgColor="FFFFFF")
                    c.alignment = Alignment(vertical='top', horizontal='left', wrapText=True)
                    c.border = Border(right=Side(border_style="thin", color="444444"),bottom=Side(border_style="thin", color="444444"), outline=Side(border_style="thin", color="444444"))
                else:
                    if poam_field['var_name'] in ['body', 'status']:
                        csv_row.append(getattr(poam_smt, poam_field['var_name']))
                    else:
                        if poam_field['var_name'] == 'poam_id':
                            csv_row.append("V-{}".format(getattr(poam_smt.poam, poam_field['var_name'])))
                        else:
                            csv_row.append(getattr(poam_smt.poam, poam_field['var_name']))

            # Add URL column
            poam_url = settings.SITE_ROOT_URL+"/systems/{}/poams/{}/edit".format(system_id,poam_smt.id)
            if format == 'xlsx':
                c = ws.cell(row=row, column=column, value=poam_url)
                c.fill = PatternFill("solid", fgColor="FFFFFF")
                c.alignment = Alignment(vertical='top', horizontal='left', wrapText=True)
                c.border = Border(right=Side(border_style="thin", color="444444"),bottom=Side(border_style="thin", color="444444"), outline=Side(border_style="thin", color="444444"))
            else:
                csv_row.append(poam_url)
>>>>>>> cb61a731

            if format != 'xlsx':
                csv_writer.writerow(csv_row)

        if format == 'xlsx':
            with NamedTemporaryFile() as tmp:
                wb.save(tmp.name)
                tmp.seek(0)
                stream = tmp.read()
                blob = stream
        else:
            blob = csv_buffer.getvalue()
            csv_buffer.close()

<<<<<<< HEAD
        mime_type = "application/octet-stream"
        filename = "{}_poam_export-{}.{}".format(system_id,datetime.now().strftime("%Y-%m-%d-%H-%M"),format)
=======
        # Determine filename based on system name
        system_name = system.root_element.name.replace(" ","_") + "_" + system_id
        filename = "{}_poam_export-{}.{}".format(system_name,datetime.now().strftime("%Y-%m-%d-%H-%M"),format)
        mime_type = "application/octet-stream"
>>>>>>> cb61a731

        resp = HttpResponse(blob, mime_type)
        resp['Content-Disposition'] = 'inline; filename=' + filename
        return resp
    else:
        # User does not have permission to this system
        raise Http404<|MERGE_RESOLUTION|>--- conflicted
+++ resolved
@@ -1339,7 +1339,6 @@
 
 def poam_export_xlsx(request, system_id):
     return poam_export(request, system_id, 'xlsx')
-<<<<<<< HEAD
 
 def poam_export_csv(request, system_id):
     return poam_export(request, system_id, 'csv')
@@ -1357,25 +1356,6 @@
             from openpyxl.styles import Border, Side, PatternFill, Font, GradientFill, Alignment
             from tempfile import NamedTemporaryFile
 
-=======
-
-def poam_export_csv(request, system_id):
-    return poam_export(request, system_id, 'csv')
-
-def poam_export(request, system_id, format='xlsx'):
-    """Export POA&M in either xlsx or csv"""
-
-    # Retrieve identified System
-    system = System.objects.get(id=system_id)
-    # Retrieve related selected POA&Ms if user has permission on system
-    if request.user.has_perm('view_system', system):
-
-        if format == 'xlsx':
-            from openpyxl import Workbook
-            from openpyxl.styles import Border, Side, PatternFill, Font, GradientFill, Alignment
-            from tempfile import NamedTemporaryFile
-
->>>>>>> cb61a731
             wb = Workbook()
             ws = wb.active
             # create alignment style
@@ -1386,53 +1366,6 @@
             csv_buffer = io.StringIO(newline='\n')
             csv_writer = csv.writer(csv_buffer)
 
-<<<<<<< HEAD
-        statement_fields = {
-            'body': 'Description',
-            'status': 'Status'
-        }
-
-        poam_fields = {
-            'weakness_name': 'Weakness Name',
-            'controls': 'Controls',
-            'risk_rating_original': 'Risk Rating Original',
-            'risk_rating_adjusted': 'Risk Rating Adjusted',
-            'weakness_detection_source': 'Weakness Detection Source',
-            'weakness_source_identifier': 'Weakness Source Identifier',
-            'remediation_plan': 'Remediation Plan',
-            'milestones': 'Milestones',
-            'milestone_changes': 'Milestone Changes',
-            'scheduled_completion_date': 'Scheduled Completion Date'
-        }
-
-        # create header row
-        # Description and Status are in statement
-        column = 0
-        csv_row = []
-        for field_name in statement_fields:
-            column += 1
-            if format == 'xlsx':
-                c = ws.cell(row=1, column=column, value=statement_fields[field_name])
-                c.fill = PatternFill("solid", fgColor="5599FE")
-                c.font = Font(color="FFFFFF", bold=True)
-                c.border = Border(left=Side(border_style="thin", color="444444"), right=Side(border_style="thin", color="444444"), bottom=Side(border_style="thin", color="444444"), outline=Side(border_style="thin", color="444444"))
-            else:
-                csv_row.append(statement_fields[field_name])
-
-        # other fields are in statement.poam
-        for field_name in poam_fields:
-            column += 1
-            if format == 'xlsx':
-                c = ws.cell(row=1, column=column, value=poam_fields[field_name])
-                c.fill = PatternFill("solid", fgColor="5599FE")
-                c.font = Font(color="FFFFFF", bold=True)
-                c.border = Border(left=Side(border_style="thin", color="444444"), right=Side(border_style="thin", color="444444"), bottom=Side(border_style="thin", color="444444"), outline=Side(border_style="thin", color="444444"))
-            else:
-                csv_row.append(poam_fields[field_name])
-
-        # TODO: set column widths
-        # ws.column_dimensions['A'].width = 30
-=======
         poam_fields = [
             {'var_name':'poam_id', 'name':'POA&M ID', 'width':8},
             {'var_name':'poam_group', 'name':'POA&M Group', 'width':16},
@@ -1474,46 +1407,18 @@
             ws.column_dimensions[chr(ord_zeroth_column + column)].width = 60
         else:
             csv_row.append('URL')
->>>>>>> cb61a731
 
         if format != 'xlsx':
             csv_writer.writerow(csv_row)
 
         # Retrieve POA&Ms and create POA&M rows
-<<<<<<< HEAD
-        poam_smts = system.root_element.statements_consumed.filter(statement_type="POAM").order_by('-updated')
-=======
         poam_smts = system.root_element.statements_consumed.filter(statement_type="POAM").order_by('id')
->>>>>>> cb61a731
         poam_smts_by_sid = {}
         row = 1
         for poam_smt in poam_smts:
             csv_row = []
             row += 1
 
-<<<<<<< HEAD
-            # fields in statement
-            column = 0
-            for field_name in statement_fields:
-                column += 1
-                if format == 'xlsx':
-                    c = ws.cell(row=row, column=column, value=getattr(poam_smt, field_name))
-                    c.fill = PatternFill("solid", fgColor="FFFF99")
-                    c.alignment = Alignment(vertical='top', wrapText=True)
-                    c.border = Border(right=Side(border_style="thin", color="444444"),bottom=Side(border_style="thin", color="444444"), outline=Side(border_style="thin", color="444444"))
-                else:
-                    csv_row.append(getattr(poam_smt, field_name))
-            # fields in poam object
-            for field_name in poam_fields:
-                column += 1
-                if format == 'xlsx':
-                    c = ws.cell(row=row, column=column, value=getattr(poam_smt.poam, field_name))
-                    c.fill = PatternFill("solid", fgColor="FFFF99")
-                    c.alignment = Alignment(vertical='top', wrapText=True)
-                    c.border = Border(right=Side(border_style="thin", color="444444"),bottom=Side(border_style="thin", color="444444"), outline=Side(border_style="thin", color="444444"))
-                else:
-                    csv_row.append(getattr(poam_smt.poam, field_name))
-=======
             # Loop through fields
             column = 0
             for poam_field in poam_fields:
@@ -1547,7 +1452,6 @@
                 c.border = Border(right=Side(border_style="thin", color="444444"),bottom=Side(border_style="thin", color="444444"), outline=Side(border_style="thin", color="444444"))
             else:
                 csv_row.append(poam_url)
->>>>>>> cb61a731
 
             if format != 'xlsx':
                 csv_writer.writerow(csv_row)
@@ -1562,15 +1466,10 @@
             blob = csv_buffer.getvalue()
             csv_buffer.close()
 
-<<<<<<< HEAD
-        mime_type = "application/octet-stream"
-        filename = "{}_poam_export-{}.{}".format(system_id,datetime.now().strftime("%Y-%m-%d-%H-%M"),format)
-=======
         # Determine filename based on system name
         system_name = system.root_element.name.replace(" ","_") + "_" + system_id
         filename = "{}_poam_export-{}.{}".format(system_name,datetime.now().strftime("%Y-%m-%d-%H-%M"),format)
         mime_type = "application/octet-stream"
->>>>>>> cb61a731
 
         resp = HttpResponse(blob, mime_type)
         resp['Content-Disposition'] = 'inline; filename=' + filename
