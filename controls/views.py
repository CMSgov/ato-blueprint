from itertools import groupby
import logging
from collections import defaultdict
from datetime import datetime, timezone
from pathlib import PurePath
from uuid import uuid4
import rtyaml
import shutil
import operator
from django.conf import settings
from django.contrib import messages
from django.contrib.messages.views import SuccessMessageMixin
from django.contrib.auth.decorators import login_required
from django.core.exceptions import ObjectDoesNotExist
from django.db import IntegrityError
from django.db.models.functions import Lower
from django.http import Http404, HttpResponse, HttpResponseRedirect, HttpResponseForbidden, JsonResponse, \
    HttpResponseNotAllowed
from django.shortcuts import get_object_or_404, redirect, render
from django.utils.text import slugify
from django.views import View
from jsonschema import validate
from jsonschema.exceptions import SchemaError, ValidationError as SchemaValidationError
from urllib.parse import quote
from guidedmodules.models import Task, Module, AppVersion, AppSource
from siteapp.forms import ProjectForm
from siteapp.models import Project
from system_settings.models import SystemSettings
# from .forms import ImportOSCALComponentForm
# from .forms import StatementPoamForm, PoamForm, ElementForm, DeploymentForm
from .forms import *
from .models import *
from .utilities import *
from simple_history.utils import update_change_reason

logging.basicConfig()
import structlog
from structlog import get_logger
from structlog.stdlib import LoggerFactory
structlog.configure(logger_factory=LoggerFactory())
structlog.configure(processors=[structlog.processors.JSONRenderer()])
logger = get_logger()

def test(request):
    # Simple test page of routing for controls
    output = "Test works."
    html = "<html><body><p>{}</p></body></html>".format(output)
    return HttpResponse(html)

def index(request):
    """Index page for controls"""

    # Get catalog
    catalog = Catalog()
    cg_flat = catalog.get_flattened_controls_all_as_dict()
    control_groups = catalog.get_groups()
    context = {
        "catalog": catalog,
        "control": None,
        "common_controls": None,
        "control_groups": control_groups
    }
    return render(request, "controls/index.html", context)

def catalogs(request):
    """Index page for catalogs"""

    context = {
        "catalogs": Catalogs(),
        "project_form": ProjectForm(request.user),
    }
    return render(request, "controls/index-catalogs.html", context)

def catalog(request, catalog_key, system_id=None):
    """Index page for controls"""

    if system_id is None:
        system = None
    else:
        system = System.objects.get(pk=system_id)

    # Get catalog
    catalog = Catalog.GetInstance(catalog_key)
    cg_flat = catalog.get_flattened_controls_all_as_dict()
    control_groups = catalog.get_groups()
    context = {
        "catalog": catalog,
        "control": None,
        "common_controls": None,
        "system": system,
        "control_groups": control_groups,
        "project_form": ProjectForm(request.user),
    }
    return render(request, "controls/index.html", context)

def group(request, catalog_key, g_id):
    """Temporary index page for catalog control group"""

    # Get catalog
    catalog = Catalog.GetInstance(catalog_key)
    cg_flat = catalog.get_flattened_controls_all_as_dict()
    control_groups = catalog.get_groups()
    group = None
    # Get group/family of controls
    for g in control_groups:
        if g['id'].lower() == g_id:
            group = g
            break

    context = {
        "catalog": catalog,
        "control": None,
        "common_controls": None,
        "control_groups": control_groups,
        "group": group,
        "project_form": ProjectForm(request.user),
    }
    return render(request, "controls/index-group.html", context)

def control(request, catalog_key, cl_id):
    """Control detail view"""
    cl_id = oscalize_control_id(cl_id)
    catalog_key = oscalize_catalog_key(catalog_key)

    # Get catalog
    catalog = Catalog.GetInstance(catalog_key)
    cg_flat = catalog.get_flattened_controls_all_as_dict()

    # Handle properly formatted control id that does not exist
    if cl_id.lower() not in cg_flat:
        return render(request, "controls/detail.html", {"catalog": catalog,"control": {}})
    # Get and return the control
    context = {
        "catalog": catalog,
        "control": cg_flat[cl_id.lower()],
        "project_form": ProjectForm(request.user),
    }
    return render(request, "controls/detail.html", context)

def controls_selected(request, system_id):
    """Display System's selected controls view"""

    # Retrieve identified System
    system = System.objects.get(id=system_id)
    # Retrieve related selected controls if user has permission on system
    if request.user.has_perm('view_system', system):
        # Retrieve primary system Project
        # Temporarily assume only one project and get first project
        project = system.projects.all()[0]
        controls = system.root_element.controls.all()
        impl_smts = system.root_element.statements_consumed.all()

        # sort controls
        controls = list(controls)
        controls.sort(key=lambda control: control.get_flattened_oscal_control_as_dict()['sort_id'])
        # controls.sort(key = lambda control:list(reversed(control.get_flattened_oscal_control_as_dict()['sort_id'])))

        impl_smts_count = {}
        ikeys = system.smts_control_implementation_as_dict.keys()
        for c in controls:
            impl_smts_count[c.oscal_ctl_id] = 0
            if c.oscal_ctl_id in ikeys:
                impl_smts_count[c.oscal_ctl_id] = len(
                    system.smts_control_implementation_as_dict[c.oscal_ctl_id]['control_impl_smts'])

        # Return the controls
        context = {
            "system": system,
            "project": project,
            "controls": controls,
            "impl_smts_count": impl_smts_count,
            "enable_experimental_opencontrol": SystemSettings.enable_experimental_opencontrol,
            "enable_experimental_oscal": SystemSettings.enable_experimental_oscal,
            "project_form": ProjectForm(request.user),
        }
        return render(request, "systems/controls_selected.html", context)
    else:
        # User does not have permission to this system
        raise Http404

def controls_updated(request, system_id):
    """Display System's statements by updated date in reverse chronological order"""

    # Retrieve identified System
    system = System.objects.get(id=system_id)
    # Retrieve related selected controls if user has permission on system
    if request.user.has_perm('view_system', system):
        # Retrieve primary system Project
        # Temporarily assume only one project and get first project
        project = system.projects.all()[0]
        controls = system.root_element.controls.all()
        impl_smts = system.root_element.statements_consumed.all()

        impl_smts_count = {}
        ikeys = system.smts_control_implementation_as_dict.keys()
        for c in controls:
            impl_smts_count[c.oscal_ctl_id] = 0
            if c.oscal_ctl_id in ikeys:
                impl_smts_count[c.oscal_ctl_id] = len(
                    system.smts_control_implementation_as_dict[c.oscal_ctl_id]['control_impl_smts'])

        # Return the controls
        context = {
            "system": system,
            "project": project,
            "controls": controls,
            "impl_smts_count": impl_smts_count,
            "enable_experimental_opencontrol": SystemSettings.enable_experimental_opencontrol,
            "enable_experimental_oscal": SystemSettings.enable_experimental_oscal,
            "project_form": ProjectForm(request.user),
        }
        return render(request, "systems/controls_updated.html", context)
    else:
        # User does not have permission to this system
        raise Http404

def rename_element(request,element_id):
    """Update the component's name
    Args:
        request ([HttpRequest]): The network request
    component_id ([int|str]): The id of the component
    Returns:
        [JsonResponse]: Either a ok status or an error 
    """
    try:
        new_name = request.POST.get("name", "").strip() or None
        new_description = request.POST.get("description", "").strip() or None
        element = get_object_or_404(Element, id=element_id)
        element.name = new_name
        element.description = new_description
        element.save()
        logger.info(
            event="rename_element",
            element={"id": element.id, "new_name": new_name, "new_description": new_description}
        )
        return JsonResponse({ "status": "ok" }) 
    except:
        import sys
        return JsonResponse({ "status": "error", "message": sys.exc_info() })

def components_selected(request, system_id):
    """Display System's selected components view"""

    # Retrieve identified System
    system = System.objects.get(id=system_id)
    # Retrieve related selected controls if user has permission on system
    if request.user.has_perm('view_system', system):
        # Retrieve primary system Project
        # Temporarily assume only one project and get first project
        project = system.projects.all()[0]

        # Return the components
        context = {
            "system": system,
            "project": project,
            "elements": Element.objects.all().exclude(element_type='system'),
            "project_form": ProjectForm(request.user),
        }
        return render(request, "systems/components_selected.html", context)
    else:
        # User does not have permission to this system
        raise Http404

def component_library(request):
    """Display the library of components"""

    context = {
        "elements": Element.objects.all().exclude(element_type='system'),
        "import_form": ImportOSCALComponentForm(),
    }

    return render(request, "components/component_library.html", context)

def import_records(request):
    """Display the records of component imports"""

    import_records = ImportRecord.objects.all()
    import_components = {}

    for import_record in import_records:
        import_components[import_record] = Element.objects.filter(import_record=import_record)

    context = {
        "import_components": import_components,
    }

    return render(request, "components/import_records.html", context)

def import_record_details(request, import_record_id):
    """Display the records of component imports"""

    import_record = ImportRecord.objects.get(id=import_record_id)
    component_statements = import_record.get_components_statements()

    context = {
        "import_record": import_record,
        "component_statements": component_statements,
    }
    return render(request, "components/import_record_details.html", context)

def confirm_import_record_delete(request, import_record_id):
    """Delete the components and statements imported from a particular import record"""

    import_record = ImportRecord.objects.get(id=import_record_id)
    component_statements = import_record.get_components_statements()
    component_count = len(component_statements)
    statement_count = 0
    for component in component_statements:
        statement_count += component_statements[component].count()

    context = {
        "import_record": import_record,
        "component_count": component_count,
        "statement_count": statement_count,
    }
    return render(request, "components/confirm_import_record_delete.html", context)

def import_record_delete(request, import_record_id):
    """Delete the components and statements imported from a particular import record"""

    import_record = ImportRecord.objects.get(id=import_record_id)
    import_created = import_record.created
    import_record.delete()

    messages.add_message(request, messages.INFO, f"Deleted import: {import_created}")

    response = redirect('/controls/components')
    return response

class ComponentSerializer(object):

    def __init__(self, element, impl_smts):
        self.element = element
        self.impl_smts = impl_smts

class OSCALComponentSerializer(ComponentSerializer):

    def as_json(self):
        # Build OSCAL
        # Example: https://github.com/usnistgov/OSCAL/blob/master/src/content/ssp-example/json/example-component.json
        uuid = str(self.element.uuid)
        control_implementations = []
        of = {
            "component-definition": {
                "metadata": {
                    "title": "{} Component-to-Control Narratives".format(self.element.name),
                    "published": datetime.now(timezone.utc).replace(microsecond=0).isoformat(),
                    "last-modified": self.element.updated.replace(microsecond=0).isoformat(),
                    "version": "string",
                    "oscal-version": "1.0.0-milestone2",
                },
                "components": {
                    uuid: {
                        "name": self.element.name,
                        "component-type": self.element.element_type or "software",
                        "title": self.element.full_name or "",
                        "description": self.element.description,
                        "control-implementations": control_implementations
                    }
                }
            },
            "back-matter": []
        }

        # create requirements and organize by source (sid_class)

        by_class = defaultdict(list)
        
        # work:
        # group stmts by control-id
        # emit an requirement for the control-id
        # iterate over each group
        # emit a statement for each member of the group
        # notes:
        # - OSCAL implemented_requirements and control_implementations need UUIDs
        #   which we don't have in the db, so we construct them.

        for control_id, group in groupby(sorted(self.impl_smts, key=lambda ismt: ismt.sid),
                                         lambda ismt: ismt.sid):
            requirement = {
                "uuid": str(uuid4()),
                "control-id": control_id,
                "description": "",
                "remarks": "",
                "statements": {}
            }

            for smt in group:
                statement = {
                    "uuid": str(smt.uuid),
                    "description": smt.body,
                    "remarks": smt.remarks
                }
                statement_id = smt.oscal_statement_id
                requirement["statements"][statement_id] = statement
                
            by_class[smt.sid_class].append(requirement)

        for sid_class, requirements in by_class.items():
            control_implementation = {
                "uuid": str(uuid4()),
                "source": sid_class,
                "description": f"Partial implementation of {sid_class}",
                "implemented-requirements": [req for req in requirements]
            }
            control_implementations.append(control_implementation)

        oscal_string = json.dumps(of, sort_keys=False, indent=2)
        return oscal_string

class OpenControlComponentSerializer(ComponentSerializer):

    def as_yaml(self):
        ocf = {
                "name": self.element.name,
                "schema_version": "3.0.0",
                "documentation_complete": False,
                "satisfies": []
               }

        satisfies_smts = ocf["satisfies"]
        for smt in self.impl_smts:
            my_dict = {
                "control_key": smt.sid.upper(),
                "control_name": smt.catalog_control_as_dict['title'],
                "standard_key": smt.sid_class,
                "covered_by": [],
                "security_control_type": "Hybrid | Inherited | ...",
                "narrative": [
                    {"text": smt.body}
                ],
                "remarks": [
                    {"text": smt.remarks}
                ]
            }
            satisfies_smts.append(my_dict)
        opencontrol_string = rtyaml.dump(ocf)
        return opencontrol_string

class ComponentImporter(object):

    def import_components_as_json(self, import_name, json_object, request):
        """Imports Components from a JSON object

        @type import_name: str
        @param import_name: Name of import file (if it exists)
        @type json_object: dict
        @param json_object: Element attributes from JSON object
        @rtype: list if success, bool (false) if failure
        @returns: List of created components (if success) or False is failure
        """

        # Validates the format of the JSON object
        try:
            oscal_json = json.loads(json_object)
        except ValueError:
            messages.add_message(request, messages.ERROR, f"Invalid JSON. Component(s) not created.")
            return False
        if self.validate_oscal_json(oscal_json):
            # Returns list of created components
            created_components = self.create_components(oscal_json, request)
            messages.add_message(request, messages.INFO, f"Created {len(created_components)} components.")
            new_import_record = self.create_import_record(import_name, created_components)
            return new_import_record
        else:
            messages.add_message(request, messages.ERROR, f"Invalid OSCAL. Component(s) not created.")
            return False

    def create_import_record(self, import_name, components):
        """Associates components and statements to an import record

        @type import_name: str
        @param import_name: Name of import file (if it exists)
        @type components: list
        @param components: List of components
        @rtype: ImportRecord
        @returns: New ImportRecord object with components and statements associated
        """

        new_import_record = ImportRecord.objects.create(name=import_name)
        for component in components:
            statements = Statement.objects.filter(producer_element=component)
            for statement in statements:
                statement.import_record = new_import_record
                statement.save()
            component.import_record = new_import_record
            component.save()

        return new_import_record


    def validate_oscal_json(self, oscal_json):
        """Validates the JSON object is valid OSCAL format"""

        project_root = os.path.abspath(os.path.dirname(__name__))
        oscal_schema_path = os.path.join(project_root, "schemas", "oscal_component_schema.json")
        with open(oscal_schema_path, "r") as schema_content:
            oscal_json_schema = json.load(schema_content)
        try:
            validate(instance=oscal_json, schema=oscal_json_schema)
            return True
        except (SchemaError, SchemaValidationError):
            return False

    def create_components(self, oscal_json, request):
        """Creates Elements (Components) from valid OSCAL JSON"""

        components_created = []
        components = oscal_json['component-definition']['components']
        for component in components:
            new_component = self.create_component(components[component], request)
            if new_component is not None:
                components_created.append(new_component)

        return components_created

    def create_component(self, component_json, request):
        """Creates a component from a JSON dict

        @type component_json: dict
        @param component_json: Component attributes from JSON object
        @rtype: Element
        @returns: Element object if created, None otherwise
        """

        component_name = component_json['name']
        while Element.objects.filter(name=component_name).count() > 0:
            component_name = increment_element_name(component_name)

        new_component = Element.objects.create(
            name=component_name,
            description=component_json['description'] if 'description' in component_json else '',
            # Components uploaded to the Component Library are all system_element types
            # TODO: When components can be uploaded by project, set element_type from component-type OSCAL property
            element_type="system_element"
        )
        new_component.save()
        logger.info(f"Component {new_component.name} created with UUID {new_component.uuid}.")
        control_implementation_statements = component_json['control-implementations']
        for control_element in control_implementation_statements:
            catalog = oscalize_catalog_key(control_element['source']) if 'source' in control_element else None
            implemented_reqs = control_element['implemented-requirements'] if 'implemented-requirements' in control_element else []
            created_statements = self.create_control_implementation_statements(catalog, implemented_reqs,
                                                                               new_component, request)
        return new_component

    def create_control_implementation_statements(self, catalog_key, implemented_reqs, parent_component, request):
        """Creates a Statement from a JSON dictimplemented-requirements

        @type catalog_key: str
        @param catalog_key: Catalog of the control statements
        @type implemented_reqs: list
        @param implemented_reqs: Implemented controls
        @type parent_component: str
        @param parent_component: UUID of parent component
        @rtype: dict
        @returns: New statement objects created
        """

        statements_created = []

        for implemented_control in implemented_reqs:

            control_id = oscalize_control_id(implemented_control['control-id']) if 'control-id' in implemented_control else ''
            statements = implemented_control['statements'] if 'statements' in implemented_control else ''

            for stmnt_id in statements:
                statement = statements[stmnt_id]

                if self.control_exists_in_catalog(catalog_key, control_id):
                    if 'description' in statement:
                        description = statement['description']
                    elif 'description' in implemented_control:
                        description = implemented_control['description']
                    else:
                        description = ''

                    if 'remarks' in statement:
                        remarks = statement['remarks']
                    elif 'remarks' in implemented_control:
                        remarks = implemented_control['remarks']
                    else:
                        remarks = ''

                    new_statement = Statement.objects.create(
                        sid=control_id,
                        sid_class=catalog_key,
                        pid=get_control_statement_part(stmnt_id),
                        body=description,
                        statement_type="control_implementation_prototype",
                        remarks=remarks,
                        status=implemented_control['status'] if 'status' in implemented_control else None,
                        producer_element=parent_component,
                    )
                    new_statement.save()
                    logger.info(f"New statement with UUID {new_statement.uuid} created.")
                    statements_created.append(new_statement)

                else:
                    logger.info(f"Control {control_id} doesn't exist in catalog {catalog_key}. Skipping Statement...")

        return statements_created

    def control_exists_in_catalog(self, catalog_key, control_id):
        """Searches for the presence of a specific control id in a catalog.

        @type catalog_key: str
        @param catalog_key: Catalog Key
        @type control_id: str
        @param control_id: Control id
        @rtype: bool
        @returns: True if control id exists in the catalog. False otherwise
        """

        if catalog_key not in Catalogs()._list_catalog_keys():
            return False
        else:
            catalog = Catalog.GetInstance(catalog_key)
            control = catalog.get_control_by_id(control_id)
            return True if control is not None else False

def system_element(request, system_id, element_id):
    """Display System's selected element detail view"""

    # Retrieve identified System
    system = System.objects.get(id=system_id)
    # Retrieve related selected controls if user has permission on system
    if request.user.has_perm('view_system', system):
        # Retrieve primary system Project
        # Temporarily assume only one project and get first project
        project = system.projects.all()[0]

        # Retrieve element
        element = Element.objects.get(id=element_id)

        # Retrieve impl_smts produced by element and consumed by system
        # Get the impl_smts contributed by this component to system
        impl_smts = element.statements_produced.filter(consumer_element=system.root_element)

        # Retrieve used catalog_key
        catalog_key = impl_smts[0].sid_class

        # Retrieve control ids
        catalog_controls = Catalog.GetInstance(catalog_key=catalog_key).get_controls_all()

        # Build OSCAL and OpenControl
        oscal_string = OSCALComponentSerializer(element, impl_smts).as_json()
        opencontrol_string = OpenControlComponentSerializer(element, impl_smts).as_yaml()

        # Return the system's element information
        context = {
            "system": system,
            "project": project,
            "element": element,
            "impl_smts": impl_smts,
            "catalog_controls": catalog_controls,
            "catalog_key": catalog_key,
            "oscal": oscal_string,
            "enable_experimental_opencontrol": SystemSettings.enable_experimental_opencontrol,
            "enable_experimental_oscal": SystemSettings.enable_experimental_oscal,
            "opencontrol": opencontrol_string,
            "project_form": ProjectForm(request.user),
        }
        return render(request, "systems/element_detail_tabs.html", context)

@login_required
def new_element(request):
    """Form to create new system element (aka component)"""

    if request.method == 'POST':
        form = ElementForm(request.POST)
        if form.is_valid():
            form.save()
            element = form.instance
            logger.info(
                event="new_element",
                object={"object": "element", "id": element.id, "name":element.name},
                user={"id": request.user.id, "username": request.user.username}
            )
            return redirect('component_library_component', element_id=element.id)
    else:
        form = ElementForm()

    return render(request, 'components/element_form.html', {
        'form': form,
    })

def component_library_component(request, element_id):
    """Display certified component's element detail view"""

    # Retrieve element
    element = Element.objects.get(id=element_id)

    # Retrieve impl_smts produced by element and consumed by system
    # Get the impl_smts contributed by this component to system
    impl_smts = element.statements_produced.filter(statement_type="control_implementation_prototype")
    
    if len(impl_smts) < 1:
        context = {
            "element": element,
            "impl_smts": impl_smts,
            "is_admin": request.user.is_superuser,
            "enable_experimental_opencontrol": SystemSettings.enable_experimental_opencontrol,
            "enable_experimental_oscal": SystemSettings.enable_experimental_oscal,
        }
        return render(request, "components/element_detail_tabs.html", context)

    if len(impl_smts) == 0:
        # New component, no control statements assigned yet
        catalog_key = "catalog_key_missing"
        catalog_controls = None
        oscal_string = None
        opencontrol_string = None
    elif len(impl_smts) > 0:
        # TODO: We may have multiple catalogs in this case in the future
        # Retrieve used catalog_key
        catalog_key = impl_smts[0].sid_class
        # Retrieve control ids
        catalog_controls = Catalog.GetInstance(catalog_key=catalog_key).get_controls_all()
        # Build OSCAL and OpenControl
        oscal_string = OSCALComponentSerializer(element, impl_smts).as_json()
        opencontrol_string = OpenControlComponentSerializer(element, impl_smts).as_yaml()

    # Return the system's element information
    context = {
        "element": element,
        "impl_smts": impl_smts,
        "catalog_controls": catalog_controls,
        "catalog_key": catalog_key,
        "oscal": oscal_string,
        "is_admin": request.user.is_superuser,
        "enable_experimental_opencontrol": SystemSettings.enable_experimental_opencontrol,
        "enable_experimental_oscal": SystemSettings.enable_experimental_oscal,
        "opencontrol": opencontrol_string,
        # "project_form": ProjectForm(request.user),
    }
    return render(request, "components/element_detail_tabs.html", context)

def api_controls_select(request):
    """Return list of controls in json for select2 options from all control catalogs"""

    # Create array to hold accumulated controls
    cxs = []
    # Loop through control catalogs
    catalogs = Catalogs()
    for ck in catalogs._list_catalog_keys():
        cx = Catalog.GetInstance(catalog_key=ck)
        # Get controls
        ctl_list = cx.get_flattened_controls_all_as_dict()
        # Build objects for rendering Select2 auto complete list from catalog
        select_list = [{'id': ctl_list[ctl]['id'], 'title': ctl_list[ctl]['title'], 'class': ctl_list[ctl]['class'], 'catalog_key_display': cx.catalog_key_display, 'display_text': f"{ctl_list[ctl]['label']} - {ctl_list[ctl]['title']} - {cx.catalog_key_display}"} for ctl in ctl_list]
        # Extend array of accumuated controls with catalog's control list
        cxs.extend(select_list)
    # Sort the accummulated list
    cxs.sort(key = operator.itemgetter('id', 'catalog_key_display'))
    data = cxs

    if True:
        status = "ok"
        message = "Sending list."
        return JsonResponse( {"status": "success", "message": message, "data": {"controls": data} })
    else:
        status = "error"
        message = "Could not generate controls list."
        data = {}
        return JsonResponse({"status": status, "message": message, "data": data})

@login_required
def component_library_component_copy(request, element_id):
    """Copy a component"""

    # Retrieve element
    element = Element.objects.get(id=element_id)

    e_copy = element.copy()

    # Create message to display to user
    messages.add_message(request, messages.INFO,
                         'Component "{}" copied to "{}".'.format(element.name, e_copy.name))

    # Redirect to the new page for the component
    return HttpResponseRedirect("/controls/components/{}".format(e_copy.id))

@login_required
def import_component(request):
    """Import a Component in JSON"""

    import_name = request.POST.get('import_name', '')
    oscal_component_json = request.POST.get('json_content', '')
    result = ComponentImporter().import_components_as_json(import_name, oscal_component_json, request)
    return component_library(request)

@login_required
def statement_history(request, smt_id=None):
    """Returns the history for the given statement"""
    from controls.models import Statement
    full_smt_history = None
    try:
        smt = Statement.objects.get(id=smt_id)
        full_smt_history = smt.history.all()
    except Statement.DoesNotExist:
        messages.add_message(request, messages.ERROR, f'The statement id is not valid. Is this still a statement in GovReady?')

    context = {"statement": full_smt_history}

    return render(request, "controls/statement_history.html", context)

@login_required
def restore_to_history(request, smt_id, history_id):
    """
    Restore the current model instance to a previous version
    """
    full_smt_history = None
    for query_key in request.POST:
        if "restore" in query_key:
            change_reason = request.POST.get(query_key, "")
        else:
            change_reason = None
    try:
        smt = Statement.objects.get(id=smt_id)
        recent_smt = smt.history.first()

    except ObjectDoesNotExist as ex:
        messages.add_message(request, messages.ERROR, f'{ex} The statement id is not valid. Is this still a statement in GovReady?')

    try:
        historical_smt = smt.history.get(history_id=history_id)
        # saving historical statement as a new instance
        historical_smt.instance.save()
        # Update the reason for the new statement record
        update_change_reason(smt.history.first().instance, change_reason)

        logger.info( f"Change reason: {change_reason}")

        logger.info(
            f"Restoring the current statement with an id of {smt_id} to version with a history id of {history_id}")
        messages.add_message(request, messages.INFO,
                             f'Successfully restored the statement to version history {history_id}')

        # Diff between most recent and the historical record
        full_smt_history = smt.history.all()
        recent_record = full_smt_history.filter(history_id=recent_smt.history_id).first()
        historical_record = full_smt_history.filter(history_id=historical_smt.history_id).first()

        delta = historical_record.diff_against(recent_record)
        for change in delta.changes:
            logger.info("{} changed from {} to {}".format(change.field, change.old, change.new))
    except ObjectDoesNotExist as ex:
        messages.add_message(request, messages.ERROR, f'{ex} Is this still a statement record in GovReady?')

    context = {
        "history_id": history_id,
        "smt_id": smt_id,
        "statement": full_smt_history}

    return render(request, "controls/statement_history.html", context)

def system_element_download_oscal_json(request, system_id, element_id):

    if system_id is not None and system_id != '':
        # Retrieve identified System
        system = System.objects.get(id=system_id)
        # Retrieve related selected controls if user has permission on system
        if request.user.has_perm('view_system', system):
            # Retrieve primary system Project
            # Temporarily assume only one project and get first project
            project = system.projects.all()[0]

            # Retrieve element
            element = Element.objects.get(id=element_id)

            # Retrieve impl_smts produced by element and consumed by system
            # Get the impl_smts contributed by this component to system
            impl_smts = element.statements_produced.filter(consumer_element=system.root_element)
    else:
        # Comes from Component Library, no system

        # Retrieve element
        element = Element.objects.get(id=element_id)
        # Get the impl_smts contributed by this component to system
        impl_smts = Statement.objects.filter(producer_element=element)

    response = HttpResponse(content_type="application/json")
    filename = str(PurePath(slugify(element.name)).with_suffix('.json'))
    response['Content-Disposition'] = f'attachment; filename="{filename}"'
    body = OSCALComponentSerializer(element, impl_smts).as_json()
    response.write(body)

    return response

@login_required
def controls_selected_export_xacta_xslx(request, system_id):
    """Export System's selected controls compatible with Xacta 360"""

    # Retrieve identified System
    system = System.objects.get(id=system_id)
    # Retrieve related selected controls if user has permission on system
    if request.user.has_perm('view_system', system):
        # Retrieve primary system Project
        # Temporarily assume only one project and get first project
        project = system.projects.all()[0]
        controls = system.root_element.controls.all()

        # Retrieve any related Implementation Statements
        impl_smts = system.root_element.statements_consumed.all()
        impl_smts_by_sid = {}
        for smt in impl_smts:
            if smt.sid in impl_smts_by_sid:
                impl_smts_by_sid[smt.sid].append(smt)
            else:
                impl_smts_by_sid[smt.sid] = [smt]

        for control in controls:
            if control.oscal_ctl_id in impl_smts_by_sid:
                setattr(control, 'impl_smts', impl_smts_by_sid[control.oscal_ctl_id])
            else:
                setattr(control, 'impl_smts', None)

        from openpyxl import Workbook
        from openpyxl.styles import Border, Side, PatternFill, Font, GradientFill, Alignment
        from tempfile import NamedTemporaryFile

        wb = Workbook()
        ws = wb.active
        # create alignment style
        wrap_alignment = Alignment(wrap_text=True)
        ws.title = "Controls_Implementation"

        # Add in field name row
        # Paragraph/ReqID
        c = ws.cell(row=1, column=1, value="Paragraph/ReqID")
        c.fill = PatternFill("solid", fgColor="5599FE")
        c.font = Font(color="FFFFFF", bold=True)
        c.border = Border(left=Side(border_style="thin", color="444444"), right=Side(border_style="thin", color="444444"),
                          bottom=Side(border_style="thin", color="444444"),
                          outline=Side(border_style="thin", color="444444"))

        # Stated Requirement (Control statement/Requirement)
        c = ws.cell(row=1, column=2, value="Title")
        c.fill = PatternFill("solid", fgColor="5599FE")
        c.font = Font(color="FFFFFF", bold=True)
        ws.column_dimensions['B'].width = 30
        c.border = Border(right=Side(border_style="thin", color="444444"), bottom=Side(border_style="thin", color="444444"),
                          outline=Side(border_style="thin", color="444444"))

        # Private Implementation
        c = ws.cell(row=1, column=3, value="Private Implementation")
        c.fill = PatternFill("solid", fgColor="5599FE")
        c.font = Font(color="FFFFFF", bold=True)
        ws.column_dimensions['C'].width = 80
        c.border = Border(right=Side(border_style="thin", color="444444"), bottom=Side(border_style="thin", color="444444"),
                          outline=Side(border_style="thin", color="444444"))

        # Public Implementation
        c = ws.cell(row=1, column=4, value="Public Implementation")
        c.fill = PatternFill("solid", fgColor="5599FE")
        c.font = Font(color="FFFFFF", bold=True)
        ws.column_dimensions['D'].width = 80
        c.border = Border(right=Side(border_style="thin", color="444444"), bottom=Side(border_style="thin", color="444444"),
                          outline=Side(border_style="thin", color="444444"))

        # Notes
        c = ws.cell(row=1, column=5, value="Notes")
        ws.column_dimensions['E'].width = 60
        c.fill = PatternFill("solid", fgColor="5599FE")
        c.font = Font(color="FFFFFF", bold=True)
        c.border = Border(right=Side(border_style="thin", color="444444"), bottom=Side(border_style="thin", color="444444"),
                          outline=Side(border_style="thin", color="444444"))

        # Status ["Implemented", "Planned"]
        c = ws.cell(row=1, column=6, value="Status")
        ws.column_dimensions['F'].width = 15
        c.fill = PatternFill("solid", fgColor="5599FE")
        c.font = Font(color="FFFFFF", bold=True)
        c.border = Border(right=Side(border_style="thin", color="444444"), bottom=Side(border_style="thin", color="444444"),
                          outline=Side(border_style="thin", color="444444"))

        # Expected Completion (expected implementation)
        c = ws.cell(row=1, column=7, value="Expected Completion")
        ws.column_dimensions['G'].width = 20
        c.fill = PatternFill("solid", fgColor="5599FE")
        c.font = Font(color="FFFFFF", bold=True)
        c.border = Border(right=Side(border_style="thin", color="444444"), bottom=Side(border_style="thin", color="444444"),
                          outline=Side(border_style="thin", color="444444"))

        # Class ["Management", "Operational", "Technical",
        c = ws.cell(row=1, column=8, value="Class")
        ws.column_dimensions['H'].width = 15
        c.fill = PatternFill("solid", fgColor="5599FE")
        c.font = Font(color="FFFFFF", bold=True)
        c.border = Border(right=Side(border_style="thin", color="444444"), bottom=Side(border_style="thin", color="444444"),
                          outline=Side(border_style="thin", color="444444"))

        # Priority ["p0", "P1", "P2", "P3"]
        c = ws.cell(row=1, column=9, value="Priority")
        ws.column_dimensions['I'].width = 15
        c.fill = PatternFill("solid", fgColor="5599FE")
        c.font = Font(color="FFFFFF", bold=True)
        c.border = Border(right=Side(border_style="thin", color="444444"), bottom=Side(border_style="thin", color="444444"),
                          outline=Side(border_style="thin", color="444444"))

        # Responsible Entities
        c = ws.cell(row=1, column=10, value="Responsible Entities")
        ws.column_dimensions['J'].width = 20
        c.fill = PatternFill("solid", fgColor="5599FE")
        c.font = Font(color="FFFFFF", bold=True)
        c.border = Border(right=Side(border_style="thin", color="444444"), bottom=Side(border_style="thin", color="444444"),
                          outline=Side(border_style="thin", color="444444"))

        # Control Owner(s)
        c = ws.cell(row=1, column=11, value="Control Owner(s)")
        ws.column_dimensions['K'].width = 15
        c.fill = PatternFill("solid", fgColor="5599FE")
        c.font = Font(color="FFFFFF", bold=True)
        c.border = Border(right=Side(border_style="thin", color="444444"), bottom=Side(border_style="thin", color="444444"),
                          outline=Side(border_style="thin", color="444444"))

        # Type ["System-Specific", "Hybrid", "Inherited", "Common", "blank"]
        c = ws.cell(row=1, column=12, value="Type")
        ws.column_dimensions['L'].width = 15
        c.fill = PatternFill("solid", fgColor="5599FE")
        c.font = Font(color="FFFFFF", bold=True)
        c.border = Border(right=Side(border_style="thin", color="444444"), bottom=Side(border_style="thin", color="444444"),
                          outline=Side(border_style="thin", color="444444"))

        # Inherited From
        c = ws.cell(row=1, column=13, value="Inherited From")
        ws.column_dimensions['M'].width = 20
        c.fill = PatternFill("solid", fgColor="5599FE")
        c.font = Font(color="FFFFFF", bold=True)
        c.border = Border(right=Side(border_style="thin", color="444444"), bottom=Side(border_style="thin", color="444444"),
                          outline=Side(border_style="thin", color="444444"))

        # Provide As ["Do Not Share", "blank"]
        c = ws.cell(row=1, column=14, value="Provide As")
        ws.column_dimensions['N'].width = 15
        c.fill = PatternFill("solid", fgColor="5599FE")
        c.font = Font(color="FFFFFF", bold=True)
        c.border = Border(right=Side(border_style="thin", color="444444"), bottom=Side(border_style="thin", color="444444"),
                          outline=Side(border_style="thin", color="444444"))

        # Evaluation Status ["Evaluated", "Expired", "Not Evaluated", "Unknown", "blank"]
        c = ws.cell(row=1, column=15, value="Evaluation Status")
        ws.column_dimensions['O'].width = 15
        c.fill = PatternFill("solid", fgColor="5599FE")
        c.font = Font(color="FFFFFF", bold=True)
        c.border = Border(right=Side(border_style="thin", color="444444"), bottom=Side(border_style="thin", color="444444"),
                          outline=Side(border_style="thin", color="444444"))

        # Control Origination
        c = ws.cell(row=1, column=16, value="Control Origination")
        ws.column_dimensions['P'].width = 15
        c.fill = PatternFill("solid", fgColor="5599FE")
        c.font = Font(color="FFFFFF", bold=True)
        c.border = Border(right=Side(border_style="thin", color="444444"), bottom=Side(border_style="thin", color="444444"),
                          outline=Side(border_style="thin", color="444444"))

        # History
        c = ws.cell(row=1, column=17, value="History")
        ws.column_dimensions['Q'].width = 15
        c.fill = PatternFill("solid", fgColor="5599FE")
        c.font = Font(color="FFFFFF", bold=True)
        c.border = Border(right=Side(border_style="thin", color="444444"), bottom=Side(border_style="thin", color="444444"),
                          outline=Side(border_style="thin", color="444444"))

        for row in range(2, len(controls) + 1):
            control = controls[row - 2]

            # Paragraph/ReqID
            c = ws.cell(row=row, column=1, value=control.get_flattened_oscal_control_as_dict()['id_display'].upper())
            c.fill = PatternFill("solid", fgColor="FFFF99")
            c.alignment = Alignment(vertical='top', wrapText=True)
            c.border = Border(left=Side(border_style="thin", color="444444"),
                              right=Side(border_style="thin", color="444444"),
                              bottom=Side(border_style="thin", color="444444"),
                              outline=Side(border_style="thin", color="444444"))

            # Title
            c = ws.cell(row=row, column=2, value=control.get_flattened_oscal_control_as_dict()['title'])
            c.fill = PatternFill("solid", fgColor="FFFF99")
            c.alignment = Alignment(vertical='top', wrapText=True)
            c.border = Border(right=Side(border_style="thin", color="444444"),
                              bottom=Side(border_style="thin", color="444444"),
                              outline=Side(border_style="thin", color="444444"))

            # Private Implementation
            smt_combined = ""
            if control.impl_smts:
                for smt in control.impl_smts:
                    smt_combined += smt.body
            c = ws.cell(row=row, column=3, value=smt_combined)
            c.alignment = Alignment(vertical='top', wrapText=True)
            c.border = Border(right=Side(border_style="thin", color="444444"),
                              bottom=Side(border_style="thin", color="444444"),
                              outline=Side(border_style="thin", color="444444"))

            # Public Implementation
            c.alignment = Alignment(vertical='top', wrapText=True)
            c.border = Border(right=Side(border_style="thin", color="444444"),
                              bottom=Side(border_style="thin", color="444444"),
                              outline=Side(border_style="thin", color="444444"))

            # Notes
            c = ws.cell(row=1, column=5, value="Notes")
            c.border = Border(right=Side(border_style="thin", color="444444"),
                              bottom=Side(border_style="thin", color="444444"),
                              outline=Side(border_style="thin", color="444444"))

            # Status ["Implemented", "Planned"]
            c = ws.cell(row=1, column=6, value="Status")
            c.border = Border(right=Side(border_style="thin", color="444444"),
                              bottom=Side(border_style="thin", color="444444"),
                              outline=Side(border_style="thin", color="444444"))

            # Expected Completion (expected implementation)
            c = ws.cell(row=1, column=7, value="Expected Completion")
            c.border = Border(right=Side(border_style="thin", color="444444"),
                              bottom=Side(border_style="thin", color="444444"),
                              outline=Side(border_style="thin", color="444444"))

            # Class ["Management", "Operational", "Technical",
            c = ws.cell(row=1, column=8, value="Class")
            c.border = Border(right=Side(border_style="thin", color="444444"),
                              bottom=Side(border_style="thin", color="444444"),
                              outline=Side(border_style="thin", color="444444"))

            # Priority ["p0", "P1", "P2", "P3"]
            c = ws.cell(row=1, column=9, value="Priority")
            c.border = Border(right=Side(border_style="thin", color="444444"),
                              bottom=Side(border_style="thin", color="444444"),
                              outline=Side(border_style="thin", color="444444"))

            # Responsible Entities
            c = ws.cell(row=1, column=10, value="Responsible Entities")
            c.border = Border(right=Side(border_style="thin", color="444444"),
                              bottom=Side(border_style="thin", color="444444"),
                              outline=Side(border_style="thin", color="444444"))

            # Control Owner(s)
            c = ws.cell(row=1, column=11, value="Control Owner(s)")
            c.border = Border(right=Side(border_style="thin", color="444444"),
                              bottom=Side(border_style="thin", color="444444"),
                              outline=Side(border_style="thin", color="444444"))

            # Type ["System-Specific", "Hybrid", "Inherited", "Common", "blank"]
            c = ws.cell(row=1, column=12, value="Type")
            c.border = Border(right=Side(border_style="thin", color="444444"),
                              bottom=Side(border_style="thin", color="444444"),
                              outline=Side(border_style="thin", color="444444"))

            # Inherited From
            c = ws.cell(row=1, column=13, value="Inherited From")
            c.border = Border(right=Side(border_style="thin", color="444444"),
                              bottom=Side(border_style="thin", color="444444"),
                              outline=Side(border_style="thin", color="444444"))

            # Provide As ["Do Not Share", "blank"]
            c = ws.cell(row=1, column=14, value="Provide As")
            c.border = Border(right=Side(border_style="thin", color="444444"),
                              bottom=Side(border_style="thin", color="444444"),
                              outline=Side(border_style="thin", color="444444"))

            # Evaluation Status ["Evaluated", "Expired", "Not Evaluated", "Unknown", "blank"]
            c = ws.cell(row=1, column=15, value="Evaluation Status")
            c.border = Border(right=Side(border_style="thin", color="444444"),
                              bottom=Side(border_style="thin", color="444444"),
                              outline=Side(border_style="thin", color="444444"))

            # Control Origination
            c = ws.cell(row=1, column=16, value="Control Origination")
            c.border = Border(right=Side(border_style="thin", color="444444"),
                              bottom=Side(border_style="thin", color="444444"),
                              outline=Side(border_style="thin", color="444444"))

            # History
            c = ws.cell(row=1, column=17, value="History")
            c.border = Border(right=Side(border_style="thin", color="444444"),
                              bottom=Side(border_style="thin", color="444444"),
                              outline=Side(border_style="thin", color="444444"))

        with NamedTemporaryFile() as tmp:
            wb.save(tmp.name)
            tmp.seek(0)
            stream = tmp.read()
            blob = stream

        mime_type = "application/octet-stream"
        filename = "{}_control_implementations-{}.xlsx".format(system.root_element.name.replace(" ", "_"),
                                                               datetime.now().strftime("%Y-%m-%d-%H-%M"))

        resp = HttpResponse(blob, mime_type)
        resp['Content-Disposition'] = 'inline; filename=' + filename
        return resp
    else:
        # User does not have permission to this system
        raise Http404

@login_required
def editor(request, system_id, catalog_key, cl_id):
    """System Control detail view"""

    cl_id = oscalize_control_id(cl_id)
    catalog_key = oscalize_catalog_key(catalog_key)

    # Get control catalog
    catalog = Catalog.GetInstance(catalog_key)

    # TODO: maybe catalogs could provide an API that returns a set of 
    # control ids instead?

    cg_flat = catalog.get_flattened_controls_all_as_dict()

    # If control id does not exist in catalog
    if cl_id.lower() not in cg_flat:
        return render(request, "controls/detail.html", {"catalog": catalog,"control": {}})

    # Retrieve identified System
    system = System.objects.get(id=system_id)

    # Retrieve related statements if user has permission on system
    if request.user.has_perm('view_system', system):
        # Retrieve primary system Project
        # Temporarily assume only one project and get first project
        project = system.projects.all()[0]
        # if len(projects) > 0:
        #     project = projects[0]
        # Retrieve any related CommonControls
        # CRITICAL TODO: Filter by sid and by system.root_element

        # Retrieve organizational parameter settings for this catalog
        # We need to grab the catalog again.

        parameter_values = project.get_parameter_values(catalog_key)
        catalog = Catalog.GetInstance(catalog_key, parameter_values=parameter_values)
        cg_flat = catalog.get_flattened_controls_all_as_dict()

        common_controls = CommonControl.objects.filter(oscal_ctl_id=cl_id)
        ccp_name = None
        if common_controls:
            cc = common_controls[0]
            ccp_name = cc.common_control_provider.name
        # Get and return the control

        # Retrieve any related Implementation Statements filtering by control and system.root_element
        impl_smts = Statement.objects.filter(sid=cl_id, consumer_element=system.root_element).order_by('pid')

        # Build OSCAL
        # Example: https://github.com/usnistgov/OSCAL/blob/master/content/ssp-example/json/ssp-example.json
        of = {
            "system-security-plan": {
                "id": "example-ssp",
                "metadata": {
                    "title": "{} System Security Plan Excerpt".format(system.root_element.name),
                    "published": datetime.now().replace(microsecond=0).isoformat(),
                    "last-modified": "element.updated.replace(microsecond=0).isoformat()",
                    "version": "1.0",
                    "oscal-version": "1.0.0-milestone3",
                    "roles": [],
                    "parties": [],
                },
                "import-profile": {},
                "system-characteristics": {},
                "system-implementations": {},
                "control-implementation": {
                    "description": "",
                    "implemented-requirements": {
                        "control-id": "{}".format(cl_id),
                        "description": "",
                        "statements": {
                            "{}_smt".format(cl_id): {
                                "description": "N/A",
                                "by-components": {
                                }
                            }
                        }  #statements
                    },  # implemented-requirements
                },
                "back-matter": []
            }
        }
        by_components = of["system-security-plan"]["control-implementation"]["implemented-requirements"]["statements"][
            "{}_smt".format(cl_id)]["by-components"]
        for smt in impl_smts:
            my_dict = {
                smt.sid + "{}".format(smt.producer_element.name.replace(" ", "-")): {
                    "description": smt.body,
                    "role-ids": "",
                    "set-params": {},
                    "remarks": smt.remarks
                },
            }
            by_components.update(my_dict)
        oscal_string = json.dumps(of, sort_keys=False, indent=2)

        # Build combined statement if it exists
        if cl_id in system.control_implementation_as_dict:
            combined_smt = system.control_implementation_as_dict[cl_id]['combined_smt']
        else:
            combined_smt = ""

        # Define status options
        impl_statuses = ["Not implemented", "Planned", "Partially implemented", "Implemented", "Unknown"]

      # Only elements for the given control id, sid, and statement type

        elements =  Element.objects.all().exclude(element_type='system')

        context = {
            "system": system,
            "project": project,
            "catalog": catalog,
            "control": cg_flat[cl_id.lower()],
            "common_controls": common_controls,
            "ccp_name": ccp_name,
            "impl_smts": impl_smts,
            "impl_statuses": impl_statuses,
            "combined_smt": combined_smt,
            "oscal": oscal_string,
            "enable_experimental_opencontrol": SystemSettings.enable_experimental_opencontrol,
            "enable_experimental_oscal": SystemSettings.enable_experimental_oscal,
            "opencontrol": "opencontrol_string",
            "project_form": ProjectForm(request.user),
            "elements": elements,
        }
        return render(request, "controls/editor.html", context)
    else:
        # User does not have permission to this system
        raise Http404

@login_required
def editor_compare(request, system_id, catalog_key, cl_id):
    """System Control detail view"""

    cl_id = oscalize_control_id(cl_id)

    # Get control catalog
    catalog = Catalog.GetInstance(catalog_key)
    cg_flat = catalog.get_flattened_controls_all_as_dict()
    # If control id does not exist in catalog
    if cl_id.lower() not in cg_flat:
        return render(request, "controls/detail.html", {"catalog": catalog,"control": {}})

    # Retrieve identified System
    system = System.objects.get(id=system_id)
    # Retrieve related statements if owner has permission on system
    if request.user.has_perm('view_system', system):
        # Retrieve primary system Project
        # Temporarily assume only one project and get first project
        project = system.projects.all()[0]
        # Retrieve any related CommonControls
        common_controls = CommonControl.objects.filter(oscal_ctl_id=cl_id)
        ccp_name = None
        if common_controls:
            cc = common_controls[0]
            ccp_name = cc.common_control_provider.name
        # Get and return the control

        # Retrieve any related Implementation Statements
        impl_smts = Statement.objects.filter(sid=cl_id)
        context = {
            "system": system,
            "project": project,
            "catalog": catalog,
            "control": cg_flat[cl_id.lower()],
            "common_controls": common_controls,
            "ccp_name": ccp_name,
            "impl_smts": impl_smts,
            "project_form": ProjectForm(request.user),
        }
        return render(request, "controls/compare.html", context)
    else:
        # User does not have permission to this system
        raise Http404


# @task_view
def save_smt(request):
    """Save a statement"""

    if request.method != "POST":
        return HttpResponseNotAllowed(["POST"])

    else:
        # EXAMPLE CODE FOR GUARDIAN PERMISSIONS
        # does user have write privs?
        # if not task.has_write_priv(request.user):
        #     return HttpResponseForbidden()

        # validate question
        # q = task.module.questions.get(id=request.POST.get("question"))

        # validate and parse value
        # if request.POST.get("method") == "clear":
        #     # Clear means that the question returns to an unanswered state.
        #     # This method is only offered during debugging to make it easier
        #     # to test the application's behavior when questions are unanswered.
        #     value = None
        #     cleared = True
        #     skipped_reason = None
        #     unsure = False

        # elif request.POST.get("method") == "skip":
        #     # The question is being skipped, i.e. answered with a null value,
        #     # because the user doesn't know the answer, it doesn't apply to
        #     # the user's circumstances, or they want to return to it later.
        #     value = None
        #     cleared = False
        #     skipped_reason = request.POST.get("skipped_reason") or None
        #     unsure = bool(request.POST.get("unsure"))

        # Track if we are creating a new statement
        new_statement = False
        form_dict = dict(request.POST)
        form_values = {}
        for key in form_dict.keys():
            form_values[key] = form_dict[key][0]
        # Updating or saving a new statement?
        if len(form_values['smt_id']) > 0:
            # Look up existing Statement object
            statement = Statement.objects.get(pk=form_values['smt_id'])

            # Check user permissions
            system = statement.consumer_element
            if not request.user.has_perm('change_system', system):
                # User does not have write permissions
                # Log permission to save answer denied
                logger.info(
                    event="save_smt permission_denied",
                    object={"object": "statement", "id": statement.id},
                    user={"id": request.user.id, "username": request.user.username}
                )
                return HttpResponseForbidden(
                    "Permission denied. {} does not have change privileges to system and/or project.".format(
                        request.user.username))

            if statement is None:
                # Statement from received has an id no longer in the database.
                # Report error. Alternatively, in future save as new Statement object
                statement_status = "error"
                statement_msg = "The id for this statement is no longer valid in the database."
                return JsonResponse({"status": "error", "message": statement_msg})
            # Update existing Statement object with received info
            statement.pid = form_values['pid']
            statement.body = form_values['body']
            statement.remarks = form_values['remarks']
            statement.status = form_values['status']
        else:
            # Create new Statement object
            statement = Statement(
                sid=oscalize_control_id(form_values['sid']),
                sid_class=form_values['sid_class'],
                body=form_values['body'],
                pid=form_values['pid'],
                statement_type=form_values['statement_type'],
                status=form_values['status'],
                remarks=form_values['remarks'],
            )
            new_statement = True
            # Convert the human readable catalog name to proper catalog key, if needed
            # from huma readable `NIST SP-800-53 rev4` to `NIST_SP-800-53_rev4`
            statement.sid_class = statement.sid_class.replace(" ","_")

        # Save Statement object
        try:
            statement.save()
            statement_status = "ok"
            statement_msg = "Statement saved."
        except Exception as e:
            statement_status = "error"
            statement_msg = "Statement save failed. Error reported {}".format(e)
            return JsonResponse({"status": "error", "message": statement_msg})

        # Updating or saving a new producer_element?
        try:
            # Does the name match and existing element? (Element names are unique.)
            # TODO: Sanitize data entered in form?
            producer_element, created = Element.objects.get_or_create(name=form_values['producer_element_name'])
            if created:
                producer_element.element_type = "system_element"
                producer_element.save()
            producer_element_status = "ok"
            producer_element_msg = "Producer Element saved."
        except Exception as e:
            producer_element_status = "error"
            producer_element_msg = "Producer Element save failed. Error reported {}".format(e)
            return JsonResponse({"status": "error", "message": producer_element_msg})

        # Associate Statement and Producer Element if creating new statement
        if new_statement:
            try:
                statement.producer_element = producer_element
                statement.save()
                statement_element_status = "ok"
                statement_element_msg = "Statement associated with Producer Element."
            except Exception as e:
                statement_element_status = "error"
                statement_element_msg = "Failed to associate statement with Producer Element {}".format(e)
                return JsonResponse(
                    {"status": "error", "message": statement_msg + " " + producer_element_msg + " " + statement_element_msg})

        # Create new Prototype Statement object on new statement creation (not statement edit)
        if new_statement:
            try:
                statement_prototype = statement.create_prototype()
            except Exception as e:
                statement_status = "error"
                statement_msg = "Statement save failed while saving statement prototype. Error reported {}".format(e)
                return JsonResponse({"status": "error", "message": statement_msg})

        # Retain only prototype statement if statement is created in the component library
        # A statement of type `control_implementation` should only exists if associated a consumer_element.
        # When the statement is created in the component library, no consuming_element will exist.
        # TODO
        # - Delete the statement that created the statement prototyp
        # - Skip the associating the statement with the system's root_element because we do not have a system identified
        statement_del_msg = ""
        if "form_source" in form_values and form_values['form_source'] == 'component_library':
            # Form source is part of form
            # Form received from component library
            from django.core import serializers
            serialized_obj = serializers.serialize('json', [statement, ])
            # Delete statement
            statement.delete()
            statement_del_msg = "Statement unassociated with System/Consumer Element deleted."
        else:
            # Associate Statement and System's root_element
            system_id = form_values['system_id']
            if new_statement and system_id is not None:
                try:
                    statement.consumer_element = System.objects.get(pk=form_values['system_id']).root_element
                    statement.save()
                    statement_consumer_status = "ok"
                    statement_consumer_msg = "Statement associated with System/Consumer Element."
                except Exception as e:
                    statement_consumer_status = "error"
                    statement_consumer_msg = "Failed to associate statement with System/Consumer Element {}".format(e)
                    return JsonResponse(
                        {"status": "error", "message": statement_msg + " " + producer_element_msg + " " + statement_consumer_msg})

            # If we are updating a smt of type control_implementation_prototype from a system
            # then update ElementControl smts_updated to know when control element on system was recently updated
            statement_element_msg = ""
            if statement.statement_type == "control_implementation":
                try:
                    ec = ElementControl.objects.get(element=statement.consumer_element, oscal_ctl_id=statement.sid,
                                                    oscal_catalog_key=statement.sid_class)
                    ec.smts_updated = statement.updated
                    ec.save()
                except Exception as e:
                    statement_element_status = "error"
                    statement_element_msg = "Failed to update ControlElement smt_updated {}".format(e)
                    return JsonResponse(
                        {"status": "error", "message": statement_msg + " " + producer_element_msg + " " + statement_element_msg})

            # Serialize saved data object(s) to send back to update web page
            # The submitted form needs to be updated with the object primary keys (ids)
            # in order that future saves will be treated as updates.
            from django.core import serializers
            serialized_obj = serializers.serialize('json', [statement, ])

    # Return successful save result to web page's Ajax request
    return JsonResponse(
        {"status": "success", "message": statement_msg + " " + producer_element_msg + " " + statement_element_msg + statement_del_msg,
         "statement": serialized_obj})

def update_smt_prototype(request):
    """Update a certified statement"""

    if request.method != "POST":
        return HttpResponseNotAllowed(["POST"])

    else:
        form_dict = dict(request.POST)
        form_values = {}
        for key in form_dict.keys():
            form_values[key] = form_dict[key][0]

        statement = Statement.objects.get(pk=form_values['smt_id'])
        system = statement.consumer_element

        # Test if user is admin
        if not request.user.is_superuser:
            # User is not Admin and does not have permission to update statement prototype
            # Log permission update statement prototype answer denied
            logger.info(
                event="update_smt_permission permission_denied",
                object={"object": "statement", "id": statement.id},
                user={"id": request.user.id, "username": request.user.username}
            )
            return HttpResponseForbidden("Permission denied. {} does not have change privileges to update statement prototype.".format(request.user.username))

        if statement is None:
            statement_status = "error"
            statement_msg = "The id for this statement is no longer valid in the database."
            return JsonResponse({ "status": "error", "message": statement_msg })

        # needs self.body == self.prototype.body

        try:
            proto_statement = Statement.objects.get(pk=statement.prototype_id)
            proto_statement.prototype.body = statement.body
            proto_statement.prototype.save()
            statement_status = "ok"
            statement_msg = f"Update to statement prototype {proto_statement.prototype_id} succeeded."
        except Exception as e:
            statement_status = "error"
            statement_msg = "Update to statement prototype failed. Error reported {}".format(e)
            return JsonResponse({ "status": "error", "message": statement_msg })

        return JsonResponse({ "status": "success", "message": statement_msg, "data": { "smt_body": statement.body } })

def delete_smt(request):
    """Delete a statement"""

    if request.method != "POST":
        return HttpResponseNotAllowed(["POST"])

    else:
        # check permissions
        # EXAMPLE CODE FOR GUARDIAN PERMISSIONS
        # # does user have write privs?
        # # if not task.has_write_priv(request.user):
        # #     return HttpResponseForbidden()

        # # validate question
        # # q = task.module.questions.get(id=request.POST.get("question"))

        # # validate and parse value
        # # if request.POST.get("method") == "clear":
        # #     # Clear means that the question returns to an unanswered state.
        # #     # This method is only offered during debugging to make it easier
        # #     # to test the application's behavior when questions are unanswered.
        # #     value = None
        # #     cleared = True
        # #     skipped_reason = None
        # #     unsure = False

        # # elif request.POST.get("method") == "skip":
        # #     # The question is being skipped, i.e. answered with a null value,
        # #     # because the user doesn't know the answer, it doesn't apply to
        # #     # the user's circumstances, or they want to return to it later.
        # #     value = None
        # #     cleared = False
        # #     skipped_reason = request.POST.get("skipped_reason") or None
        #     unsure = bool(request.POST.get("unsure"))

        form_dict = dict(request.POST)
        form_values = {}
        for key in form_dict.keys():
            form_values[key] = form_dict[key][0]

        # Delete statement?
        statement = Statement.objects.get(pk=form_values['smt_id'])

        # Check user permissions
        system = statement.consumer_element
        if not request.user.has_perm('change_system', system):
            # User does not have write permissions
            # Log permission to save answer denied
            logger.info(
                event="delete_smt permission_denied",
                object={"object": "statement", "id": statement.id},
                user={"id": request.user.id, "username": request.user.username}
            )
            return HttpResponseForbidden(
                "Permission denied. {} does not have change privileges to system and/or project.".format(
                    request.user.username))

        if statement is None:
            # Statement from received has an id no longer in the database.
            # Report error. Alternatively, in future save as new Statement object
            statement_status = "error"
            statement_msg = "The id for this statement is no longer valid in the database."
            return JsonResponse({ "status": "error", "message": statement_msg })
        # Delete Statement object
        try:
            statement.delete()
            statement_status = "ok"
            statement_msg = "Statement deleted."
        except Exception as e:
            statement_status = "error"
            statement_msg = "Statement delete failed. Error reported {}".format(e)
            return JsonResponse({"status": "error", "message": statement_msg})

        # TODO Record fact statement deleted
        # Below will not work because statement is deleted
        # and need to show in racird that a statement was recently deleted
        # Update ElementControl smts_updated to know when control element on system was recently updated
        # try:
        #     print("Updating ElementControl smts_updated")
        #     ec = ElementControl.objects.get(element=statement.consumer_element, oscal_ctl_id=statement.sid, oscal_catalog_key=statement.sid_class)
        #     ec.smts_updated = statement.updated
        #     ec.save()
        # except Exception as e:
        #     statement_element_status = "error"
        #     statement_element_msg = "Failed to update ControlElement smt_updated {}".format(e)
        #     return JsonResponse({ "status": "error", "message": statement_msg + " " + producer_element_msg + " " +statement_element_msg })

        return JsonResponse({"status": "success", "message": statement_msg})


# Components

def add_system_component(request, system_id):
    """Add an existing element and its statements to a system"""

    if request.method != "POST":
        return HttpResponseNotAllowed(["POST"])

    form_dict = dict(request.POST)
    form_values = {}
    for key in form_dict.keys():
        form_values[key] = form_dict[key][0]

    # Does user have permission to add element?
    # Check user permissions
    system = System.objects.get(pk=system_id)
    if not request.user.has_perm('change_system', system):
        # User does not have write permissions
        # Log permission to save answer denied
        logger.info(
            event="change_system permission_denied",
            object={"object": "element", "producer_element_name": form_values['producer_element_name']},
            user={"id": request.user.id, "username": request.user.username}
        )
        return HttpResponseForbidden("Permission denied. {} does not have change privileges to system and/or project.".format(request.user.username))

    # DEBUG
    # print(f"Atempting to add {producer_element.name} (id:{producer_element.id}) to system_id {system_id}")

    # Get system's existing components selected
    elements_selected = system.producer_elements
    elements_selected_ids = [e.id for e in elements_selected]

    # Get system's selected controls because we only want to add statements for selected controls
    selected_controls = system.root_element.controls.all()
    selected_controls_ids = set([f"{sc.oscal_ctl_id} {sc.oscal_catalog_key}" for sc in selected_controls])
    # TODO: Refactor above line selected_controls into a system model function if not already existing

    # Add element to system's selected components
    # Look up the element rto add
    producer_element = Element.objects.get(pk=form_values['producer_element_id'])

    # TODO: various use cases
        # - component previously added but element has statements not yet added to system
        #   this issue may be best addressed elsewhere.

    # Component already added to system. Do not add the component (element) to the system again.
    if producer_element.id in elements_selected_ids:
        messages.add_message(request, messages.ERROR,
                            f'Component "{producer_element.name}" already exists in selected components.')
        # Redirect to selected element page
        return HttpResponseRedirect("/systems/{}/components/selected".format(system_id))

    smts = Statement.objects.filter(producer_element_id = producer_element.id, statement_type="control_implementation_prototype")

    # Component does not have any statements of type control_implementation_prototype to
    # add to system. So we cannot add the component (element) to the system.
    if len(smts) == 0:
        # print(f"The component {producer_element.name} does not have any control implementation statements.")
        messages.add_message(request, messages.ERROR,
                            f'I couldn\'t add "{producer_element.name}" to the system because the component does not currently have any control implementation statements to add.')
        # Redirect to selected element page
        return HttpResponseRedirect("/systems/{}/components/selected".format(system_id))

    # Loop through element's prototype statements and add to control implementation statements
    for smt in Statement.objects.filter(producer_element_id = producer_element.id, statement_type="control_implementation_prototype"):
        # Add all existsing control statements for a component to a system even if system does not use controls.
        # This guarantees that control statements are associated.
        # The selected controls will serve as the primary filter on what content to display.
        smt.create_instance_from_prototype(system.root_element.id)

    # Make sure some controls were added to the system. Report error otherwise.
    smts_added = Statement.objects.filter(producer_element_id = producer_element.id, consumer_element_id = system.root_element.id, statement_type="control_implementation")
    print("DEBUG smts_added ", smts_added)
    smts_added_count = len(smts_added)
    if smts_added_count > 0:
        messages.add_message(request, messages.INFO,
                         f'OK. I\'ve added "{producer_element.name}" to the system and its {smts_added_count} control implementation statements to the system.')
    else:
        messages.add_message(request, messages.WARNING,
                         f'Oops. I tried adding "{producer_element.name}" to the system, but the component added 0 controls.')

    # Redirect to selected element page
    return HttpResponseRedirect("/systems/{}/components/selected".format(system_id))

def search_system_component(request):
    """Add an existing element and its statements to a system"""

    if request.method != "GET":
        return HttpResponseNotAllowed(["GET"])

    form_dict = dict(request.GET)
    form_values = {}
    for key in form_dict.keys():
        form_values[key] = form_dict[key][0]
    # Form values from ajax data

    if "system_id" in form_values.keys():
        system_id = form_values['system_id']

        # Does user have permission to add element?
        # Check user permissions
        system = System.objects.get(pk=system_id)

        if not request.user.has_perm('change_system', system):
            # User does not have write permissions
            # Log permission to save answer denied
            logger.info(
                event="change_system permission_denied",
                object={"object": "element", "producer_element_name": form_values['producer_element_name']},
                user={"id": request.user.id, "username": request.user.username}
            )
            return HttpResponseForbidden("Permission denied. {} does not have change privileges to system and/or project.".format(request.user.username))

        selected_controls = system.root_element.controls.all()
        selected_controls_ids = set()
        for sc in selected_controls:
            selected_controls_ids.add("{} {}".format(sc.oscal_ctl_id, sc.oscal_catalog_key))

        # Add element
        # Look up the element

        text =  form_values['text']

        # The final elements that are returned to the new dropdown created...
        producer_system_elements = Element.objects.filter(element_type="system_element").filter(name__contains= text)

        producer_elements = [{"id":str(ele.id), "name": ele.name} for ele in producer_system_elements]

        results = {'producer_element_statement_values': producer_elements}
        data = json.dumps(results)
        mimetype = 'application/json'
        return HttpResponse(data, mimetype)
    # # Redirect to selected element page
    # return HttpResponseRedirect("/systems/{}/components/selected".format(system_id))

class RelatedComponentStatements(View):
    """
    Returns the component statements that are produced(related) to one control implementation prototype
    """

    template_name = 'controls/editor.html'

    def get(self, request):
        """Add an existing element and its statements to a system"""

        if request.method != "GET":
            return HttpResponseNotAllowed(["GET"])

        logger.info(f"Related controls GET: {dict(request.GET)}")
        form_dict = dict(request.GET)
        form_values = {}
        for key in form_dict.keys():
            form_values[key] = form_dict[key][0]
        # Form values from ajax data

        if "system_id" in form_values.keys():
            system_id = form_values['system_id']

            # Does user have permission to add element?
            # Check user permissions
            system = System.objects.get(pk=system_id)

            if not request.user.has_perm('change_system', system):
                # User does not have write permissions
                # Log permission to save answer denied
                logger.info(
                    event="change_system permission_denied",
                    object={"object": "element", "producer_element_name": form_values['producer_element_name']},
                    user={"id": request.user.id, "username": request.user.username}
                )
                return HttpResponseForbidden(
                    "Permission denied. {} does not have change privileges to system and/or project.".format(
                        request.user.username))

            selected_controls = system.root_element.controls.all()
            selected_controls_ids = set()
            for sc in selected_controls:
                selected_controls_ids.add("{} {}".format(sc.oscal_ctl_id, sc.oscal_catalog_key))

            # Add element
            # Look up the element
            producer_element_id = form_values['producer_element_form_id']
            producer_element = Element.objects.get(pk=producer_element_id)

            # The final elements that are returned to the new dropdown created...
            producer_smt_imps = producer_element.statements("control_implementation")

            producer_smt_imps_vals = [{"smt_id": str(smt.id), "smt_sid": smt.sid, "smt_sid_class": smt.sid_class,  "producer_element_name": producer_element.name, "smt_body":str(smt.body), "smt_pid":str(smt.pid), "smt_status":str(smt.status)} for smt in producer_smt_imps]

            results = {'producer_element_statement_values': producer_smt_imps_vals,  "selected_component": producer_element.name}
            data = json.dumps(results)
            mimetype = 'application/json'
            if data:
                return HttpResponse(data, mimetype)
            else:
                return JsonResponse(status=400, data={'status': 'error', 'message': f"No DATA!: {data}"})
        else:
            return JsonResponse(status=400, data={'status': 'error', 'message': "There is no current system id present"})

class EditorAutocomplete(View):
    template_name = 'controls/editor.html'

    def get(self, request):
        """Add an existing element and its statements to a system"""

        if request.method != "GET":
            return HttpResponseNotAllowed(["GET"])

        form_dict = dict(request.GET)
        form_values = {}
        for key in form_dict.keys():
            form_values[key] = form_dict[key][0]
        # Form values from ajax data

        if "system_id" in form_values.keys():
            system_id = form_values['system_id']

            # Does user have permission to add element?
            # Check user permissions
            system = System.objects.get(pk=system_id)

            if not request.user.has_perm('change_system', system):
                # User does not have write permissions
                # Log permission to save answer denied
                logger.info(
                    event="change_system permission_denied",
                    object={"object": "element", "producer_element_name": form_values['producer_element_name']},
                    user={"id": request.user.id, "username": request.user.username}
                )
                return HttpResponseForbidden(
                    "Permission denied. {} does not have change privileges to system and/or project.".format(
                        request.user.username))

            selected_controls = system.root_element.controls.all()
            selected_controls_ids = set()
            for sc in selected_controls:
                selected_controls_ids.add("{} {}".format(sc.oscal_ctl_id, sc.oscal_catalog_key))

            # Add element
            # Look up the element

            text = form_values['text']

            # The final elements that are returned to the new dropdown created...
            producer_system_elements = Element.objects.filter(element_type="system_element").filter(name__contains=text)

            producer_elements = [{"id": str(ele.id), "name": ele.name} for ele in producer_system_elements]

            results = {'producer_element_name_value': producer_elements}
            data = json.dumps(results)
            mimetype = 'application/json'
            if data:
                return HttpResponse(data, mimetype)
            else:
                return JsonResponse(status=400, data={'status': 'error', 'message': f"No statements found with the search: {text}"})
        else:
            return JsonResponse(status=400, data={'status': 'error', 'message': "There is no current system id present"})

    def post(self, request, system_id):
        """Add an existing element and its statements to a system"""
        if request.method != "POST":
            return HttpResponseNotAllowed(["POST"])

        form_dict = dict(request.POST)

        form_values = {}
        for key in form_dict.keys():
            if key == 'relatedcomps':
                form_values[key] = form_dict[key]
            else:
                form_values[key] = form_dict[key][0]
        # Form values from ajax data

        if "system_id" in form_values.keys():
            system_id = form_values['system_id']
            # Does user have permission to add element?
            # Check user permissions
            system = System.objects.get(pk=system_id)
            if not request.user.has_perm('change_system', system):
                # User does not have write permissions
                # Log permission to save answer denied
                logger.info(
                    event="change_system permission_denied",
                    object={"object": "element", "entered_producer_element_name": form_values['text'] or "None"},
                    user={"id": request.user.id, "username": request.user.username}
                )
                return HttpResponseForbidden(
                    "Permission denied. {} does not have change privileges to system and/or project.".format(
                        request.user.username))

            selected_controls = system.root_element.controls.all()
            selected_controls_ids = set()
            for sc in selected_controls:
                selected_controls_ids.add("{} {}".format(sc.oscal_ctl_id, sc.oscal_catalog_key))

            # Add element
            if form_values.get("relatedcomps", ""):

                for related_element in form_values['relatedcomps']:

                    # Look up the element
                    for smt in Statement.objects.filter(id=related_element, statement_type="control_implementation"):
                        logger.info(
                            f"Adding an element with the id {smt.id} and sid class {smt.sid} to system_id {system_id}")
                        # Only add statements for controls selected for system
                        if "{} {}".format(smt.sid, smt.sid_class) in selected_controls_ids:
                            logger.info(f"smt {smt}")
                            smt.create_instance_from_prototype(system.root_element.id)
                        else:
                            logger.error(f"not adding smt from selected controls for the current system: {smt}")

        # Redirect to the page where the component was added from
        return HttpResponseRedirect(request.META.get('HTTP_REFERER', '/'))


# Baselines

def assign_baseline(request, system_id, catalog_key, baseline_name):
    """Assign a baseline to a system root element thereby showing selected controls for the system."""

    system = System.objects.get(pk=system_id)
    #system.root_element.assign_baseline_controls(user, 'NIST_SP-800-53_rev4', 'low')
    assign_results = system.root_element.assign_baseline_controls(request.user, catalog_key, baseline_name)
    if assign_results:
        messages.add_message(request, messages.INFO,
                             'Baseline "{} {}" assigned.'.format(catalog_key.replace("_", " "), baseline_name.title()))
        # Log start app / new project
        logger.info(
            event="assign_baseline",
            object={"object": "system", "id": system.root_element.id, "title": system.root_element.name},
            baseline={"catalog_key": catalog_key, "baseline_name": baseline_name},
            user={"id": request.user.id, "username": request.user.username}
        )
    else:
        messages.add_message(request, messages.ERROR,
                             'Baseline "{} {}" assignment failed.'.format(catalog_key.replace("_", " "),
                                                                          baseline_name.title()))

    return HttpResponseRedirect(f"/systems/{system_id}/controls/selected")


# Export OpenControl

def export_system_opencontrol(request, system_id):
    """Export entire system in OpenControl"""

    # Does user have permission
    # Retrieve identified System
    system = System.objects.get(id=system_id)
    # Retrieve related selected controls if user has permission on system
    if request.user.has_perm('view_system', system):
        # Retrieve primary system Project
        # Temporarily assume only one project and get first project
        project = system.projects.all()[0]

        # Create temporary directory structure
        import tempfile
        temp_dir = tempfile.TemporaryDirectory(dir=".")
        repo_path = os.path.join(temp_dir.name, system.root_element.name.replace(" ", "_"))
        if not os.path.exists(repo_path):
            os.makedirs(repo_path)

        # Create various directories
        os.makedirs(os.path.join(repo_path, "components"))
        os.makedirs(os.path.join(repo_path, "standards"))
        os.makedirs(os.path.join(repo_path, "certifications"))

        # Create opencontrol.yaml config file
        cfg_str = """schema_version: 1.0.0
name: ~
metadata:
  authorization_id: ~
  description: ~
  organization:
    name: ~
    abbreviation: ~
  repository: ~
components: []
standards:
- ./standards/NIST-SP-800-53-rev4.yaml
certifications:
- ./certifications/fisma-low-impact.yaml
"""

        # read default opencontrol.yaml into object
        cfg = rtyaml.load(cfg_str)
        # customize values
        cfg["name"] = system.root_element.name
        # cfg["metadata"]["organization"]["name"] = organization_name
        # cfg["metadata"]["description"] = description
        # cfg["metadata"]["organization"]["abbreviation"] = None
        # if organization_name:
        #     cfg["metadata"]["organization"]["abbreviation"] = "".join([word[0].upper() for word in organization_name.split(" ")])

        with open(os.path.join(repo_path, "opencontrol.yaml"), 'w') as outfile:
            outfile.write(rtyaml.dump(cfg))

        # Populate reference directories from reference
        OPENCONTROL_PATH = os.path.join(os.path.dirname(__file__), 'data', 'opencontrol')
        shutil.copyfile(os.path.join(OPENCONTROL_PATH, "standards", "NIST-SP-800-53-rev4.yaml"),
                        os.path.join(repo_path, "standards", "NIST-SP-800-53-rev4.yaml"))
        shutil.copyfile(os.path.join(OPENCONTROL_PATH, "standards", "NIST-SP-800-171r1.yaml"),
                        os.path.join(repo_path, "standards", "NIST-SP-800-53-rev4.yaml"))
        shutil.copyfile(os.path.join(OPENCONTROL_PATH, "standards", "opencontrol.yaml"),
                        os.path.join(repo_path, "standards", "opencontrol.yaml"))
        shutil.copyfile(os.path.join(OPENCONTROL_PATH, "standards", "hipaa-draft.yaml"),
                        os.path.join(repo_path, "standards", "hipaa-draft.yaml"))
        shutil.copyfile(os.path.join(OPENCONTROL_PATH, "certifications", "fisma-low-impact.yaml"),
                        os.path.join(repo_path, "certifications", "fisma-low-impact.yaml"))

        # # Make stub README.md file
        # with open(os.path.join(repo_path, "README.md"), 'w') as outfile:
        #     outfile.write("Machine readable representation of 800-53 control implementations for {}.\n\n# Notes\n\n".format(system_name))
        #     print("wrote file: {}\n".format(os.path.join(repo_path, "README.md")))

        # Populate system information files

        # Populate component files
        if not os.path.exists(os.path.join(repo_path, "components")):
            os.makedirs(os.path.join(repo_path, "components"))
        for element in system.producer_elements:
            # Build OpenControl
            ocf = {
                "name": element.name,
                "schema_version": "3.0.0",
                "documentation_complete": False,
                "satisfies": []
            }
            satisfies_smts = ocf["satisfies"]
            # Retrieve impl_smts produced by element and consumed by system
            # Get the impl_smts contributed by this component to system
            impl_smts = element.statements_produced.filter(consumer_element=system.root_element)
            for smt in impl_smts:
                my_dict = {
                    "control_key": smt.sid.upper(),
                    "control_name": smt.catalog_control_as_dict['title'],
                    "standard_key": smt.sid_class,
                    "covered_by": [],
                    "security_control_type": "Hybrid | Inherited | ...",
                    "narrative": [
                        {"text": smt.body}
                    ],
                    "remarks": [
                        {"text": smt.remarks}
                    ]
                }
                satisfies_smts.append(my_dict)
            opencontrol_string = rtyaml.dump(ocf)
            # Write component file
            with open(os.path.join(repo_path, "components", "{}.yaml".format(element.name.replace(" ", "_"))), 'w') as fh:
                fh.write(opencontrol_string)

        # Build Zip archive
        # TODO Make Temporary File
        #      Current approach leads to race conditions!
        shutil.make_archive("/tmp/Zipped_file", 'zip', repo_path)

        # Download Zip archive of OpenControl files
        with open('/tmp/Zipped_file.zip', 'rb') as tmp:
            tmp.seek(0)
            stream = tmp.read()
            blob = stream
        mime_type = "application/octet-stream"
        filename = "{}-opencontrol-{}.zip".format(system.root_element.name.replace(" ", "_"),
                                                  datetime.now().strftime("%Y-%m-%d-%H-%M"))

        resp = HttpResponse(blob, mime_type)
        resp['Content-Disposition'] = 'inline; filename=' + filename

        # Clean up
        shutil.rmtree(repo_path)
        # os.remove("/tmp/Zipped_file") ????
        return resp

    else:
        # User does not have permission to this system
        raise Http404


# PoamS
def poams_list(request, system_id):
    """List PoamS for a system"""

    # Retrieve identified System
    system = System.objects.get(id=system_id)
    # Retrieve related selected controls if user has permission on system
    if request.user.has_perm('view_system', system):
        # Retrieve primary system Project
        # Temporarily assume only one project and get first project
        project = system.projects.all()[0]
        controls = system.root_element.controls.all()
        poam_smts = system.root_element.statements_consumed.filter(statement_type="POAM").order_by('-updated')

        # impl_smts_count = {}
        # ikeys = system.smts_control_implementation_as_dict.keys()
        # for c in controls:
        #     impl_smts_count[c.oscal_ctl_id] = 0
        #     if c.oscal_ctl_id in ikeys:
        #         impl_smts_count[c.oscal_ctl_id] = len(system.smts_control_implementation_as_dict[c.oscal_ctl_id]['control_impl_smts'])

        # Return the controls
        context = {
            "system": system,
            "project": project,
            "controls": controls,
            "poam_smts": poam_smts,
            "enable_experimental_opencontrol": SystemSettings.enable_experimental_opencontrol,
            "enable_experimental_oscal": SystemSettings.enable_experimental_oscal,
            "project_form": ProjectForm(request.user),
        }
        return render(request, "systems/poams_list.html", context)
    else:
        # User does not have permission to this system
        raise Http404

def new_poam(request, system_id):
    """Form to create new POAM"""

    # Retrieve identified System
    system = System.objects.get(id=system_id)
    # Retrieve related selected controls if user has permission on system
    if request.user.has_perm('view_system', system):
        # Retrieve primary system Project
        # Temporarily assume only one project and get first project
        project = system.projects.all()[0]
        controls = system.root_element.controls.all()

        if request.method == 'POST':
            statement_form = StatementPoamForm(request.POST)
            # if statement_form.is_valid() and poam_form.is_valid():
            if statement_form.is_valid():
                statement = statement_form.save()
                poam_form = PoamForm(request.POST)
                if poam_form.is_valid():
                    poam = poam_form.save()
                    print('POAM ID', poam.get_next_poam_id(system))
                    poam.poam_id = poam.get_next_poam_id(system)
                    poam.statement = statement
                    poam.save()
                return HttpResponseRedirect('/systems/{}/poams'.format(system_id), {})
                #url(r'^(?P<system_id>.*)/poams$', views.poams_list, name="poams_list"),
            else:
                pass
        else:
            statement_form = StatementPoamForm(status="Open", statement_type="POAM", consumer_element=system.root_element)
            poam = Poam()
            poam_id = poam.get_next_poam_id(system)
            poam_form = PoamForm()
            return render(request, 'systems/poam_form.html', {
                'statement_form': statement_form,
                'poam_form': poam_form,
                'system': system,
                'project': project,
                'controls': controls,
                "project_form": ProjectForm(request.user),
            })
    else:
        # User does not have permission to this system
        raise Http404

def edit_poam(request, system_id, poam_id):
    """Form to create new POAM"""

    # Retrieve identified System
    system = System.objects.get(id=system_id)
    # Retrieve related selected controls if user has permission on system
    if request.user.has_perm('view_system', system):
        # Retrieve primary system Project
        # Temporarily assume only one project and get first project
        project = system.projects.all()[0]
        controls = system.root_element.controls.all()
        # Retrieve POAM Statement
        poam_smt = get_object_or_404(Statement, id=poam_id)

        if request.method == 'POST':
            statement_form = StatementPoamForm(request.POST, instance=poam_smt)
            poam_form = PoamForm(request.POST, instance=poam_smt.poam)
            if statement_form.is_valid() and poam_form.is_valid():
                # Save statement after updating values
                statement_form.save()
                poam_form.save()
                return HttpResponseRedirect('/systems/{}/poams'.format(system_id), {})
            else:
                pass
                #TODO: What if form invalid?
        else:
            statement_form = StatementPoamForm(initial={
                'statement_type': poam_smt.statement_type,
                'status': poam_smt.status,
                'consumer_element': system.root_element,
                'body': poam_smt.body,
                'remarks': poam_smt.remarks,
            })
            poam_form = PoamForm(initial={
                'weakness_name': poam_smt.poam.weakness_name,
                'controls': poam_smt.poam.controls,
                'poam_group': poam_smt.poam.poam_group,
                'risk_rating_original': poam_smt.poam.risk_rating_original,
                'risk_rating_adjusted': poam_smt.poam.risk_rating_adjusted,
                'weakness_detection_source': poam_smt.poam.weakness_detection_source,
                'remediation_plan': poam_smt.poam.remediation_plan,
                'milestones': poam_smt.poam.milestones,
                'scheduled_completion_date': poam_smt.poam.scheduled_completion_date,
            })
            return render(request, 'systems/poam_edit_form.html', {
                'statement_form': statement_form,
                'poam_form': poam_form,
                'system': system,
                'project': project,
                'controls': controls,
                'poam_smt': poam_smt,
                "project_form": ProjectForm(request.user),
            })
    else:
        # User does not have permission to this system
        raise Http404

def poam_export_xlsx(request, system_id):
    return poam_export(request, system_id, 'xlsx')

def poam_export_csv(request, system_id):
    return poam_export(request, system_id, 'csv')

def poam_export(request, system_id, format='xlsx'):
    """Export POA&M in either xlsx or csv"""

    # Retrieve identified System
    system = System.objects.get(id=system_id)
    # Retrieve related selected POA&Ms if user has permission on system
    if request.user.has_perm('view_system', system):

        if format == 'xlsx':
            from openpyxl import Workbook
            from openpyxl.styles import Border, Side, PatternFill, Font, GradientFill, Alignment
            from tempfile import NamedTemporaryFile

            wb = Workbook()
            ws = wb.active
            # create alignment style
            wrap_alignment = Alignment(wrap_text=True)
            ws.title = "POA&Ms"
        else:
            import csv, io
            csv_buffer = io.StringIO(newline='\n')
            csv_writer = csv.writer(csv_buffer)

        poam_fields = [
            {'var_name': 'poam_id', 'name': 'POA&M ID', 'width': 8},
            {'var_name': 'poam_group', 'name': 'POA&M Group', 'width': 16},
            {'var_name': 'weakness_name', 'name': 'Weakness Name', 'width': 24},
            {'var_name': 'controls', 'name': 'Controls', 'width': 16},
            {'var_name': 'body', 'name': 'Description', 'width': 60},
            {'var_name': 'status', 'name': 'Status', 'width': 8},
            {'var_name': 'risk_rating_original', 'name': 'Risk Rating Original', 'width': 16},
            {'var_name': 'risk_rating_adjusted', 'name': 'Risk Rating Adjusted', 'width': 16},
            {'var_name': 'weakness_detection_source', 'name': 'Weakness Detection Source', 'width': 24},
            {'var_name': 'weakness_source_identifier', 'name': 'Weakness Source Identifier', 'width': 24},
            {'var_name': 'remediation_plan', 'name': 'Remediation Plan', 'width': 60},
            {'var_name': 'milestones', 'name': 'Milestones', 'width': 60},
            {'var_name': 'milestone_changes', 'name': 'Milestone Changes', 'width': 30},
            {'var_name': 'scheduled_completion_date', 'name': 'Scheduled Completion Date', 'width': 18},
        ]

        # create header row
        column = 0
        ord_zeroth_column = ord('A') - 1
        csv_row = []

        for poam_field in poam_fields:
            column += 1
            if format == 'xlsx':
                c = ws.cell(row=1, column=column, value=poam_field['name'])
                c.fill = PatternFill("solid", fgColor="5599FE")
                c.font = Font(color="FFFFFF", bold=True)
                c.border = Border(left=Side(border_style="thin", color="444444"),
                                  right=Side(border_style="thin", color="444444"),
                                  bottom=Side(border_style="thin", color="444444"),
                                  outline=Side(border_style="thin", color="444444"))
                ws.column_dimensions[chr(ord_zeroth_column + column)].width = poam_field['width']
            else:
                csv_row.append(poam_field['name'])
        # Add column for URL
        if format == 'xlsx':
            c = ws.cell(row=1, column=column, value="URL")
            c.fill = PatternFill("solid", fgColor="5599FE")
            c.font = Font(color="FFFFFF", bold=True)
            c.border = Border(left=Side(border_style="thin", color="444444"),
                              right=Side(border_style="thin", color="444444"),
                              bottom=Side(border_style="thin", color="444444"),
                              outline=Side(border_style="thin", color="444444"))
            ws.column_dimensions[chr(ord_zeroth_column + column)].width = 60
        else:
            csv_row.append('URL')

        if format != 'xlsx':
            csv_writer.writerow(csv_row)

        # Retrieve POA&Ms and create POA&M rows
        poam_smts = system.root_element.statements_consumed.filter(statement_type="POAM").order_by('id')
        poam_smts_by_sid = {}
        row = 1
        for poam_smt in poam_smts:
            csv_row = []
            row += 1

            # Loop through fields
            column = 0
            for poam_field in poam_fields:
                column += 1
                if format == 'xlsx':
                    if poam_field['var_name'] in ['body', 'status']:
                        c = ws.cell(row=row, column=column, value=getattr(poam_smt, poam_field['var_name']))
                    else:
                        if poam_field['var_name'] == 'poam_id':
                            c = ws.cell(row=row, column=column,
                                        value="V-{}".format(getattr(poam_smt.poam, poam_field['var_name'])))
                        else:
                            c = ws.cell(row=row, column=column, value=getattr(poam_smt.poam, poam_field['var_name']))
                    c.fill = PatternFill("solid", fgColor="FFFFFF")
                    c.alignment = Alignment(vertical='top', horizontal='left', wrapText=True)
                    c.border = Border(right=Side(border_style="thin", color="444444"),
                                      bottom=Side(border_style="thin", color="444444"),
                                      outline=Side(border_style="thin", color="444444"))
                else:
                    if poam_field['var_name'] in ['body', 'status']:
                        csv_row.append(getattr(poam_smt, poam_field['var_name']))
                    else:
                        if poam_field['var_name'] == 'poam_id':
                            csv_row.append("V-{}".format(getattr(poam_smt.poam, poam_field['var_name'])))
                        else:
                            csv_row.append(getattr(poam_smt.poam, poam_field['var_name']))

            # Add URL column
            poam_url = settings.SITE_ROOT_URL + "/systems/{}/poams/{}/edit".format(system_id, poam_smt.id)
            if format == 'xlsx':
                c = ws.cell(row=row, column=column, value=poam_url)
                c.fill = PatternFill("solid", fgColor="FFFFFF")
                c.alignment = Alignment(vertical='top', horizontal='left', wrapText=True)
                c.border = Border(right=Side(border_style="thin", color="444444"),
                                  bottom=Side(border_style="thin", color="444444"),
                                  outline=Side(border_style="thin", color="444444"))
            else:
                csv_row.append(poam_url)

            if format != 'xlsx':
                csv_writer.writerow(csv_row)

        if format == 'xlsx':
            with NamedTemporaryFile() as tmp:
                wb.save(tmp.name)
                tmp.seek(0)
                stream = tmp.read()
                blob = stream
        else:
            blob = csv_buffer.getvalue()
            csv_buffer.close()

        # Determine filename based on system name
        system_name = system.root_element.name.replace(" ", "_") + "_" + system_id
        filename = "{}_poam_export-{}.{}".format(system_name, datetime.now().strftime("%Y-%m-%d-%H-%M"), format)
        mime_type = "application/octet-stream"

        resp = HttpResponse(blob, mime_type)
        resp['Content-Disposition'] = 'inline; filename=' + filename
        return resp
    else:
        # User does not have permission to this system
        raise Http404

def project_import(request, project_id):
    """
    Import an entire project's components and control content
    """
    project = Project.objects.get(id=project_id)
    # Retrieve identified System
    if request.method == 'POST':
        project_data = request.POST['json_content']
        importcheck = False
        if "importcheck" in request.POST:
            importcheck = request.POST["importcheck"]

        # We are just updating the current project
        if importcheck == False:
            logger.info(
                event="project JSON import update",
                object={"object": "project", "id": project.id, "title": project.title},
                user={"id": request.user.id, "username": request.user.username}
            )
            messages.add_message(request, messages.INFO, 'The current project was updated.')
        else:
            # Creating a new project
            new_project = Project.objects.create(organization=project.organization)
            # Need to get or create the app source by the id of the given app source
            src = AppSource.objects.get(id=request.POST["appsource_compapp"])
            app = AppVersion.objects.get(source=src, id=request.POST["appsource_version_id"])
            module_name = json.loads(project_data).get('project').get('module').get('key')
            root_task = Task.objects.create(
                module=Module.objects.get(app=app, module_name=module_name),
                project=project, editor=request.user)# TODO: Make sure the root task created here is saved
            new_project.root_task = root_task
            # Need new element to for the new System
            element = Element()
            project_names = Element.objects.filter(element_type="system").values_list('name', flat=True)
            # If it is a new title just make that the new system name otherwise increment
            new_title = new_project.title
            if new_title not in project_names:
                new_title = new_project.title
            else:
                while new_title in project_names:
                    new_title = increment_element_name(new_title)

            element.name = new_title
            element.element_type = "system"
            element.save()
            # Create system
            system = System(root_element=element)
            system.save()
            new_project.system = system
            new_project.portfolio = project.portfolio
            project = new_project
            project.save()
            messages.add_message(request, messages.INFO, f'Created a new project with id: {project.id}.')

        #Import questionnaire data
        log_output = []
        try:
            from collections import OrderedDict
            data = json.loads(project_data, object_pairs_hook=OrderedDict)
        except Exception as e:
            log_output.append("There was an error reading the export file.")
        else:
            try:
                # Update project data.
                project.import_json(data, request.user, "imp", lambda x: log_output.append(x))
            except Exception as e:
                log_output.append(str(e))

        # Log output
        logger.info(
            event="project JSON import",
            object={"object": "project", "id": project.id, "title": project.title, "log_output": log_output},
            user={"id": request.user.id, "username": request.user.username}
        )
        loaded_imported_jsondata = json.loads(project_data)
        if loaded_imported_jsondata.get('component-definitions') != None:
            # Load and get the components then dump
            for k, val in enumerate(loaded_imported_jsondata.get('component-definitions')):
                oscal_component_json = json.dumps(loaded_imported_jsondata.get('component-definitions')[k])
                import_name = request.POST.get('import_name', '')
                result = ComponentImporter().import_components_as_json(import_name, oscal_component_json, request)

        return HttpResponseRedirect("/projects")

def project_export(request, project_id):
    """
    Export an entire project's components and control content
    """
    # Of the project in the current system. pick one project to export
    project = Project.objects.get(id=project_id)
    system_id = project.system.id
    # Retrieve identified System
    system = System.objects.get(id=system_id)

    # Retrieve related selected controls if user has permission on system
    if request.user.has_perm('view_system', system):

        # Iterate through the elements associated with the system get all statements produced for each
        oscal_comps = []
        for element in system.producer_elements:
            # Implementation statement OSCAL JSON
            impl_smts = element.statements_produced.filter(consumer_element=system.root_element)
            component = OSCALComponentSerializer(element, impl_smts).as_json()
            oscal_comps.append(component)

    # TODO: multiple export types

    questionnaire_data = json.dumps(project.export_json(include_metadata=True, include_file_content=True))
    data = json.loads(questionnaire_data)
    data['component-definitions'] = [json.loads(oscal_comp) for oscal_comp in oscal_comps]
    response = JsonResponse(data, json_dumps_params={"indent": 2})
    filename = project.title.replace(" ", "_") + "-" + datetime.now().strftime("%Y-%m-%d-%H-%M")
    response['Content-Disposition'] = f'attachment; filename="{quote(filename)}.json"'
    return response

<<<<<<< HEAD

# System Deployments
def system_deployments(request, system_id):
    """List deployments for a system"""

    # Retrieve identified System
    system = System.objects.get(id=system_id)
    # Retrieve related selected controls if user has permission on system
    if request.user.has_perm('view_system', system):
        # Retrieve primary system Project
        # Temporarily assume only one project and get first project
        project = system.projects.all()[0]

        # Retrieve list of deployments for the system
        deployments = system.deployments.all().order_by(Lower('name'))
        # controls = system.root_element.controls.all()
        # poam_smts = system.root_element.statements_consumed.filter(statement_type="POAM").order_by('-updated')

        # Return the controls
        context = {
            "system": system,
            "project": project,
            "deployments": deployments,
            # "controls": controls,
            # "poam_smts": poam_smts,
            # "enable_experimental_opencontrol": SystemSettings.enable_experimental_opencontrol,
            # "enable_experimental_oscal": SystemSettings.enable_experimental_oscal,
            # "project_form": ProjectForm(request.user),
        }
        return render(request, "systems/deployments_list.html", context)
    else:
        # User does not have permission to this system
        raise Http404

@login_required
def manage_system_deployment(request, system_id, deployment_id=None):
    """Form to create or edit system deployment"""

    # TODO Make sure user has permission on system!
    di = get_object_or_404(Deployment, pk=deployment_id) if deployment_id else None
    if request.method == 'POST':
        form = DeploymentForm(request.POST, instance=di, system_id=system_id)
        if form.is_valid():
            form.save()
            deployment = form.instance
            # Create message to display to user
            if di:
                messages.add_message(request, messages.INFO, f'Deployment "{deployment.name}" edited.')
                logger.info(
                    event="edit_deployment",
                    object={"object": "deployment", "id": deployment.id, "name":deployment.name},
                    user={"id": request.user.id, "username": request.user.username}
                )
            else:
                messages.add_message(request, messages.INFO, f'Deployment "{deployment.name}" created.')
                logger.info(
                    event="create_deployment",
                    object={"object": "deployment", "id": deployment.id, "name":deployment.name},
                    user={"id": request.user.id, "username": request.user.username}
                )
            return redirect('system_deployments', system_id=system_id)
    else:
        form = DeploymentForm(instance=di, system_id=system_id)

    return render(request, 'systems/deployment_form.html', {
        'form': form,
        'deployment': di,
    })

@login_required
def deployment_history(request, system_id, deployment_id=None):
    """Returns the history for the given deployment"""

    # TODO check user permission to view
    from controls.models import Deployment
    full_dpt_history = None
    try:
        deployments = Deployment.objects.get(id=deployment_id)
        full_dpt_history = deployments.history.all()
    except Deployment.DoesNotExist:
        messages.add_message(request, messages.ERROR, f'The deployment id is not valid. Is this still a deployment in GovReady?')
    context = {"deployment": full_dpt_history}
    return render(request, "systems/deployment_history.html", context)

@login_required
def system_deployment_inventory(request, system_id, deployment_id):
    """List system deployment inventory"""

    # Retrieve identified System
    system = System.objects.get(id=system_id)
    # Retrieve related selected controls if user has permission on system
    if request.user.has_perm('view_system', system):
        # Retrieve primary system Project
        # Temporarily assume only one project and get first project
        project = system.projects.all()[0]

        # Retrieve list of deployments for the system
        deployments = system.deployments.all()
        # deployment = {"id": 3, "name": "production"}
        deployment = get_object_or_404(Deployment, pk=deployment_id)
        # controls = system.root_element.controls.all()
        # poam_smts = system.root_element.statements_consumed.filter(statement_type="POAM").order_by('-updated')

        # inventory_items = [item for item in inventory_all if item["deployment_id"] == deployment_id]
        inventory_items = [item for item in deployment.inventory_items] if deployment.inventory_items != None else []

        # Return the controls
        context = {
            "system": system,
            "project": project,
            "deployment": deployment,
            "inventory_items": inventory_items,
            # "controls": controls,
            # "poam_smts": poam_smts,
            # "enable_experimental_opencontrol": SystemSettings.enable_experimental_opencontrol,
            # "enable_experimental_oscal": SystemSettings.enable_experimental_oscal,
            # "project_form": ProjectForm(request.user),
        }
        return render(request, "systems/deployment_inventory.html", context)
    else:
        # User does not have permission to this system
        raise Http404
=======
def system_profile_oscal_json(request, system_id):
    """
    Return an OSCAL profile for this system.
    TODO: for now, we return an empty response.
    """

    data = {}
    return JsonResponse(data)
    response['Content-Disposition'] = f'attachment; filename="oscal-profile.json"'
    return response
>>>>>>> 62b7a4ca
<|MERGE_RESOLUTION|>--- conflicted
+++ resolved
@@ -2584,8 +2584,6 @@
     response['Content-Disposition'] = f'attachment; filename="{quote(filename)}.json"'
     return response
 
-<<<<<<< HEAD
-
 # System Deployments
 def system_deployments(request, system_id):
     """List deployments for a system"""
@@ -2707,7 +2705,7 @@
     else:
         # User does not have permission to this system
         raise Http404
-=======
+
 def system_profile_oscal_json(request, system_id):
     """
     Return an OSCAL profile for this system.
@@ -2718,4 +2716,3 @@
     return JsonResponse(data)
     response['Content-Disposition'] = f'attachment; filename="oscal-profile.json"'
     return response
->>>>>>> 62b7a4ca
