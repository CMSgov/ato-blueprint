import sys
import os.path

from django.core.management import call_command
from django.core.management.base import BaseCommand, CommandError
from django.db import transaction, models
from django.db.utils import OperationalError
from django.conf import settings

from random import sample
from testmocking.web import WebClient

class Command(BaseCommand):
    client = None

    help = 'Adds a System to an organization'

    def add_arguments(self, parser):
<<<<<<< HEAD
=======
        parser.add_argument('--org', type=str, required=True, help="")
>>>>>>> 7d66d39d
        parser.add_argument('--username', type=str, required=True, help="")
        parser.add_argument('--password', type=str, required=True, help="")

    def handle(self, *args, **options):
<<<<<<< HEAD
        self.client = WebClient(settings.SITE_ROOT_URL)
        self.client.load('')
        self.client.login(options['username'], options['password'])
=======
        self.client = WebClient(options['username'], options['org'])
>>>>>>> 7d66d39d

        self.client.add_system()<|MERGE_RESOLUTION|>--- conflicted
+++ resolved
@@ -16,20 +16,10 @@
     help = 'Adds a System to an organization'
 
     def add_arguments(self, parser):
-<<<<<<< HEAD
-=======
         parser.add_argument('--org', type=str, required=True, help="")
->>>>>>> 7d66d39d
         parser.add_argument('--username', type=str, required=True, help="")
-        parser.add_argument('--password', type=str, required=True, help="")
 
     def handle(self, *args, **options):
-<<<<<<< HEAD
-        self.client = WebClient(settings.SITE_ROOT_URL)
-        self.client.load('')
-        self.client.login(options['username'], options['password'])
-=======
         self.client = WebClient(options['username'], options['org'])
->>>>>>> 7d66d39d
 
         self.client.add_system()