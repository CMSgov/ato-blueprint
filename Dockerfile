# Build on Docker's official CentOS 7 image.
FROM centos:7

# Expose the port that `manage.py runserver` uses by default.
EXPOSE 8000

# Put the Python source code here.
WORKDIR /usr/src/app

# Set up the locale. Lots of things depend on this.
ENV LANG en_US.UTF-8
ENV LC_ALL en_US.UTF-8
ENV LANGUAGE en_US:en

# Install required system packages.
# git2u: git 2 or later is required for our use of GIT_SSH_COMMAND in AppSourceConnection
# jq: we use it to assemble the local/environment.json file
RUN \
   yum -y install https://centos7.iuscommunity.org/ius-release.rpm \
&& yum -y update \
&& yum -y install \
	python36u python36u-devel.x86_64 python36u-pip gcc-c++.x86_64 \
	unzip git2u jq nmap-ncat \
	graphviz pandoc xorg-x11-server-Xvfb wkhtmltopdf \
	supervisor \
	mysql-devel \
	&& yum clean all && rm -rf /var/cache/yum

# Copy in the Python module requirements and install them.
# Manually install database drivers which aren't in our requirements
# file because they're not commonly used in development.
COPY requirements.txt ./
COPY requirements_mysql.txt ./
RUN pip3.6 install --no-cache-dir -r requirements.txt
RUN pip3.6 install --no-cache-dir -r requirements_mysql.txt

# Run pyup.io's python package vulnerability check.
RUN safety check

# Copy in the vendor resources and fetch them.
COPY fetch-vendor-resources.sh ./
RUN ./fetch-vendor-resources.sh

# Copy in remaining source code. (We put this last because these
# change most frequently, so there is less to rebuild if we put
# infrequently changed steps above.)
#
# NOTE: Do *not* include the "local" directory in this step, since
# that often has local development files. But *do* include fixtures
# so that tests can be run.
COPY VERSION ./VERSION
COPY discussion ./discussion
COPY guidedmodules ./guidedmodules
COPY modules ./modules
COPY siteapp ./siteapp
COPY templates ./templates
COPY fixtures ./fixtures
<<<<<<< HEAD
COPY q-files ./q-files
=======
COPY testmocking ./testmocking
>>>>>>> 24097c18
COPY manage.py .

# Flatten static files. Create a local/environment.json file that
# has the static directory set and only setting necessary for collectstatic
# to work. It matches what's set in dockerfile_exec.sh.
RUN mkdir -p local && echo '{ "static": "static_root", "debug": false, "host": "_", "https": false }' > local/environment.json
RUN python3.6 manage.py collectstatic --noinput

# Configure supervisord.
# a) Wipe out /var/{run,log} because when these directories are mounted with
#    tmpfs they will be empty, so start them empty so the two setups match.
# b) Make /var/{run,log} world-writable because when we start the container with
#    the non-root user it will need permission to write there.
# c) Move the supervisor log from /var/log/supervisor and the child process logs
#    from /tmp to /var/log to make them all easily accessible if /var/log is mounted
#    to a volume, and similarly the run socket from /var/run/supervisor.
#    Otherwise we have to mess with file permissions so the inner directories are
#    writable, and I couldn't get that to work. Even if the directories had chmod 777
#    the non-root user could not create files inside them.
RUN rm -rf /run/* /var/log/*
RUN chmod a+rwx /run /var/log
RUN sed -i "s:/var/run/supervisor/:/var/run/:" /etc/supervisord.conf
RUN sed -i "s:/var/log/supervisor/:/var/log/:" /etc/supervisord.conf
RUN sed -i "s:^;childlogdir=/tmp:childlogdir=/var/log:" /etc/supervisord.conf
COPY deployment/docker/supervisord.ini /etc/supervisord.d/application.ini

# Add container startup and management scripts.
COPY deployment/docker/dockerfile_exec.sh .
COPY deployment/docker/first_run.sh /usr/local/bin/first_run
COPY deployment/docker/uwsgi_stats.sh /usr/local/bin/uwsgi_stats
COPY deployment/docker/tail_logs.sh /usr/local/bin/tail_logs

# This directory must be present for the AppSource created by our
# first_run script. The directory only has something in it if
# the container is launched with --mount.
# --mount type=bind,source="$(pwd)",dst=/mnt/q-files-host
RUN mkdir -p /mnt/q-files-host

# Create a non-root user and group for the application to run as to guard against
# run-time modification of the system and application.
RUN groupadd application && \
    useradd -g application -d /home/application -s /sbin/nologin -c "application process" application && \
    chown -R application:application /home/application
RUN echo -n "the non-root user is: " && grep ^application /etc/passwd

# Give the non-root user access to scratch space.
RUN mkdir -p local
RUN chown -R application:application local

# Move the environment.json to /tmp because in some environments the main
# filesystem is read-only and we won't be able to update local/environment.json
# once the container starts. In those cases, /tmp must be a tmpfs. We use
# /tmp for other purposes at run-time as well. Although we don't need a
# working environment.json file for the remainder of this Dockerfile, downstream
# packagers using 'FROM govready/govready-q' might want to run additional
# management commands, so we'll keep it working.
RUN cp local/environment.json /tmp
RUN chown -R application:application /tmp/environment.json
RUN ln -sf /tmp/environment.json local/environment.json

# Run the container's process zero as this user.
USER application

# Test.
RUN python3.6 manage.py check

# Set the startup script.
CMD [ "bash", "dockerfile_exec.sh" ]<|MERGE_RESOLUTION|>--- conflicted
+++ resolved
@@ -55,11 +55,8 @@
 COPY siteapp ./siteapp
 COPY templates ./templates
 COPY fixtures ./fixtures
-<<<<<<< HEAD
 COPY q-files ./q-files
-=======
 COPY testmocking ./testmocking
->>>>>>> 24097c18
 COPY manage.py .
 
 # Flatten static files. Create a local/environment.json file that
