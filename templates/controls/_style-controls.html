<style>
  .project-image {
    width: 20px;
    float: left;
    margin: 4px 0 5px 8px;
  }

  .inline {
    display: inline;
  }

  h3 {
    color: #666;
    #font-weight: bold;
    margin-top: 20px;
  }

<<<<<<< HEAD
  #above-tab-content, #tab-content {
    /*max-width: 950px;*/
    /*margin: auto;*/
  }

=======
>>>>>>> fb1a6bac
  .control-text {
    white-space: pre-wrap;
    font-size: 12pt;
    max-width: 700px;
    font-family: "Trebuchet MS", sans-serif;
    /*text-align: justify;
    text-justify: inter-word;*/
  }

  #control_lookup input {
    width: 130px;
  }

#combined_smt {
    width: 80%;
    /*margin: 12px 0 16px 0px;*/
    padding: 8px;
    /*display: none;*/
  }

  textarea {
    overflow-y: scroll;
    resize: vertical;
  }
  
  ul {
    list-style: none;
    padding-left: 0;
  }

  .rows-header {
    padding:8px;
    border:0.5px solid #bbb;
    background-color: #eee;
    border-radius: 4px 4px 0px 0px;
  }

  .row-control {
    padding:8px;
    border-bottom:0.5px solid #bbb;
    border-left:0.5px solid #bbb;
    border-right:0.5px solid #bbb;
  }

  .item-count {
    color: #999;
    background-color: #bbb;
    border-radius: 10px;
    border: 1px solid green;
  }
</style><|MERGE_RESOLUTION|>--- conflicted
+++ resolved
@@ -15,14 +15,6 @@
     margin-top: 20px;
   }
 
-<<<<<<< HEAD
-  #above-tab-content, #tab-content {
-    /*max-width: 950px;*/
-    /*margin: auto;*/
-  }
-
-=======
->>>>>>> fb1a6bac
   .control-text {
     white-space: pre-wrap;
     font-size: 12pt;
