{% extends "task-base.html" %}
{% load static %}
{% load q %}

{% block title %}
{{m.title}}
{% endblock %}

{% block head %}

{{block.super}}
<style>
  #focus-area-wrapper {
    /* on mobile, space between columns */
    margin-bottom: 30px;
  }

  h1 {
    margin: 4px 0 18px 0;
    font-size: 22px;
    font-weight: bold;
  }

  thead tr {
    border:1px solid black;
    background-color: rgb(80, 170, 67);
    color: #fff;
    font-weight: bold;
  }

</style>
{% endblock %}

{% block body %}
  {{ block.super }}

<div class="row">
  <div id="focus-area-wrapper" class="col-xs-12 col-sm-12 col-md-9 col-lg-8">
    <h1 style="margin:0.5em 0 1em 0;">...and we&rsquo;re done</h1>
    {% if top_of_page_output %}
      <div style="margin-bottom: 30px;">
        {{top_of_page_output.html|safe}}
      </div>
    {% elif had_any_questions %}
      <div id="page-transition-paragraph">
        {% if previous_page_type == "project" %}
          <p>This module was last updated on {{task.updated|date}}.</p>
        {% elif previous_page_type == "nquestion" %}
          <p>You have completed the module.</p>
        {% endif %}
      </div>
    {% endif %}

    <div id="accordion" class="panel-group" role="tablist" aria-multiselectable="true">
      {# output documents #}

      {% if outputs|length > 0 %}
        <div class="panel panel-default">
<<<<<<< HEAD
          <div class="panel-heading" rol="tab" id="your-answers-title-2">
=======
          <div class="panel-heading" rol="tab" id="your-answers-title-2" style="height: 50px;">
>>>>>>> cb61a731
            <h4 class="panel-title">
              <a role="button" data-toggle="collapse" data-parent="#accordion" href="#your-answers-body-2" aria-expanded="true" aria-controls="your-answers-body-2">
                Available documents
              </a>
<<<<<<< HEAD
=======
              <div class="pull-right">
                <a id="force-refresh" class="btn btn-success btn-sm" onclick="refresh_output_doc({{project.root_task.module.app.id}});return false;"><span class="glyphicon glyphicon-refresh"></span> Force Refresh</a>
              </div>
>>>>>>> cb61a731
            </h4>
          </div>
          <div id="your-answers-body-2" class="panel-collapse collapse in" role="tabpanel" aria-labelledby="your-answers-title-2">
            <div class="panel-body output-document">
              <table class="table">
                <thead>
                  <tr>
                    <td width="40%">Document</td>
                    <td>Downloads</td>
                  </tr>
                </thead>
                <tbody>
                  {% for document in outputs %}
                    <tr>
                        <td>{{document.title}}</td>
                        <td>
                          {% if document.format == "oscal_json" %}
                            <a href="{{task.get_absolute_url}}/download/document/{{document.id | urlencode }}/oscal_json">OSCAL (json)</a>&nbsp;&nbsp;
                          {% elif document.format == "oscal_xml" %}
                            <a href="{{task.get_absolute_url}}/download/document/{{document.id | urlencode }}/oscal_xml">OSCAL (xml)</a>&nbsp;&nbsp;
                          {% else %}
                            <a href="{{task.get_absolute_url}}/download/document/{{document.id | urlencode }}/docx">Word (docx)</a>&nbsp;&nbsp;
                            {% if gr_pdf_generator == 'wkhtmltopdf' %}<a href="{{task.get_absolute_url}}/download/document/{{document.id | urlencode }}/pdf">PDF</a>&nbsp;&nbsp;{% endif %}
                            <a href="{{task.get_absolute_url}}/download/document/{{document.id | urlencode }}/odt">Open Office (odt)</a>&nbsp;&nbsp;
                            <a href="{{task.get_absolute_url}}/download/document/{{document.id | urlencode }}/html">HTML</a>&nbsp;&nbsp;
                            <a href="{{task.get_absolute_url}}/download/document/{{document.id | urlencode }}/markdown">Markdown</a>&nbsp;&nbsp;
                            <a href="{{task.get_absolute_url}}/download/document/{{document.id | urlencode }}/plain">Plain Text</a>&nbsp;&nbsp;
                          {% endif %}
                        </td>
                    </tr>
                  {% endfor %}
                </tbody>
              </table>
            </div>
          </div>
        </div>
      {% endif %}

      {% if had_any_questions %}
        <div class="panel panel-default">
          <div class="panel-heading" rol="tab" id="your-answers-title">
            <h4 class="panel-title">
              <a role="button" data-toggle="collapse" data-parent="#accordion" href="#your-answers-body" aria-expanded="true" aria-controls="your-answers-body">
                Your Answers
              </a>
            </h4>
          </div>
          <div id="your-answers-body" class="panel-collapse collapse in" role="tabpanel" aria-labelledby="your-answers-title">
            <div class="panel-body output-document">
              <table class="table">
                <thead>
                  <tr>
                    <th width="40%">Question</th>
                    <th>Answer</th>
                  </tr>
                </thead>
                <tbody>
                {% for q, a, value_html in all_answers %}
                  <tr id="link-to-question-{{q.key}}">
                    <td>
                      {% if a.taskanswer %}
                        <a href="{{a.taskanswer.get_absolute_url}}">
                          {{q.spec.title}}
                        </a>
                      {% elif authoring_tool_enabled %}
                        <a href="{{task.get_absolute_url}}/question/{{q.key}}">
                          {{q.spec.title}}
                        </a>
                      {% else %}
                        {{q.spec.title}}
                      {% endif %}
                    </td>
                    <td>
                      <div style="float: right; margin: 0 0 .5em .25em;">
                        {% if not a %}
                          <span class="label label-warning">Imputed</span>
                        {% endif %}
                      </div>

                      {{value_html|safe}}
                    </td>
                  </tr>
                {% empty %}
                  <tr><td colspan="3">No questions needed to be answered in this section.</td></tr>
                {% endfor %}
                </tbody>
              </table>
            </div>
          </div>
        </div>
      {% endif %}

<<<<<<< HEAD
      {% for document in outputs %}
        {% if document.format != "oscal_xml" %}
        <div class="panel panel-default">
          <div class="panel-heading" role="tabx" id="document-{{forloop.counter}}-title">
            <h4 class="panel-title">
              <a role="button" data-toggle="collapse" data-parent="#accordion" href="#document-{{forloop.counter}}-body" aria-expanded="{% if forloop.first %}true{% endif %}" aria-controls="document-{{forloop.counter}}-body">
                {{document.title}}
              </a>
              {% if document.id %}
                <div class="pull-right">
                  <span class="glyphicon glyphicon-refresh"
                    style="cursor: pointer"
                    alt="Refresh document"
                    onclick="refresh_output_doc({{project.root_task.module.app.id}});"> </span>
                    &nbsp;&nbsp;
                  <span class="glyphicon glyphicon-download-alt"
                    style="cursor: pointer"
                    alt="Download document"
                    onclick="download_document('{{document.id|escapejs}}')"> </span>
                </div>
              {% endif %}
            </h4>
          </div>
          <div id="document-{{forloop.counter}}-body" class="panel-collapse collapse {% if forloop.first %}in{% endif %} output-document" role="tabpanel" aria-labelledby="document-{{forloop.counter}}-title">
            <div class="panel-body output-document">
              {{document.html|safe}}
            </div>
          </div>
        </div>
        {% endif %}
      {% endfor %}
=======
>>>>>>> cb61a731
    </div> <!-- /accordion -->
    <div id="continue-nav "style="margin: 2em 0">
      {% with answers_question=task.is_answer_to_unique %}
        {% if answers_question and answers_question.task.editor == request.user %}
          {% if task.project.is_account_project %}
            {# there is nothing else in the account settings project #}
            <p><a id="return-to-projects" href="/projects" class="btn btn-success">
              Return to Projects &raquo;
            </a></p>
          {% else %}
            {% if answers_question.task == answers_question.task.project.root_task %}
              {# return to project #}
              <p>
                {# Show this form when we successfully determine next question #}
                {% if next_module_spec %}
                  {# Start a task directly using the module type in the specification. #}
                  {% if not next_module_spec.protocol %}
                  <form class="start-task" method="post" action="/tasks/start"
                        onclick="$(this).submit();" style="cursor: pointer">
                        {% csrf_token %}
                        <input type="hidden" name="project" value="{{task.project.id}}"/>
                        <input type="hidden" name="question" value="{{next_module_spec.id}}"/>
                        <input type="hidden" name="previous" value="project"/>
                    {% else %}
                      {# Go to the Apps Catalog to select an app that implements the protocol specified on the question. #}
                      <form method="get" action="/store"
                        onclick="$(this).submit();" style="cursor: pointer">
                        <input type="hidden" name="q" value="{{task.project.root_task.id}}/{{next_module_spec.id}}">
                    {% endif %}
                    <div class="btn btn-success">Continue to {{next_module_spec.title}} &raquo;</div>
                  </form>
                  <br>
                {% endif %}
                {# Include default link to the project page #}
                <a id="return-to-project" href="{{task.project.get_absolute_url}}#tab={{answers_question.question.spec.tab|slugify}}/{{answers_question.question.spec.group|slugify}}/{{answers_question.question.key|slugify}}/{{task.id}}" class="btn btn-default">
                  Return to project
                </a>
              </p>
            {% else %}
              {# return to non-project parent task #}
              <p><a id="return-to-supertask" href="{{answers_question.task.get_absolute_url}}" class="btn btn-success">
                Continue Answering {{answers_question.task.title}} &raquo;
              </a></p>
            {% endif %}
            {# TODO: Does module-set work correctly? #}
            {% if answers_question.question.spec.type == "module-set" %}
              <form method="post" action="/tasks/start" style="display:inline;">
                {% csrf_token %}
                <input type="hidden" name="project" value="{{task.project.id}}"/>
                <input type="hidden" name="question" value="{{answers_question.question.key}}"/>
                <input type="hidden" name="previous" value="task"/>
                <a href="#" onclick="$(this).parent('form').submit(); return false;" class="btn btn-success" title="Add Another {{answers_question.question.answer_type_module.title}} to {{answers_question.question.spec.title}}.">
                  Start New {{answers_question.question.answer_type_module.title}} &raquo;
                </a>
              </form>
            {% endif %}
          {% endif %}
        {% else %}
          {# every task, except projects, are now subtasks of other tasks, so this only occurs if a task is a subtask to multiple super-tasks #}
          <p><a href="{{task.project.get_absolute_url}}" class="btn btn-success">
           {# we used to say 'with other modules in {{task.project.title}}' but there may not be any other modules #}
            Continue &raquo;
          </a></p>
        {% endif %}
      {% endwith %}

      {% if can_review %}
        <p><a id="review-answers" href="{{task.project.get_absolute_url}}/list#task-{{task.id}}" class="btn btn-default">
          <em class="glyphicon glyphicon-list"></em>
          Review &raquo;
        </a></p>
      {% endif %}
    </div> <!-- / continue panel -->
  </div> <!-- focus-area-wrapper -->

  <div class="col-spacer hidden-xs hidden-sm hidden-md col-lg-1">
    &nbsp;
  </div>

  <div id="progress-project-area-wrapper" class="col-xs-6 col-sm-6 col-md-3 col-lg-3"
       style="background-color: rgb(230, 230, 230); border-radius: 6px;">
    {% include "task-progress-project-list.html" with previous="question" %}
  </div>
</div>

{% endblock %}

{% block scripts %}
  {% if authoring_tool_enabled %}
  <script src="{% static "js/authoring_tool.js" %}"></script>
  {% endif %}

  <script src="{% static "vendor/push.js" %}"> </script>

  {% include "task-question-debug-links.html" %}

  <script>
  // Allow templates to create Bootstrap 3 popovers.
  $('.output-document *[data-toggle=popover]')
    .popover()
    .css({ cursor: 'pointer' });

  // The download button shows a modal to ask what file format to download in.
  function download_document(document_id) {
    var dom = $("<div><p>Select download format:</p>"
      + "<select class=form-control>"
      {% if gr_pdf_generator == 'wkhtmltopdf' %}+ "<option value=pdf>PDF</option>"{% endif %}
      + "<option value=docx>Word Document</option>"
      + "<option value=odt>OpenOffice Document</option>"
      + "<option value=html>HTML Page</option>"
      + "<option value=markdown>Markdown</option>"
      + "<option value=plain>Plain Text</option>"
      + "</select>"
      + "</div>");
    show_modal_confirm("Download Document", dom, "Download", function() {
      var format = dom.find("select").val();
      window.location = "{{task.get_absolute_url|escapejs}}/download/document/" + encodeURIComponent(document_id) + "/" + format;
    });
  }

  //$(function() {
  //  // Poll for changes to the answers in the project, which would mean
  //  // this document may be out of date.
  //  var initial_timestamp = {{task.project.root_task.updated.timestamp|json}};
  //  var interval = setInterval(check_for_update, 2500);
  //  var is_checking_for_update = false;
  //  function check_for_update() {
  //    if (is_checking_for_update) return;
  //    is_checking_for_update = true;
  //    $.ajax({
  //      method: 'POST',
  //      url: '/tasks/_get_task_timetamp',
  //      data: {
  //        id: {{task.project.root_task.id}},
  //        get_changes_since: initial_timestamp
  //      },
  //      success: function(res) {
  //        // Do nothing if the timestamp matches the timestamp
  //        // when the page was generated.
  //        if (res.timestamp == initial_timestamp)
  //          return;

  //        // Don't poll for any further changes.
  //        clearInterval(interval);

  //        // Show a desktop notification.
  //        Push.create("Project Information Changed", {
  //          body: res.changes,
  //          timeout: 5000
  //        });

  //        // Dim the page and reload.
  //        var modal = $('<div style="display: none; position: fixed; left: 0; top: 0; width: 100%; height: 100%; z-index: 100000; text-align: center; background-color: rgba(255,255,255,.75)"><div style="margin: 20% auto"><div><span class="fas fa-spinner fa-pulse"></span></div><div class="message">Loading...</div></div></div>');
  //        $('body').append(modal);
  //        modal.fadeIn();
  //        window.location.reload();
  //      },
  //      complete: function() {
  //        is_checking_for_update = false;
  //      }
  //    })
  //  }
  //});

  function refresh_output_doc(app_id) {
      if (upgrade_app_option_confirm
         {% if is_question_page %}
         && !confirm("All instances of '{{task.project.root_task.title}}' will be updated.\n\nAre you sure you want to upgrade?"))
         {% else %}
         && !confirm("Force refresh of output document(s) in '{{project.root_task.title}}'?"))
         {% endif %}
        return;
      ajax_with_indicator({
          url: "/tasks/_refresh-output-doc",
          method: "POST",
          data: {
            app: app_id,
            force: upgrade_app_option_force ? "true" : "false"
          },
          keep_indicator_forever: true, // keep the ajax indicator up forever --- it'll go away when we issue the redirect or reload
          success: function(res) {
            location.reload();
          }
      })
    }
  </script>
{% endblock %}<|MERGE_RESOLUTION|>--- conflicted
+++ resolved
@@ -56,21 +56,14 @@
 
       {% if outputs|length > 0 %}
         <div class="panel panel-default">
-<<<<<<< HEAD
-          <div class="panel-heading" rol="tab" id="your-answers-title-2">
-=======
           <div class="panel-heading" rol="tab" id="your-answers-title-2" style="height: 50px;">
->>>>>>> cb61a731
             <h4 class="panel-title">
               <a role="button" data-toggle="collapse" data-parent="#accordion" href="#your-answers-body-2" aria-expanded="true" aria-controls="your-answers-body-2">
                 Available documents
               </a>
-<<<<<<< HEAD
-=======
               <div class="pull-right">
                 <a id="force-refresh" class="btn btn-success btn-sm" onclick="refresh_output_doc({{project.root_task.module.app.id}});return false;"><span class="glyphicon glyphicon-refresh"></span> Force Refresh</a>
               </div>
->>>>>>> cb61a731
             </h4>
           </div>
           <div id="your-answers-body-2" class="panel-collapse collapse in" role="tabpanel" aria-labelledby="your-answers-title-2">
@@ -163,40 +156,6 @@
         </div>
       {% endif %}
 
-<<<<<<< HEAD
-      {% for document in outputs %}
-        {% if document.format != "oscal_xml" %}
-        <div class="panel panel-default">
-          <div class="panel-heading" role="tabx" id="document-{{forloop.counter}}-title">
-            <h4 class="panel-title">
-              <a role="button" data-toggle="collapse" data-parent="#accordion" href="#document-{{forloop.counter}}-body" aria-expanded="{% if forloop.first %}true{% endif %}" aria-controls="document-{{forloop.counter}}-body">
-                {{document.title}}
-              </a>
-              {% if document.id %}
-                <div class="pull-right">
-                  <span class="glyphicon glyphicon-refresh"
-                    style="cursor: pointer"
-                    alt="Refresh document"
-                    onclick="refresh_output_doc({{project.root_task.module.app.id}});"> </span>
-                    &nbsp;&nbsp;
-                  <span class="glyphicon glyphicon-download-alt"
-                    style="cursor: pointer"
-                    alt="Download document"
-                    onclick="download_document('{{document.id|escapejs}}')"> </span>
-                </div>
-              {% endif %}
-            </h4>
-          </div>
-          <div id="document-{{forloop.counter}}-body" class="panel-collapse collapse {% if forloop.first %}in{% endif %} output-document" role="tabpanel" aria-labelledby="document-{{forloop.counter}}-title">
-            <div class="panel-body output-document">
-              {{document.html|safe}}
-            </div>
-          </div>
-        </div>
-        {% endif %}
-      {% endfor %}
-=======
->>>>>>> cb61a731
     </div> <!-- /accordion -->
     <div id="continue-nav "style="margin: 2em 0">
       {% with answers_question=task.is_answer_to_unique %}
