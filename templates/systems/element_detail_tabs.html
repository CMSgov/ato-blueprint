{% extends "base.html" %}
{% load humanize %}
{% load guardian_tags %}
{% load static %}
{% load q %}

{% block title %}
{{ portfolio.title }} Component Detail
{% endblock %}

{% block head %}
{% include "controls/_style-controls.html" %}
<style>
  .project-image {
    width: 20px;
    float: left;
    margin: 4px 0 5px 8px;
  }

  .inline {
    display: inline;
  }

  h3 {
    color: #888;
    #font-weight: bold;
    margin-top: 20px;
  }

  #above-tab-content, #tab-content {
    max-width: 950px;
    margin: auto;
  }

  .control-text {
    white-space: pre-wrap;
    font-size: 11pt;
    /*max-width: 700px;*/
    font-family: trebuchet ms, sans-serif;
    text-align: justify;
    /*text-justify: inter-word;*/
    line-height: 24px;
  }

  #control-lookup input {
    width: 130px;
  }

  #combined_smt {
    width: 80%;
    /*margin: 12px 0 16px 0px;*/
    padding: 8px;
    /*display: none;*/
  }

  textarea {
    overflow-y: scroll;
    resize: vertical;
  }

  a {
    color: #666;
  }

  #common-tab-count, #component-tab-count {
    display: inline-block;
    color: #666;
    background-color: #dedede;
    border-radius: 20px;
    line-height: 1;
    padding: 2px 6px;
    font-size: 0.8em; font-weight: 600;
  }

  .panel-heading-smt, .panel-heading-smt-body {
    white-space: pre-line;
  }

  .panel-heading a:hover {
    text-decoration: none;
    color: #000;
  }

</style>
{% endblock %}

{% block contextbar %}{% endblock %}

{% block body %}

<div class="systems-top">
  <div class="container">
<<<<<<< HEAD
    <div class="row" style="">
      <div id="above-tab-content" class="row">
        <!-- Page Title-->
        <div style="float: left;">
            <h2 class="control-heading" style="">
              <a href="{{ project.get_absolute_url }}" style="color: black;">{{ system.root_element.name }}</a> &gt; <a href="/systems/{{system.id}}/components/selected" style="color: black;">Selected Components</a>
            </h2>
        </div>
=======

  <div class="row">
    <div id="above-tab-content" class="row">
      <!-- Page Title-->
      <div class="systems-title">
          <h2 class="control-heading">
            <a href="{{ project.get_absolute_url }}" class="systems-link">{{ system.root_element.name }}</a> &gt; <a href="/systems/{{system.id}}/components/selected" class="systems-link">Selected Components</a>
          </h2>
      </div>
      <!-- Control Lookup-->
      <div class="systems-control-lookup">
          <!-- <form id="control-lookup" method="get" action="/controls/" onsubmit="show_control_by_id(); return false;">
            <input type="text" name="id" placeholder="Enter control id" value="{% if control %}{{ control.id_display|upper }}{% endif %}">
                <button type="submit" class="btn btn-success">Look up</button>
          </form> -->
>>>>>>> e0c9adba
      </div>
    </div><!--/row-->

  <div id="above-tab-content" class="row">
    <div class="systems-control-heading">
        <h2 class="control-heading">
            {{ element.name }}
        </h2>
    </div>
  </div>
  <div>&nbsp;</div>
  <div id="tab-content" class="row">
    <!-- Nav tabs -->
    <ul class="nav nav-tabs" role="tablist">
      <li role="presentation" class="active"><a href="#component" aria-controls="component" role="tab" data-toggle="tab"><span class="glyphicon glyphicon-list-alt"></span> Component</a></li>
<<<<<<< HEAD
      <li role="presentation"><a href="#component_controls" aria-controls="component_controls" role="tab" data-toggle="tab"><span class="glyphicon glyphicon-wrench"></span> Component Implementation Statements  &nbsp;<div id="common-tab-count">{{ impl_smts|length }}</div></a></li>
      {% if enable_experimental_opencontrol %}
      <li role="presentation"><a href="#oscal" aria-controls="oscal" role="tab" data-toggle="tab"><span class="glyphicon glyphicon-file"></span> OSCAL </a></li>
=======
      <li role="presentation"><a href="#component_controls" aria-controls="component_controls" role="tab" data-toggle="tab"><span class="glyphicon glyphicon-wrench"></span> Component Statements  &nbsp;<div id="common-tab-count">{{ impl_smts|length }}</div></a></li>
      {% if enable_experimental_oscal %}
        <li role="presentation"><a href="#oscal" aria-controls="oscal" role="tab" data-toggle="tab"><span class="glyphicon glyphicon-file"></span> OSCAL </a></li>
>>>>>>> e0c9adba
      {% endif %}
      {% if enable_experimental_opencontrol %}
      <li role="presentation"><a href="#opencontrol" aria-controls="opencontrol" role="tab" data-toggle="tab"><span class="glyphicon glyphicon-file"></span> OpenControl </a></li>
      {% endif %}
    </ul>

    <!-- Tab panels -->
    <div class="tab-content">
      <!-- Tab panel: component -->
      <div role="tabpanel" class="tab-pane active" id="component">
        <div class="row">
          <div class="col-xs-10 col-sm-10 col-md-10 col-lg-10 col-xl-10">
            <h3>Description</h3>
            {% if element.description %}
              {{ element.description }}
            {% else %}
              No description exists for this component.
            {% endif %}
          </div>
          <div class="col-xs-2 col-sm-2 col-md-2 col-lg-2 col-xl-2">
            <div>&nbsp;</div>
          </div>
        </div>
      </div>

      <!-- Tab panel: component_controls -->
      <div role="tabpanel" class="tab-pane" id="component_controls">
<<<<<<< HEAD
        <div id="control-description" class="control-text"><h3>Component Implementation Statements</h3></div>
          <div id="smt-list" class="" style="width: 90%">
            <!-- Loop through existing component-control statements -->
=======
          <div id="control-description" class="control-text"><h3>Component Implementations Statements</h3></div>
          <div id="smt-list" class="systems-smt-list">
>>>>>>> e0c9adba
            {% for smt in impl_smts %}
            <div id="panel-{{ forloop.counter }}" class="panel panel-default">
              <div class="panel-heading" role="tab" id="document-{{ forloop.counter }}-title">
                <h4 id="panel-{{ forloop.counter }}-title" class="panel-title">
                  <a role="button" data-toggle="collapse" data-parent="#accordion" href="#document-{{ forloop.counter }}-body" aria-expanded="false" aria-controls="document-{{ forloop.counter }}-body">
                    <span id="producer_element-panel_num-control">{{ smt.sid|upper }}</span>&nbsp;
                    <div class="panel-heading-smt">Status: {% if smt.status != "" and smt.status is not None %}{{ smt.status }}{% else %}TBD{% endif %}</div>
                    {% if smt.pid is not None %}<div class="panel-heading-smt">{{ smt.pid }}.</div>{% endif %}
                    <div class="panel-heading-smt-body">{{ smt.body }}</div>
                  </a>
                </h4>
              </div>
              <div id="document-{{ forloop.counter }}-body" class="panel-collapse collapse" role="tabpanel" aria-labelledby="document-{{ forloop.counter }}-title">
<<<<<<< HEAD
                <div class="panel-body">
                  <div class="smt_block">
                    <form id="smt_{{ forloop.counter }}" class="smt_form">
                      <!-- Never change name of the producer element already associated with a statement -->
                      <input type="hidden" id="producer_element_id_{{ forloop.counter }}" name="producer_element_id" value="{{ smt.producer_element.id }}">
                      <input type="hidden" class="form-control" id="producer_element_name_{{ forloop.counter }}" name="producer_element_name" value="{{ smt.producer_element.name }}">
                      <div class="form-group">
                        <input type="hidden" id="producer_element_id" name="producer_element_id" value="{{ smt.producer_element.id }}">
                        <label for="component"><a href="/systems/{{ system.id }}/component/{{ smt.producer_element.id }}" style="color: black;">{{ smt.producer_element.name }}</a></label>
                      </div>
                      <div class="form-group">
                        <input type="hidden" id="smt_id" name="smt_id" value="{{ smt.id }}">
                      <div class="form-group">
                        <input type="hidden" id="smt_id" name="smt_id" value="{{ smt.id }}">
                        <label for="statement">What is the solution and how is it implemented?
                          {% if smt.prototype_synched %}
                          <span id="diff_alert_{{ forloop.counter }}"><a href="#diff_{{ forloop.counter }}" class="" data-toggle="collapse" style="text-decoration: none;font-weight: normal; font-size: 9pt; color: green;"><span class="glyphicon glyphicon-check"></span> Same as certified</a></span>
                          {% else %}
                          <span id="diff_alert_{{ forloop.counter }}"><a href="#diff_{{ forloop.counter }}" class="" data-toggle="collapse" style="text-decoration: none;font-weight: normal; font-size: 9pt; color: firebrick;"><span class="glyphicon glyphicon-alert"></span> Differs from certified</a></span>
                          {% endif %}
                          <div id="diff_{{ forloop.counter }}" class="collapse smt_diff" style="font-size:10pt; font-weight: normal; margin-top: 12px;color: #666;">
                              <div style="text-decoration: underline;font-weight: bold;">
                                Certified statement for {{ smt.producer_element.name }} {{ control.id_display|upper }} is:
                              </div>
                              <div id="prototype_body_display_{{ forloop.counter }}">{{ smt.prototype.body|linebreaks }}</div>
                              <div id="prototype_body_{{ forloop.counter }}" style="display: none;">{{ smt.prototype.body }}</div>
                              <br/>
                              <div style="text-decoration: underline;font-weight: bold;">
                                Comparison of current statement to certified statement:
                              </div>
                              <div id="diff_comparison_{{ forloop.counter }}">
                                {% if smt.prototype_synched %}Texts are identical.{% else %}{{ smt.diff_prototype_prettyHtml|safe }}{% endif %}
                              </div>
                              <br/>
                              <div style="text-decoration: underline;font-weight: bold;">
                                {% if not smt.prototype_synched %}Options:{% endif %}
                              </div>
                              <div>
                                {% if not smt.prototype_synched %}
                                  <button type="button" name="overwrite" value="overwrite" class="btn btn-xs btn-primary" onclick="copy_smt_prototype('{{ forloop.counter }}');return false;">Overwrite current statement</button>

                                  {% if user.is_superuser %}
                                    <button type="button" name="update_certified" value="update_certified" class="btn btn-xs btn-danger" onclick="update_smt_prototype('{{ forloop.counter }}');return false;">Update certified text</button>
                                  {% endif %}
                                {% endif %}
                              </div>
                            </div>
                        </label>
                        <textarea style="min-height:130px;overflow-y: scroll;" class="form-control" id="body_{{ forloop.counter }}" name="body" placeholder="How component contributes to control"  cols="50">{{ smt.body }}</textarea>
                      </div>
                      <div class="form-group">
                        <label for="statement">Part</label>
                        <input type="text" class="form-control" id="pid" name="pid" placeholder="Statement part (e.g., h)" value="{{smt.pid}}" style="width:180px;">
                      </div>
                      <div class="form-group">
                        <label for="status">Status</label>
                        <select class=form-control id="status_{{ forloop.counter }}" name="status" style="width:180px;">
                        <option value='' {% if '' == smt.status %}selected="selected"{% endif %}></option>
                        <option value='Not Implemented' {% if 'Not Implemented' == smt.status %}selected="selected"{% endif %}>Not Implemented</option>
                        <option value='Planned' {% if 'Planned' == smt.status %}selected="selected"{% endif %}>Planned</option>
                        <option value='Partially Implemented' {% if 'Partially Implemented' == smt.status %}selected="selected"{% endif %}>Partially Implemented</option>
                        <option value='Implemented' {% if 'Implemented' == smt.status %}selected="selected"{% endif %}>Implemented</option>
                        <option value='Unknown' {% if 'Unknown' == smt.status %}selected="selected"{% endif %}>Unknown</option>
                        </select>
                      </div>
                      <div class="form-group">
                        <label for="remarks">Remarks</label>
                        <textarea style="min-height:70px; overflow-y: scroll;" class="form-control" id="remarks_{{ forloop.counter }}" name="remarks" placeholder="Add remarks for team" cols="50">{{ smt.remarks }}</textarea>
                      </div>
                      <input type="hidden" id="control_id" name="control_id" value="{{ control.id }}">
                      <input type="hidden" id="system_id" name="system_id" value="{{ system.id }}">
                      <input type="hidden" id="sid" name="sid" value="{{ control.id }}">
                      <input type="hidden" id="sid_class" name="sid_class" value="{{ smt.sid_class }}">
                      <input type="hidden" id="statement_type" name="statement_type" value="control_implementation">
                      <div class="modal-footer">
                        <div id="success-msg-smt_{{ forloop.counter }}" style="display: inline; margin-right: 20px; color: gray;"></div>
                        <a role="button" data-toggle="collapse" data-parent="#accordion" href="#document-{{ forloop.counter }}-body" aria-expanded="false" aria-controls="document-{{ forloop.counter }}-body">Close</a>&nbsp;
                        <button type="button" name="delete" value="delete" class="btn btn-xs btn-danger" onclick="delete_smt('smt_{{ forloop.counter }}');return false;">Delete</button>
                        <button type="button" name="save" value="save" class="btn btn-xs btn-success" onclick="save_smt('smt_{{ forloop.counter }}');return false;">Save</button>
                      </div>
                    </form>
                  </div>
=======
                <div class="panel-body output-document">

              <div>
                <form id="smt_{{ forloop.counter }}" class="smt_form">

                    <!-- Never change name of the producer element already associated with a statement -->
                    <input type="hidden" id="producer_element_id_{{ forloop.counter }}" name="producer_element_id" value="{{ smt.producer_element.id }}">
                    <input type="hidden" class="form-control" id="producer_element_name_{{ forloop.counter }}" name="producer_element_name" value="{{ smt.producer_element.name }}">

                  <div class="form-group">
                    <input type="hidden" id="producer_element_id" name="producer_element_id" value="{{ smt.producer_element.id }}">
                    <label for="compoment"><a href="/systems/{{ system.id }}/component/{{ smt.producer_element.id }}" class="systems-link">{{ smt.producer_element.name }}</a></label>
                  </div>

                  <div class="form-group">
                    <input type="hidden" id="smt_id" name="smt_id" value="{{ smt.id }}">
                    <label for="statement">Statement</label>
                    <textarea class="form-control systems-element-statement" id="body_{{ forloop.counter }}" name="body" placeholder="How component contributes to control"  cols="50">{{ smt.body }}</textarea>
                  </div>
                  <div class="form-group">
                    <label for="status">Status</label>
                    <select class="form-control systems-element-form-status" id="status_{{ forloop.counter }}" name="status">
                    <option value='' {% if '' == smt.status %}selected="selected"{% endif %}></option>
                    <option value='Not Implemented' {% if 'Not Implemented' == smt.status %}selected="selected"{% endif %}>Not Implemented</option>
                    <option value='Planned' {% if 'Planned' == smt.status %}selected="selected"{% endif %}>Planned</option>
                    <option value='Partially Implemented' {% if 'Partially Implemented' == smt.status %}selected="selected"{% endif %}>Partially Implemented</option>
                    <option value='Implemented' {% if 'Implemented' == smt.status %}selected="selected"{% endif %}>Implemented</option>
                    <option value='Unknown' {% if 'Unknown' == smt.status %}selected="selected"{% endif %}>Unknown</option>
                    </select>
                  </div>
                  <div class="form-group">
                    <label for="remarks">Remarks</label>
                    <textarea class="" class="form-control systems-element-form-remarks" id="remarks_{{ forloop.counter }}" name="remarks" placeholder="Add remarks for team" cols="50">{{ smt.remarks }}</textarea>
                  </div>

                  <input type="hidden" id="control_id" name="control_id" value="{{ control.id }}">
                  <input type="hidden" id="system_id" name="system_id" value="{{ system.id }}">
                  <input type="hidden" id="sid" name="sid" value="{{ control.id }}">
                  <input type="hidden" id="sid_class" name="sid_class" value="{{ smt.sid_class }}">
                  <input type="hidden" id="statement_type" name="statement_type" value="control_implementation">

                <div class="modal-footer">
                  <div id="success-msg-smt_{{ forloop.counter }}" class="systems-element-modal-footer"></div>
                  <a role="button" data-toggle="collapse" data-parent="#accordion" href="#document-{{ forloop.counter }}-body" aria-expanded="false" aria-controls="document-{{ forloop.counter }}-body">Close</a>&nbsp;
                  <button type="button" name="delete" value="delete" class="btn btn-xs btn-danger" onclick="delete_smt('smt_{{ forloop.counter }}');return false;">Delete</button>
                  <button type="button" name="save" value="save" class="btn btn-xs btn-success" onclick="save_smt('smt_{{ forloop.counter }}');return false;">Save</button>
                </div>

                </form>
              </div>

>>>>>>> e0c9adba
                </div>
              </div>
            </div>
            {% endfor %}
          </div><!--/smt-list-->
<<<<<<< HEAD
        <div><h3><button type="submit" id="new_component_statement" class="small btn btn-md btn-success" style="color: white;" onclick="add_smt()">Add component statement</button></h3></div>
=======
          <div><h3><button type="submit" class="small btn btn-md btn-success systems-element-button" onclick="add_smt()">Add component statement</button></h3></div>
>>>>>>> e0c9adba
      </div>

      <!-- Tab panel: oscal -->
      {% if enable_experimental_oscal %}
      <div role="tabpanel" class="tab-pane" id="oscal">
        <p id="oscal_download" class="navbar-text navbar-right">
          <a id="oscal_download_json_link"
             class="navbar-link" 
             href="/systems/{{ system.id }}/component/{{ element.id }}/download/oscal/json">
            <span class="glyphicon glyphicon-download"></span>
            Download ...
          </a>
        </p>
        <div id="combined_smt" class="control-text"><h3>OSCAL</h3></div>
        <div class="systems-element-oscal">{{ oscal }}</div>
      </div>
      {% endif %}

      <!-- Tab panel: opencontrol -->
      {% if enable_experimental_opencontrol %}
      <div role="tabpanel" class="tab-pane" id="opencontrol">
        <div id="combined_smt" class="control-text"><h3>OpenControl (under development)</h3></div>
        <div class="systems-element-opencontrol">{{ opencontrol }}</div>
      </div>
      {% endif %}

    </div>
  </div>


  </div>
</div>

{{ block.super }}
{% endblock %}

{% block scripts %}
      <script>
        // View combined implementation statement

        // Adds statement form to page
        function add_smt() {
          var panel_num = $('.panel').length + 1
          var smt_form = `
            <div id="panel-panel_num" class="panel panel-default">
<<<<<<< HEAD
              <div class="panel-heading" role="tabx" id="document-panel_num-title">
                <h4 id="panel-panel_num-title" class="panel-title">
                  <a role="button" data-toggle="collapse" data-parent="#accordion" href="#document-panel_num-body" aria-expanded="{% if forloop.first %}true{% endif %}" aria-controls="document-panel_num-body">
                    <span id="producer_element-panel_num-title">{{ element.name }}</span>
                    <div class="panel-heading-smt"></div>
                  </a>
                </h4>
=======
            <div class="panel-heading" role="tabx" id="document-panel_num-title">
              <h4 id="panel-panel_num-title" class="panel-title">
                <a role="button" data-toggle="collapse" data-parent="#accordion" href="#document-panel_num-body" aria-expanded="{% if forloop.first %}true{% endif %}" aria-controls="document-panel_num-body">
                  <span id="producer_element-panel_num-title">{{ element.name }}</span>
                  <div class="panel-heading-smt"></div>
                </a>
              </h4>
            </div>
            <div id="document-panel_num-body" class="panel-collapse collapse {% if forloop.first %}in{% endif %} output-document" role="tabpanel" aria-labelledby="document-panel_num-title">
              <div class="panel-body output-document">

            <div>
              <form id="smt_panel_num" class="smt_form">
                <div class="form-group">
                  <input type="hidden" id="producer_element_id" name="producer_element_id" value="{{ element.id }}">
                  <label for="compoment"><a href="/systems/{{ system.id }}/component/{{ element.id }}" class="systems-link">{{ element.name }}</a></label>
                  <!-- <label for="compoment">Producer Component</label> -->
                  <input type="hidden" class="form-control" id="producer_element_name" name="producer_element_name" placeholder="Name of component"
                    onchange="$('#producer_element-panel_num-title').text($(this).val());" value="{{ element.name }}">
                </div>

                <div class="form-group">

                  <label for="compoment">Control</label>
                  <select class=form-control id="sid_panel_num" name="sid">
                    {% for ctl in catalog_controls %}
                      <option value='{{ ctl.id }}'>{{ ctl.id|upper }} - {{ ctl.title }}</option>
                    {% endfor %}
                  </select>
                  <input type="hidden" id="sid_class_panel_num" name="sid_class" prompt="Enter catalog_key" value="{{ catalog_key }}">
                </div>


                <div class="form-group">
                  <input type="hidden" id="smt_id" name="smt_id" value="">
                  <label for="statement">Statement</label>
                  <textarea class="form-control" id="body_panel_num" name="body" placeholder="How component contributes to control" rows="5" cols="50"></textarea>
                </div>
                <div class="form-group">
                  <label for="status">Status</label>
                    <select class="form-control systems-element-form-status" id="status_{{ forloop.counter }}" name="status">
                      <option value=''></option>
                      <option value='Not Implemented'>Not Implemented</option>
                      <option value='Planned'>Planned</option>
                      <option value='Partially Implemented'>Partially Implemented</option>
                      <option value='Implemented'>Implemented</option>
                      <option value='Unknown'>Unknown</option>
                    </select>
                </div>
                <div class="form-group">
                  <label for="remarks">Remarks</label>
                  <textarea class="form-control" id="remarks_panel_num" name="remarks" placeholder="Add remarks for team"  rows="4" cols="50"></textarea>
                </div>

                <input type="hidden" id="system_id_panel_num" name="system_id" value="{{ system.id }}">
                <input type="hidden" id="statement_type_panel_num" name="statement_type" value="control_implementation">

              <div class="modal-footer">
                <div id="success-msg-smt_panel_num" class="systems-element-modal-footer"></div>
                <button type="button" name="delete" value="delete" class="btn btn-xs btn-danger" onclick="delete_smt('smt_panel_num');return false;">Delete</button>
                <button type="button" name="save" value="save" class="btn btn-xs btn-success" onclick="save_smt('smt_panel_num');return false;">Save</button>
>>>>>>> e0c9adba
              </div>
              <div id="document-panel_num-body" class="panel-collapse collapse {% if forloop.first %}in{% endif %}" role="tabpanel" aria-labelledby="document-panel_num-title">
                <div class="panel-body">
                  <div class="smt_block">
                    <form id="smt_panel_num" class="smt_form">
                      <div class="form-group">
                        <input type="hidden" id="producer_element_id" name="producer_element_id" value="{{ element.id }}">
                        <label for="component"><a href="/systems/{{ system.id }}/component/{{ element.id }}" style="color: black;">{{ element.name }}</a></label>
                        <!-- <label for="component">Producer Component</label> -->
                        <input type="hidden" class="form-control" id="producer_element_name" name="producer_element_name" placeholder="Name of component"
                          onchange="$('#producer_element-panel_num-title').text($(this).val());" value="{{ element.name }}">
                      </div>
                      <div class="form-group">
                        <label for="component">Control</label>
                        <select class=form-control id="sid_panel_num" name="sid" style="">
                          {% for ctl in catalog_controls %}
                            <option value='{{ ctl.id }}'>{{ ctl.id|upper }} - {{ ctl.title }}</option>
                          {% endfor %}
                        </select>
                        <input type="hidden" id="sid_class_panel_num" name="sid_class" prompt="Enter catalog_key" value="{{ catalog_key }}">
                      </div>
                      <div class="form-group">
                        <input type="hidden" id="smt_id" name="smt_id" value="">
                        <label for="statement">Statement</label>
                        <textarea class="form-control" id="body_panel_num" name="body" placeholder="How component contributes to control" rows="5" cols="50"></textarea>
                      </div>
                      <div class="form-group">
                        <label for="statement">Part</label>
                        <input type="text" class="form-control" id="pid" name="pid" placeholder="Statement part (e.g., h)" value="" style="width:180px;">
                      </div>
                      <div class="form-group">
                        <label for="status">Status</label>
                          <select class=form-control id="status_{{ forloop.counter }}" name="status" style="width:180px;">
                            <option value=''></option>
                            <option value='Not Implemented'>Not Implemented</option>
                            <option value='Planned'>Planned</option>
                            <option value='Partially Implemented'>Partially Implemented</option>
                            <option value='Implemented'>Implemented</option>
                            <option value='Unknown'>Unknown</option>
                          </select>
                      </div>
                      <div class="form-group">
                        <label for="remarks">Remarks</label>
                        <textarea class="form-control" id="remarks_panel_num" name="remarks" placeholder="Add remarks for team"  rows="4" cols="50"></textarea>
                      </div>
                      <input type="hidden" id="system_id_panel_num" name="system_id" value="{{ system.id }}">
                      <input type="hidden" id="statement_type_panel_num" name="statement_type" value="control_implementation">
                      <div class="modal-footer">
                        <div id="success-msg-smt_panel_num" style="display: inline; margin-right: 20px; color: gray;"></div>
                        <button type="button" name="delete" value="delete" class="btn btn-xs btn-danger" onclick="delete_smt('smt_panel_num');return false;">Delete</button>
                        <button type="button" name="save" value="save" class="btn btn-xs btn-success" onclick="save_smt('smt_panel_num');return false;">Save</button>
                      </div>
                    </form>
                  </div>
                </div><!-- end div class="panel-body"-->
              </div>
            </div>`.replace(/panel_num/g, panel_num);
          $( "#smt-list" ).append(smt_form);
        }

        function save_smt(smt_panel_num) {
          // Save a statement
          // serialize data from the identified statement form
          var data = $( '#'+smt_panel_num ).serialize();

          // send data via ajax to be saved
          ajax_with_indicator({
            url: "/controls/smt/_save/",
            method: "POST",
            data: data,
            indicator_parent: $('#page-content'),
            keep_indicator_forever: false, // keep the ajax indicator up forever --- it'll go away when we issue the redirect
            success: function(res) {
              console.log('success');
              console.log(res);
              if (res['status'] == "success") {
                // Update field values from saved
                // Initially update a few fields
                smt_saved = JSON.parse(res['statement']);
                console.log("printing smt_saved");
                console.log(smt_saved);
                $( '#'+smt_panel_num+' input[name=smt_id]' ).val(smt_saved[0]['pk']);

                // If saving first time remove producer_element_name input field
                if ($( '#'+smt_panel_num+' input[name=producer_element_id]' ).val().length == 0) {
                  $( '#'+smt_panel_num+' input[name=producer_element_id]' ).val(smt_saved[0]['fields']['producer_element']);
                }

                // Update panel statement
                $( '#'+smt_panel_num.replace("smt_","panel-")+' .panel-heading-smt-body' ).html(smt_saved[0]['fields']['body']);

                $( '#'+smt_panel_num+' input[name=producer_element_id]' ).val(smt_saved[0]['fields']['producer_element']);
                $('#success-msg-'+smt_panel_num).fadeIn().text('Saved');
                // Update combined statement
                if (typeof update_combined_smt === "function") {
                  update_combined_smt();
                }
              } else {
                $('#success-msg-'+smt_panel_num).fadeIn().text('Error '+res['message']);
              }
              setTimeout(function() {
                $('#success-msg-'+smt_panel_num).fadeOut("fast");
              }, 1000 );
            }
          });

          // Stop <form> submit
          return false;

        }; // /save_smt

        function delete_smt(smt_panel_num) {
          console.log("Deleting statement button pressed "+smt_panel_num);
          // Confirm deletion
          var result = confirm("Delete statement?");
          if (result) {
              // Delete statement object in database if it exists
              if ($( '#'+smt_panel_num+' input[name=producer_element_id]' ).val().length > 0) {
                // console.log("deleting db object")
                // serialize data from the identified statement form
                var data = $( '#'+smt_panel_num ).serialize()
                // send data via ajax to delete object
                ajax_with_indicator({
                  url: "/controls/smt/_delete/",
                  method: "POST",
                  data: data,
                  indicator_parent: $('#page-content'),
                  keep_indicator_forever: false, // keep the ajax indicator up forever --- it'll go away when we issue the redirect
                  success: function(res) {
                    console.log('success');
                    console.log(res);
                    if (res['status'] == "success") {
                      // Update field values from saved
                      // Initially update a few fields
                      console.log("smt_deleted");
                    }
                    // Remove statement accordian from page
                    console.log("removing from page "+'#panel-'+smt_panel_num)
                    $( '#panel-'+smt_panel_num.replace("smt_","") ).remove()
                  }
                });
              } else {
                // Remove statement accordian from page
                console.log("removing from page "+'#panel-'+smt_panel_num)
                $( '#panel-'+smt_panel_num.replace("smt_","") ).remove()
              }
          }
        }
      </script>
      <script>
        $( document ).ready(function() {
            //console.log("document ready");
        });

      </script>
      <script>
        function copy_smt_prototype(smt_panel_num) {
          // User wants to copy the certified statement locally
          // Copy the statement's prototype body text into statement body textarea
          smt_prototype = $('#prototype_body_' + smt_panel_num).text();
          $('#body_' + smt_panel_num).val($('#prototype_body_' + smt_panel_num).text().trim());
          // Update comparison label
          $('#diff_alert_' + smt_panel_num).html('<span id="diff_alert_' + smt_panel_num + '"><a href="#diff_' + smt_panel_num + '" class="" data-toggle="collapse" style="text-decoration: none;font-weight: normal; font-size: 9pt; color: green;"><span class="glyphicon glyphicon-check"></span> Same as certified</a></span>');
          // Update comparison
          $('#diff_comparison_' + smt_panel_num).text('Texts are identical.');
        }

        function update_smt_prototype(smt_panel_num) {
          var data = $( '#smt_'+smt_panel_num ).serialize();
          data = data + "&smt_panel_num="+smt_panel_num;
          // console.log(data);
          show_modal_confirm(
            "Warning!",
            "Are you sure you want to update the certified statement?",
            "Update",
            function() {
              ajax_with_indicator({
                url: "/controls/smt/_update_smt_prototype/",
                method: "POST",
                data: data,
                success: function(res) {
                  console.log(res);
                  // Update comparison label
                  $('#diff_alert_' + smt_panel_num).html('<span id="diff_alert_' + smt_panel_num + '"><a href="#diff_' + smt_panel_num + '" class="" data-toggle="collapse" style="text-decoration: none;font-weight: normal; font-size: 9pt; color: green;"><span class="glyphicon glyphicon-check"></span> Same as certified</a></span>');
                  // Update comparison
                  $('#diff_comparison_' + smt_panel_num).text('Texts are identical.');
                  // Update certified text
                  // TODO: improve translating `smt_body` to clean html
                  $('#prototype_body_display_' + smt_panel_num).html(res["data"]["smt_body"].replace(/\n/g,"<br/>"));
                  // $( '#diff_'+smt_panel_num.replace("smt_","") ).hide();
                  // $( '#diff_alert_'+smt_panel_num.replace("smt_","") ).hide();
                }
              });
            }
          );
          return false;
        }
      </script>

{% endblock %}<|MERGE_RESOLUTION|>--- conflicted
+++ resolved
@@ -90,16 +90,6 @@
 
 <div class="systems-top">
   <div class="container">
-<<<<<<< HEAD
-    <div class="row" style="">
-      <div id="above-tab-content" class="row">
-        <!-- Page Title-->
-        <div style="float: left;">
-            <h2 class="control-heading" style="">
-              <a href="{{ project.get_absolute_url }}" style="color: black;">{{ system.root_element.name }}</a> &gt; <a href="/systems/{{system.id}}/components/selected" style="color: black;">Selected Components</a>
-            </h2>
-        </div>
-=======
 
   <div class="row">
     <div id="above-tab-content" class="row">
@@ -115,7 +105,6 @@
             <input type="text" name="id" placeholder="Enter control id" value="{% if control %}{{ control.id_display|upper }}{% endif %}">
                 <button type="submit" class="btn btn-success">Look up</button>
           </form> -->
->>>>>>> e0c9adba
       </div>
     </div><!--/row-->
 
@@ -131,15 +120,11 @@
     <!-- Nav tabs -->
     <ul class="nav nav-tabs" role="tablist">
       <li role="presentation" class="active"><a href="#component" aria-controls="component" role="tab" data-toggle="tab"><span class="glyphicon glyphicon-list-alt"></span> Component</a></li>
-<<<<<<< HEAD
-      <li role="presentation"><a href="#component_controls" aria-controls="component_controls" role="tab" data-toggle="tab"><span class="glyphicon glyphicon-wrench"></span> Component Implementation Statements  &nbsp;<div id="common-tab-count">{{ impl_smts|length }}</div></a></li>
-      {% if enable_experimental_opencontrol %}
-      <li role="presentation"><a href="#oscal" aria-controls="oscal" role="tab" data-toggle="tab"><span class="glyphicon glyphicon-file"></span> OSCAL </a></li>
-=======
+
       <li role="presentation"><a href="#component_controls" aria-controls="component_controls" role="tab" data-toggle="tab"><span class="glyphicon glyphicon-wrench"></span> Component Statements  &nbsp;<div id="common-tab-count">{{ impl_smts|length }}</div></a></li>
       {% if enable_experimental_oscal %}
         <li role="presentation"><a href="#oscal" aria-controls="oscal" role="tab" data-toggle="tab"><span class="glyphicon glyphicon-file"></span> OSCAL </a></li>
->>>>>>> e0c9adba
+
       {% endif %}
       {% if enable_experimental_opencontrol %}
       <li role="presentation"><a href="#opencontrol" aria-controls="opencontrol" role="tab" data-toggle="tab"><span class="glyphicon glyphicon-file"></span> OpenControl </a></li>
@@ -167,14 +152,11 @@
 
       <!-- Tab panel: component_controls -->
       <div role="tabpanel" class="tab-pane" id="component_controls">
-<<<<<<< HEAD
-        <div id="control-description" class="control-text"><h3>Component Implementation Statements</h3></div>
-          <div id="smt-list" class="" style="width: 90%">
+
             <!-- Loop through existing component-control statements -->
-=======
+
           <div id="control-description" class="control-text"><h3>Component Implementations Statements</h3></div>
           <div id="smt-list" class="systems-smt-list">
->>>>>>> e0c9adba
             {% for smt in impl_smts %}
             <div id="panel-{{ forloop.counter }}" class="panel panel-default">
               <div class="panel-heading" role="tab" id="document-{{ forloop.counter }}-title">
@@ -188,90 +170,6 @@
                 </h4>
               </div>
               <div id="document-{{ forloop.counter }}-body" class="panel-collapse collapse" role="tabpanel" aria-labelledby="document-{{ forloop.counter }}-title">
-<<<<<<< HEAD
-                <div class="panel-body">
-                  <div class="smt_block">
-                    <form id="smt_{{ forloop.counter }}" class="smt_form">
-                      <!-- Never change name of the producer element already associated with a statement -->
-                      <input type="hidden" id="producer_element_id_{{ forloop.counter }}" name="producer_element_id" value="{{ smt.producer_element.id }}">
-                      <input type="hidden" class="form-control" id="producer_element_name_{{ forloop.counter }}" name="producer_element_name" value="{{ smt.producer_element.name }}">
-                      <div class="form-group">
-                        <input type="hidden" id="producer_element_id" name="producer_element_id" value="{{ smt.producer_element.id }}">
-                        <label for="component"><a href="/systems/{{ system.id }}/component/{{ smt.producer_element.id }}" style="color: black;">{{ smt.producer_element.name }}</a></label>
-                      </div>
-                      <div class="form-group">
-                        <input type="hidden" id="smt_id" name="smt_id" value="{{ smt.id }}">
-                      <div class="form-group">
-                        <input type="hidden" id="smt_id" name="smt_id" value="{{ smt.id }}">
-                        <label for="statement">What is the solution and how is it implemented?
-                          {% if smt.prototype_synched %}
-                          <span id="diff_alert_{{ forloop.counter }}"><a href="#diff_{{ forloop.counter }}" class="" data-toggle="collapse" style="text-decoration: none;font-weight: normal; font-size: 9pt; color: green;"><span class="glyphicon glyphicon-check"></span> Same as certified</a></span>
-                          {% else %}
-                          <span id="diff_alert_{{ forloop.counter }}"><a href="#diff_{{ forloop.counter }}" class="" data-toggle="collapse" style="text-decoration: none;font-weight: normal; font-size: 9pt; color: firebrick;"><span class="glyphicon glyphicon-alert"></span> Differs from certified</a></span>
-                          {% endif %}
-                          <div id="diff_{{ forloop.counter }}" class="collapse smt_diff" style="font-size:10pt; font-weight: normal; margin-top: 12px;color: #666;">
-                              <div style="text-decoration: underline;font-weight: bold;">
-                                Certified statement for {{ smt.producer_element.name }} {{ control.id_display|upper }} is:
-                              </div>
-                              <div id="prototype_body_display_{{ forloop.counter }}">{{ smt.prototype.body|linebreaks }}</div>
-                              <div id="prototype_body_{{ forloop.counter }}" style="display: none;">{{ smt.prototype.body }}</div>
-                              <br/>
-                              <div style="text-decoration: underline;font-weight: bold;">
-                                Comparison of current statement to certified statement:
-                              </div>
-                              <div id="diff_comparison_{{ forloop.counter }}">
-                                {% if smt.prototype_synched %}Texts are identical.{% else %}{{ smt.diff_prototype_prettyHtml|safe }}{% endif %}
-                              </div>
-                              <br/>
-                              <div style="text-decoration: underline;font-weight: bold;">
-                                {% if not smt.prototype_synched %}Options:{% endif %}
-                              </div>
-                              <div>
-                                {% if not smt.prototype_synched %}
-                                  <button type="button" name="overwrite" value="overwrite" class="btn btn-xs btn-primary" onclick="copy_smt_prototype('{{ forloop.counter }}');return false;">Overwrite current statement</button>
-
-                                  {% if user.is_superuser %}
-                                    <button type="button" name="update_certified" value="update_certified" class="btn btn-xs btn-danger" onclick="update_smt_prototype('{{ forloop.counter }}');return false;">Update certified text</button>
-                                  {% endif %}
-                                {% endif %}
-                              </div>
-                            </div>
-                        </label>
-                        <textarea style="min-height:130px;overflow-y: scroll;" class="form-control" id="body_{{ forloop.counter }}" name="body" placeholder="How component contributes to control"  cols="50">{{ smt.body }}</textarea>
-                      </div>
-                      <div class="form-group">
-                        <label for="statement">Part</label>
-                        <input type="text" class="form-control" id="pid" name="pid" placeholder="Statement part (e.g., h)" value="{{smt.pid}}" style="width:180px;">
-                      </div>
-                      <div class="form-group">
-                        <label for="status">Status</label>
-                        <select class=form-control id="status_{{ forloop.counter }}" name="status" style="width:180px;">
-                        <option value='' {% if '' == smt.status %}selected="selected"{% endif %}></option>
-                        <option value='Not Implemented' {% if 'Not Implemented' == smt.status %}selected="selected"{% endif %}>Not Implemented</option>
-                        <option value='Planned' {% if 'Planned' == smt.status %}selected="selected"{% endif %}>Planned</option>
-                        <option value='Partially Implemented' {% if 'Partially Implemented' == smt.status %}selected="selected"{% endif %}>Partially Implemented</option>
-                        <option value='Implemented' {% if 'Implemented' == smt.status %}selected="selected"{% endif %}>Implemented</option>
-                        <option value='Unknown' {% if 'Unknown' == smt.status %}selected="selected"{% endif %}>Unknown</option>
-                        </select>
-                      </div>
-                      <div class="form-group">
-                        <label for="remarks">Remarks</label>
-                        <textarea style="min-height:70px; overflow-y: scroll;" class="form-control" id="remarks_{{ forloop.counter }}" name="remarks" placeholder="Add remarks for team" cols="50">{{ smt.remarks }}</textarea>
-                      </div>
-                      <input type="hidden" id="control_id" name="control_id" value="{{ control.id }}">
-                      <input type="hidden" id="system_id" name="system_id" value="{{ system.id }}">
-                      <input type="hidden" id="sid" name="sid" value="{{ control.id }}">
-                      <input type="hidden" id="sid_class" name="sid_class" value="{{ smt.sid_class }}">
-                      <input type="hidden" id="statement_type" name="statement_type" value="control_implementation">
-                      <div class="modal-footer">
-                        <div id="success-msg-smt_{{ forloop.counter }}" style="display: inline; margin-right: 20px; color: gray;"></div>
-                        <a role="button" data-toggle="collapse" data-parent="#accordion" href="#document-{{ forloop.counter }}-body" aria-expanded="false" aria-controls="document-{{ forloop.counter }}-body">Close</a>&nbsp;
-                        <button type="button" name="delete" value="delete" class="btn btn-xs btn-danger" onclick="delete_smt('smt_{{ forloop.counter }}');return false;">Delete</button>
-                        <button type="button" name="save" value="save" class="btn btn-xs btn-success" onclick="save_smt('smt_{{ forloop.counter }}');return false;">Save</button>
-                      </div>
-                    </form>
-                  </div>
-=======
                 <div class="panel-body output-document">
 
               <div>
@@ -323,17 +221,14 @@
                 </form>
               </div>
 
->>>>>>> e0c9adba
                 </div>
               </div>
             </div>
             {% endfor %}
           </div><!--/smt-list-->
-<<<<<<< HEAD
-        <div><h3><button type="submit" id="new_component_statement" class="small btn btn-md btn-success" style="color: white;" onclick="add_smt()">Add component statement</button></h3></div>
-=======
-          <div><h3><button type="submit" class="small btn btn-md btn-success systems-element-button" onclick="add_smt()">Add component statement</button></h3></div>
->>>>>>> e0c9adba
+
+          <div><h3><button type="submit" id="new_component_statement" class="small btn btn-md btn-success systems-element-button" onclick="add_smt()">Add component statement</button></h3></div>
+
       </div>
 
       <!-- Tab panel: oscal -->
@@ -379,15 +274,6 @@
           var panel_num = $('.panel').length + 1
           var smt_form = `
             <div id="panel-panel_num" class="panel panel-default">
-<<<<<<< HEAD
-              <div class="panel-heading" role="tabx" id="document-panel_num-title">
-                <h4 id="panel-panel_num-title" class="panel-title">
-                  <a role="button" data-toggle="collapse" data-parent="#accordion" href="#document-panel_num-body" aria-expanded="{% if forloop.first %}true{% endif %}" aria-controls="document-panel_num-body">
-                    <span id="producer_element-panel_num-title">{{ element.name }}</span>
-                    <div class="panel-heading-smt"></div>
-                  </a>
-                </h4>
-=======
             <div class="panel-heading" role="tabx" id="document-panel_num-title">
               <h4 id="panel-panel_num-title" class="panel-title">
                 <a role="button" data-toggle="collapse" data-parent="#accordion" href="#document-panel_num-body" aria-expanded="{% if forloop.first %}true{% endif %}" aria-controls="document-panel_num-body">
@@ -449,7 +335,7 @@
                 <div id="success-msg-smt_panel_num" class="systems-element-modal-footer"></div>
                 <button type="button" name="delete" value="delete" class="btn btn-xs btn-danger" onclick="delete_smt('smt_panel_num');return false;">Delete</button>
                 <button type="button" name="save" value="save" class="btn btn-xs btn-success" onclick="save_smt('smt_panel_num');return false;">Save</button>
->>>>>>> e0c9adba
+
               </div>
               <div id="document-panel_num-body" class="panel-collapse collapse {% if forloop.first %}in{% endif %}" role="tabpanel" aria-labelledby="document-panel_num-title">
                 <div class="panel-body">
