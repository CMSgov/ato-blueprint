{% extends "project-base.html" %}
{% load humanize %}
{% load guardian_tags %}
{% load static %}
{% load q %}


{% block title %}
  Components Selected
{% endblock %}

{% block head %}
{{block.super}}
{% include "controls/_style-controls.html" %}
{% endblock %}

<!-- action buttons included from project-base.html -->

<!-- authoring_tool_enabled included from project-base.html -->

{% block body_content %}
    <div class="systems-top">
            <div id="tab-content" class="row rows-header">
                <div id="" class="col-xs-3 col-sm-3 col-md-3 col-lg-3 col-xl-3"><span class="systems-selected-components">Selected Components</span></div>
                <div id="" class="col-xs-3 col-sm-3 col-md-3 col-lg-3 col-xl-3">&nbsp;</div>
                <div id="" class="col-xs-6 col-sm-6 col-md-6 col-lg-6 col-xl-6 pull-right">
                    <form id="add_component" class="form-inline" method="post" action="{%  url 'add_system_component' system_id=system.id %}">
                    {% csrf_token %}
                        <div class="form-group">
                            <label for="component">Add component</label>&nbsp;&nbsp;
                            <!-- NOTE: Selection box converts to a Select2 selection box via script at bottom of page -->
                            <select class="producer_element_id" id="producer_element_id" name="producer_element_id" onchange="$(form).submit();" style="width:340px;">
                                <option value="None" selected disabled hidden>Select a Component</option>
                                {% for component in elements %}
                                    {% if component not in system_elements %}
                                        <option value="{{ component.id }}">{{ component.name }}</option>
                                    {% endif %}
                                {% endfor %}
                            </select>
                        </div>
                </form>
            </div>
        </div>

            {% for component in system_elements %}
                {# Each "component" is a Element model object. #}
                    <div id="tab-content" class="row row-control">
                        <div id="" class="col-xs-4 col-sm-4 col-md-4 col-lg-4 col-xl-4">
                            <a href={% url 'system_element' system_id=system.id element_id=component.id %}>{{ component.name }}</a>
                        </div>
                        <div id="" class="col-xs-5 col-sm-5 col-md-5 col-lg-5 col-xl-5">
                            {% if component.description %}{{ component.description }}{% else %}<span class="not-provided">No description provided.</span>{% endif %}
                        </div>
                    {% with ctl_count=component.get_control_impl_smts_prototype_count %}
                        <div id="" class="col-xs-2 col-sm-2 col-md-2 col-lg-2 col-xl-2">
                            <span class="pull-right">{% if ctl_count %}{{ ctl_count }} control{{ ctl_count|pluralize }}</span>{% else %}None{% endif %}
                        </div>
                    {% endwith %}

                    {% get_obj_perms request.user for system as "system_perms" %}
<<<<<<< HEAD
                    {% if "view_system" in system_perms %}
                        <div id="" class="col-xs-1 col-sm-1 col-md-1 col-lg-1 col-xl-1 small">
                            <span class="pull-right">
                                <a href="" onclick='confirm_cmpt_rm("{% url 'system_element_remove' system_id=system.id element_id=component.id %}"); return false;'>
                                    <span class="glyphicon glyphicon-trash text-muted small" title="remove component"></span></a>
                            </span>
=======
                    {% if "change_system" in system_perms %}
                        <div id="" class="col-xs-1 col-sm-1 col-md-1 col-lg-1 col-xl-1 pull-right">
                            <a href="{% url 'system_element_remove' system_id=system.id element_id=component.id %}"><small><span class="glyphicon glyphicon-trash" title="remove component"></span></small></a>
>>>>>>> 8eb7b1ec
                        </div>
                    {% endif %}
                    </div>
            {% endfor %}
    </div>
    <div>
        {% include 'components/paginate_comp.html' with system_elements=page_obj %}
    </div>
{% endblock %}

{% block scripts %}
<script src="{% static "vendor/js/select2.min.js" %}"></script>
<link href="{% static "vendor/css/select2.min.css" %}" rel="stylesheet" />
<script>
  // Convert select field for Add Component to jQuery Select2 box
  $(document).ready(function() {
    $('#producer_element_id').select2();
  });

  // Confirm deletion of component
  function confirm_cmpt_rm(cmpt_rm_url) {
    var result = confirm('Remove component and related controls from system?\nAny customizations to component\'s statements will be lost.');
      if (result) {
        // Pass - allow click to propegate and follow to href target
        window.location.href = cmpt_rm_url;
      }
    }
</script>

{% endblock %}<|MERGE_RESOLUTION|>--- conflicted
+++ resolved
@@ -58,18 +58,13 @@
                     {% endwith %}
 
                     {% get_obj_perms request.user for system as "system_perms" %}
-<<<<<<< HEAD
-                    {% if "view_system" in system_perms %}
-                        <div id="" class="col-xs-1 col-sm-1 col-md-1 col-lg-1 col-xl-1 small">
-                            <span class="pull-right">
-                                <a href="" onclick='confirm_cmpt_rm("{% url 'system_element_remove' system_id=system.id element_id=component.id %}"); return false;'>
-                                    <span class="glyphicon glyphicon-trash text-muted small" title="remove component"></span></a>
-                            </span>
-=======
                     {% if "change_system" in system_perms %}
                         <div id="" class="col-xs-1 col-sm-1 col-md-1 col-lg-1 col-xl-1 pull-right">
-                            <a href="{% url 'system_element_remove' system_id=system.id element_id=component.id %}"><small><span class="glyphicon glyphicon-trash" title="remove component"></span></small></a>
->>>>>>> 8eb7b1ec
+                            <a href="{% url 'system_element_remove' system_id=system.id element_id=component.id %}">
+                              <small>
+                              <span class="glyphicon glyphicon-trash" title="remove component"></span>
+                              </small>
+                          </a>
                         </div>
                     {% endif %}
                     </div>
