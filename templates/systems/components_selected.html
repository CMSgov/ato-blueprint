{% extends "project-base.html" %}
{% load humanize %}
{% load guardian_tags %}
{% load static %}
{% load q %}


{% block title %}
  Components Selected
{% endblock %}

{% block head %}
{{block.super}}
{% include "controls/_style-controls.html" %}
{% endblock %}

<!-- action buttons included from project-base.html -->

<!-- authoring_tool_enabled included from project-base.html -->

{% block body_content %}
    <div class="systems-top">
<<<<<<< HEAD
        <div class="container">

=======
>>>>>>> fb1a6bac
            <div id="tab-content" class="row rows-header">
                <div id="" class="col-xs-3 col-sm-3 col-md-3 col-lg-3 col-xl-3"><span class="systems-selected-components">Selected Components</span></div>
            </div>

            {% for component in system_elements %}
                {# Each "component" is a Element model object. #}
                    <div id="tab-content" class="row row-control">
                        <div id="" class="col-xs-4 col-sm-4 col-md-4 col-lg-4 col-xl-4">
                            <a href={% url 'system_element' system_id=system.id element_id=component.id %}>{{ component.name }}</a>
                        </div>
                        <div id="" class="col-xs-6 col-sm-6 col-md-6 col-lg-6 col-xl-6">
                            {% if component.description %}{{ component.description }}{% else %}<span class="not-provided">No description provided.</span>{% endif %}
                        </div>
                        <div id="" class="col-xs-2 col-sm-2 col-md-2 col-lg-2 col-xl-2">
                            <span class="pull-right">{% if component.get_control_impl_smts_prototype_count > 0 %}{{ component.get_control_impl_smts_prototype_count }} control{{ component.get_control_impl_smts_prototype_count|pluralize }}</span>{% else %}None{% endif %}
                        </div>
                    </div>
            {% endfor %}

            <div id="tab-content" class="row row-control" style="">
                <form id="add_component" class="form-inline" method="post" action="/systems/{{ system.id }}/components/add_system_component">
                    {% csrf_token %}
                    <div id="" class="col-xs-7 col-sm-7 col-md-7 col-lg-7 col-xl-7">
                        <div class="form-group">
                            <label for="component">Add component</label>&nbsp;&nbsp;
                            <!-- NOTE: Selection box converts to a Select2 selection box via script at bottom of page -->
                            <select class="producer_element_id" id="producer_element_id" name="producer_element_id" onchange="$(form).submit();" style="width:340px;">
                                <option value="None" selected disabled hidden>Select a Component</option>
                                {% for component in elements %}
                                    {% if component not in system_elements %}
                                        <option value="{{ component.id }}">{{ component.name }}</option>
                                    {% endif %}
                                {% endfor %}
                            </select>
                        </div>
                    </div>

                </form>
                <div class="step-links">
                    {% if page_obj.has_previous %}
                        <a href="?page=1">&laquo; first</a>
                        <a href="?page={{ page_obj.previous_page_number }}">previous</a>
                    {% endif %}

                    <span class="current">
                        Page {{ page_obj.number }} of {{ page_obj.paginator.num_pages }}
                    </span>

                    {% if page_obj.has_next %}
                        <a href="?page={{ page_obj.next_page_number }}">next</a>
                        <a href="?page={{ page_obj.paginator.num_pages }}">last &raquo;</a>
                    {% endif %}
                </div>
            </div>
    </div>
{% endblock %}

{% block scripts %}
<script src="{% static "vendor/js/select2.min.js" %}"></script>
<link href="{% static "vendor/css/select2.min.css" %}" rel="stylesheet" />
<script>
  // Convert select field for Add Component to jQuery Select2 box
  $(document).ready(function() {
    $('#producer_element_id').select2();
  });
</script>

{% endblock %}<|MERGE_RESOLUTION|>--- conflicted
+++ resolved
@@ -20,11 +20,6 @@
 
 {% block body_content %}
     <div class="systems-top">
-<<<<<<< HEAD
-        <div class="container">
-
-=======
->>>>>>> fb1a6bac
             <div id="tab-content" class="row rows-header">
                 <div id="" class="col-xs-3 col-sm-3 col-md-3 col-lg-3 col-xl-3"><span class="systems-selected-components">Selected Components</span></div>
             </div>
