--- conflicted
+++ resolved
@@ -19,10 +19,6 @@
 
 {% block body_content %}
   <div class="systems-top">
-<<<<<<< HEAD
-    <div class="container">
-=======
->>>>>>> fb1a6bac
     <div id="tab-content" class="row rows-header">
         <div id="" class="col-xs-2 col-sm-2 col-md-2 col-lg-2 col-xl-2">Selected controls</div>
         <div id="" class="col-xs-9 col-sm-9 col-md-9 col-lg-9 col-xl-9">&nbsp;</div>
